/** @file net.h */

/*    Copyright 2009-2011 10gen Inc.
 *
 *    Licensed under the Apache License, Version 2.0 (the "License");
 *    you may not use this file except in compliance with the License.
 *    You may obtain a copy of the License at
 *
 *    http://www.apache.org/licenses/LICENSE-2.0
 *
 *    Unless required by applicable law or agreed to in writing, software
 *    distributed under the License is distributed on an "AS IS" BASIS,
 *    WITHOUT WARRANTIES OR CONDITIONS OF ANY KIND, either express or implied.
 *    See the License for the specific language governing permissions and
 *    limitations under the License.
 */

/* Header for generic net.h */
#ifndef MONGO_NET_H_
#define MONGO_NET_H_

#include "mongo.h"

#ifdef _WIN32
    #ifdef _MSC_VER
        #include <ws2tcpip.h>  // send,recv,socklen_t etc
        #include <wspiapi.h>   // addrinfo
    #else
        #include <windows.h>
        #include <winsock.h>
        typedef int socklen_t;
    #endif
#define mongo_close_socket(sock) ( closesocket(sock) )
#else
#include <arpa/inet.h>
#include <sys/types.h>
#include <sys/socket.h>
#include <netdb.h>
#include <netinet/in.h>
#include <netinet/tcp.h>
#include <fcntl.h>
#define mongo_close_socket(sock) ( close(sock) )
#endif

#ifndef _WIN32
#include <unistd.h>
#endif

#if defined(_XOPEN_SOURCE) || defined(_POSIX_SOURCE) || _POSIX_C_SOURCE >= 1
#define _MONGO_USE_GETADDRINFO
#endif

MONGO_EXTERN_C_START

/* This is a no-op in the generic implementation. */
int mongo_set_socket_op_timeout( mongo *conn, int millis );
int mongo_read_socket( mongo *conn, void *buf, size_t len );
int mongo_write_socket( mongo *conn, const void *buf, size_t len );
int mongo_socket_connect( mongo *conn, const char *host, int port );

/* Initialize the socket services */
<<<<<<< HEAD
int mongo_sock_init( void );
=======
MONGO_EXPORT int mongo_sock_init();
>>>>>>> f06669b6
MONGO_EXTERN_C_END
#endif<|MERGE_RESOLUTION|>--- conflicted
+++ resolved
@@ -59,10 +59,6 @@
 int mongo_socket_connect( mongo *conn, const char *host, int port );
 
 /* Initialize the socket services */
-<<<<<<< HEAD
-int mongo_sock_init( void );
-=======
 MONGO_EXPORT int mongo_sock_init();
->>>>>>> f06669b6
 MONGO_EXTERN_C_END
 #endif