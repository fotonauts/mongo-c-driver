/** @file gridfs.h
 *
 *  @brief GridFS declarations
 *
 * */

/*    Copyright 2009-2012 10gen Inc.
 *
 *    Licensed under the Apache License, Version 2.0 (the "License");
 *    you may not use this file except in compliance with the License.
 *    You may obtain a copy of the License at
 *
 *    http://www.apache.org/licenses/LICENSE-2.0
 *
 *    Unless required by applicable law or agreed to in writing, software
 *    distributed under the License is distributed on an "AS IS" BASIS,
 *    WITHOUT WARRANTIES OR CONDITIONS OF ANY KIND, either express or implied.
 *    See the License for the specific language governing permissions and
 *    limitations under the License.
 */

#include "mongo.h"

#ifndef MONGO_GRIDFS_H_
#define MONGO_GRIDFS_H_

enum {DEFAULT_CHUNK_SIZE = 256 * 1024};

typedef uint64_t gridfs_offset;

/* A GridFS represents a single collection of GridFS files in the database. */
typedef struct {
    mongo *client; /**> The client to db-connection. */
    const char *dbname; /**> The root database name */
    const char *prefix; /**> The prefix of the GridFS's collections, default is NULL */
    const char *files_ns; /**> The namespace where the file's metadata is stored */
    const char *chunks_ns; /**. The namespace where the files's data is stored in chunks */
} gridfs;

/* A GridFile is a single GridFS file. */
typedef struct {
    gridfs *gfs;        /**> The GridFS where the GridFile is located */
    bson *meta;         /**> The GridFile's bson object where all its metadata is located */
    gridfs_offset pos;  /**> The position is the offset in the file */
    bson_oid_t id;      /**> The files_id of the gridfile */
    char *remote_name;  /**> The name of the gridfile as a string */
    char *content_type; /**> The gridfile's content type */
    gridfs_offset length; /**> The length of this gridfile */
    int chunk_num;      /**> The number of the current chunk being written to */
    char *pending_data; /**> A buffer storing data still to be written to chunks */
<<<<<<< HEAD
    size_t pending_len; /**> Length of pending_data buffer */
=======
    size_t pending_len;    /**> Length of pending_data buffer */
>>>>>>> 9c7f59ab
} gridfile;

MONGO_EXPORT gridfs* gridfs_create( void );
MONGO_EXPORT void gridfs_dispose(gridfs* gfs);
MONGO_EXPORT gridfile* gridfile_create( void );
MONGO_EXPORT void gridfile_dispose(gridfile* gf);
MONGO_EXPORT void gridfile_get_descriptor(gridfile* gf, bson* out);

/**
 *  Initializes a GridFS object
 *  @param client - db connection
 *  @param dbname - database name
 *  @param prefix - collection prefix, default is fs if NULL or empty
 *  @param gfs - the GridFS object to initialize
 *
 *  @return - MONGO_OK or MONGO_ERROR.
 */
MONGO_EXPORT int gridfs_init( mongo *client, const char *dbname,
                              const char *prefix, gridfs *gfs );

/**
 * Destroys a GridFS object. Call this when finished with
 * the object..
 *
 * @param gfs a grid
 */
MONGO_EXPORT void gridfs_destroy( gridfs *gfs );

/**
 *  Initializes a gridfile for writing incrementally with gridfs_write_buffer.
 *  Once initialized, you can write any number of buffers with gridfs_write_buffer.
 *  When done, you must call gridfs_writer_done to save the file metadata.
 *
 */
MONGO_EXPORT void gridfile_writer_init( gridfile *gfile, gridfs *gfs, const char *remote_name,
                                        const char *content_type );

/**
 *  Write to a GridFS file incrementally. You can call this function any number
 *  of times with a new buffer each time. This allows you to effectively
 *  stream to a GridFS file. When finished, be sure to call gridfs_writer_done.
 *
 */
MONGO_EXPORT void gridfile_write_buffer( gridfile *gfile, const char *data,
        gridfs_offset length );

/**
 *  Signal that writing of this gridfile is complete by
 *  writing any buffered chunks along with the entry in the
 *  files collection.
 *
 *  @return - MONGO_OK or MONGO_ERROR.
 */
MONGO_EXPORT int gridfile_writer_done( gridfile *gfile );

/**
 *  Store a buffer as a GridFS file.
 *  @param gfs - the working GridFS
 *  @param data - pointer to buffer to store in GridFS
 *  @param length - length of the buffer
 *  @param remotename - filename for use in the database
 *  @param contenttype - optional MIME type for this object
 *
 *  @return - MONGO_OK or MONGO_ERROR.
 */
MONGO_EXPORT int gridfs_store_buffer( gridfs *gfs, const char *data, gridfs_offset length,
                                      const char *remotename,
                                      const char *contenttype );

/**
 *  Open the file referenced by filename and store it as a GridFS file.
 *  @param gfs - the working GridFS
 *  @param filename - local filename relative to the process
 *  @param remotename - optional filename for use in the database
 *  @param contenttype - optional MIME type for this object
 *
 *  @return - MONGO_OK or MONGO_ERROR.
 */
MONGO_EXPORT int gridfs_store_file( gridfs *gfs, const char *filename,
                                    const char *remotename, const char *contenttype );

/**
 *  Removes the files referenced by filename from the db
 *  @param gfs - the working GridFS
 *  @param filename - the filename of the file/s to be removed
 */
MONGO_EXPORT void gridfs_remove_filename( gridfs *gfs, const char *filename );

/**
 *  Find the first file matching the provided query within the
 *  GridFS files collection, and return the file as a GridFile.
 *
 *  @param gfs - the working GridFS
 *  @param query - a pointer to the bson with the query data
 *  @param gfile - the output GridFile to be initialized
 *
 *  @return MONGO_OK if successful, MONGO_ERROR otherwise
 */
MONGO_EXPORT int gridfs_find_query( gridfs *gfs, bson *query, gridfile *gfile );

/**
 *  Find the first file referenced by filename within the GridFS
 *  and return it as a GridFile
 *  @param gfs - the working GridFS
 *  @param filename - filename of the file to find
 *  @param gfile - the output GridFile to be intialized
 *
 *  @return MONGO_OK or MONGO_ERROR.
 */
MONGO_EXPORT int gridfs_find_filename( gridfs *gfs, const char *filename, gridfile *gfile );

/**
 *  Initializes a GridFile containing the GridFS and file bson
 *  @param gfs - the GridFS where the GridFile is located
 *  @param meta - the file object
 *  @param gfile - the output GridFile that is being initialized
 *
 *  @return - MONGO_OK or MONGO_ERROR.
 */
MONGO_EXPORT int gridfile_init( gridfs *gfs, bson *meta, gridfile *gfile );

/**
 *  Destroys the GridFile
 *
 *  @param oGridFIle - the GridFile being destroyed
 */
MONGO_EXPORT void gridfile_destroy( gridfile *gfile );

/**
 *  Returns whether or not the GridFile exists
 *  @param gfile - the GridFile being examined
 */
MONGO_EXPORT bson_bool_t gridfile_exists( gridfile *gfile );

/**
 *  Returns the filename of GridFile
 *  @param gfile - the working GridFile
 *
 *  @return - the filename of the Gridfile
 */
MONGO_EXPORT const char *gridfile_get_filename( gridfile *gfile );

/**
 *  Returns the size of the chunks of the GridFile
 *  @param gfile - the working GridFile
 *
 *  @return - the size of the chunks of the Gridfile
 */
MONGO_EXPORT int gridfile_get_chunksize( gridfile *gfile );

/**
 *  Returns the length of GridFile's data
 *
 *  @param gfile - the working GridFile
 *
 *  @return - the length of the Gridfile's data
 */
MONGO_EXPORT gridfs_offset gridfile_get_contentlength( gridfile *gfile );

/**
 *  Returns the MIME type of the GridFile
 *
 *  @param gfile - the working GridFile
 *
 *  @return - the MIME type of the Gridfile
 *            (NULL if no type specified)
 */
MONGO_EXPORT const char *gridfile_get_contenttype( gridfile *gfile );

/**
 *  Returns the upload date of GridFile
 *
 *  @param gfile - the working GridFile
 *
 *  @return - the upload date of the Gridfile
 */
MONGO_EXPORT bson_date_t gridfile_get_uploaddate( gridfile *gfile );

/**
 *  Returns the MD5 of GridFile
 *
 *  @param gfile - the working GridFile
 *
 *  @return - the MD5 of the Gridfile
 */
MONGO_EXPORT const char *gridfile_get_md5( gridfile *gfile );

/**
 *  Returns the field in GridFile specified by name
 *
 *  @param gfile - the working GridFile
 *  @param name - the name of the field to be returned
 *
 *  @return - the data of the field specified
 *            (NULL if none exists)
 */
const char *gridfile_get_field( gridfile *gfile,
                                const char *name );

/**
 *  Returns a boolean field in GridFile specified by name
 *  @param gfile - the working GridFile
 *  @param name - the name of the field to be returned
 *
 *  @return - the boolean of the field specified
 *            (NULL if none exists)
 */
bson_bool_t gridfile_get_boolean( gridfile *gfile,
                                  const char *name );

/**
 *  Returns the metadata of GridFile
 *  @param gfile - the working GridFile
 *
 *  @return - the metadata of the Gridfile in a bson object
 *            (an empty bson is returned if none exists)
 */
MONGO_EXPORT void gridfile_get_metadata( gridfile *gfile, bson* out );

/**
 *  Returns the number of chunks in the GridFile
 *  @param gfile - the working GridFile
 *
 *  @return - the number of chunks in the Gridfile
 */
MONGO_EXPORT int gridfile_get_numchunks( gridfile *gfile );

/**
 *  Returns chunk n of GridFile
 *  @param gfile - the working GridFile
 *
 *  @return - the nth chunk of the Gridfile
 */
MONGO_EXPORT void gridfile_get_chunk( gridfile *gfile, int n, bson* out );

/**
 *  Returns a mongo_cursor of *size* chunks starting with chunk *start*
 *
 *  @param gfile - the working GridFile
 *  @param start - the first chunk in the cursor
 *  @param size - the number of chunks to be returned
 *
 *  @return - mongo_cursor of the chunks (must be destroyed after use)
 */
<<<<<<< HEAD
MONGO_EXPORT mongo_cursor *gridfile_get_chunks( gridfile *gfile, size_t start, size_t size );
=======
MONGO_EXPORT mongo_cursor *gridfile_get_chunks( gridfile *gfile, int start, size_t size );
>>>>>>> 9c7f59ab

/**
 *  Writes the GridFile to a stream
 *
 *  @param gfile - the working GridFile
 *  @param stream - the file stream to write to
 */
MONGO_EXPORT gridfs_offset gridfile_write_file( gridfile *gfile, FILE *stream );

/**
 *  Reads length bytes from the GridFile to a buffer
 *  and updates the position in the file.
 *  (assumes the buffer is large enough)
 *  (if size is greater than EOF gridfile_read reads until EOF)
 *
 *  @param gfile - the working GridFile
 *  @param size - the amount of bytes to be read
 *  @param buf - the buffer to read to
 *
 *  @return - the number of bytes read
 */
MONGO_EXPORT gridfs_offset gridfile_read( gridfile *gfile, gridfs_offset size, char *buf );

/**
 *  Updates the position in the file
 *  (If the offset goes beyond the contentlength,
 *  the position is updated to the end of the file.)
 *
 *  @param gfile - the working GridFile
 *  @param offset - the position to update to
 *
 *  @return - resulting offset location
 */
MONGO_EXPORT gridfs_offset gridfile_seek( gridfile *gfile, gridfs_offset offset );

#endif<|MERGE_RESOLUTION|>--- conflicted
+++ resolved
@@ -48,11 +48,7 @@
     gridfs_offset length; /**> The length of this gridfile */
     int chunk_num;      /**> The number of the current chunk being written to */
     char *pending_data; /**> A buffer storing data still to be written to chunks */
-<<<<<<< HEAD
     size_t pending_len; /**> Length of pending_data buffer */
-=======
-    size_t pending_len;    /**> Length of pending_data buffer */
->>>>>>> 9c7f59ab
 } gridfile;
 
 MONGO_EXPORT gridfs* gridfs_create( void );
@@ -297,11 +293,7 @@
  *
  *  @return - mongo_cursor of the chunks (must be destroyed after use)
  */
-<<<<<<< HEAD
-MONGO_EXPORT mongo_cursor *gridfile_get_chunks( gridfile *gfile, size_t start, size_t size );
-=======
-MONGO_EXPORT mongo_cursor *gridfile_get_chunks( gridfile *gfile, int start, size_t size );
->>>>>>> 9c7f59ab
+MONGO_EXPORT mongo_cursor *gridfile_get_chunks( gridfile *gfile,  size_t start, size_t size );
 
 /**
  *  Writes the GridFile to a stream
