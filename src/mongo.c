--- conflicted
+++ resolved
@@ -268,11 +268,6 @@
 
 static const int ZERO = 0;
 static const int ONE = 1;
-<<<<<<< HEAD
-=======
-static mongo_message *mongo_message_create( int len , int id , int responseTo , int op ) {
-    mongo_message *mm = ( mongo_message * )bson_malloc( len );
->>>>>>> 189f1423
 
 static const char *create_database_name_with_ns( const char *ns, const char **collection_name ) {
     const char *collection = ns;
@@ -397,11 +392,7 @@
 }
 
 
-<<<<<<< HEAD
 static char *mongo_data_append( char *start , const void *data , size_t len ) {
-=======
-static char *mongo_data_append( char *start , const void *data , int len ) {
->>>>>>> 189f1423
     memcpy( start , data , len );
     return start + len;
 }
@@ -464,11 +455,7 @@
     mongo_set_write_concern( conn, &WC1 );
 }
 
-<<<<<<< HEAD
-MONGO_EXPORT int mongo_connect( mongo *conn, const char *host, int port ) {
-=======
 MONGO_EXPORT int mongo_client( mongo *conn , const char *host, int port ) {
->>>>>>> 189f1423
     mongo_init( conn );
 
     conn->primary = bson_malloc( sizeof( mongo_host_port ) );
@@ -654,11 +641,7 @@
     return MONGO_OK;
 }
 
-<<<<<<< HEAD
-int mongo_replset_connect( mongo *conn ) {
-=======
 MONGO_EXPORT int mongo_replset_client( mongo *conn ) {
->>>>>>> 189f1423
 
     int res = 0;
     mongo_host_port *node;
