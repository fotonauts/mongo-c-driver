/* mongo.c */

/*    Copyright 2009-2012 10gen Inc.
 *
 *    Licensed under the Apache License, Version 2.0 (the "License");
 *    you may not use this file except in compliance with the License.
 *    You may obtain a copy of the License at
 *
 *    http://www.apache.org/licenses/LICENSE-2.0
 *
 *    Unless required by applicable law or agreed to in writing, software
 *    distributed under the License is distributed on an "AS IS" BASIS,
 *    WITHOUT WARRANTIES OR CONDITIONS OF ANY KIND, either express or implied.
 *    See the License for the specific language governing permissions and
 *    limitations under the License.
 */

#if _MSC_VER && ! _CRT_SECURE_NO_WARNINGS
  #define _CRT_SECURE_NO_WARNINGS
#endif

#include "mongo.h"
#include "md5.h"
#include "env.h"

#include <string.h>
#include <assert.h>

MONGO_EXPORT mongo* mongo_alloc( void ) {
    return ( mongo* )bson_malloc( sizeof( mongo ) );
}


MONGO_EXPORT void mongo_dealloc(mongo* conn) {
    bson_free( conn );
}

MONGO_EXPORT int mongo_get_err(mongo* conn) {
    return conn->err;
}


MONGO_EXPORT int mongo_is_connected(mongo* conn) {
    return conn->connected != 0;
}


MONGO_EXPORT int mongo_get_op_timeout(mongo* conn) {
    return conn->op_timeout_ms;
}


static const char* _get_host_port(mongo_host_port* hp) {
    static char _hp[sizeof(hp->host)+12];
    bson_sprintf(_hp, "%s:%d", hp->host, hp->port);
    return _hp;
}


MONGO_EXPORT const char* mongo_get_primary(mongo* conn) {
    mongo* conn_ = (mongo*)conn;
    if( !(conn_->connected) || (conn_->primary->host[0] == '\0') )
        return NULL;
    return _get_host_port(conn_->primary);
}


MONGO_EXPORT SOCKET mongo_get_socket(mongo* conn) {
    mongo* conn_ = (mongo*)conn;
    return conn_->sock;
}


MONGO_EXPORT int mongo_get_host_count(mongo* conn) {
    mongo_replica_set* r = conn->replica_set;
    mongo_host_port* hp;
    int count = 0;
    if (!r) return 0;
    for (hp = r->hosts; hp; hp = hp->next)
        ++count;
    return count;
}


MONGO_EXPORT const char* mongo_get_host(mongo* conn, int i) {
    mongo_replica_set* r = conn->replica_set;
    mongo_host_port* hp;
    int count = 0;
    if (!r) return 0;
    for (hp = r->hosts; hp; hp = hp->next) {
        if (count == i)
            return _get_host_port(hp);
        ++count;
    }
    return 0;
}

MONGO_EXPORT mongo_write_concern* mongo_write_concern_alloc( void ) {
    return ( mongo_write_concern* )bson_malloc( sizeof( mongo_write_concern ) );
}


MONGO_EXPORT void mongo_write_concern_dealloc( mongo_write_concern* write_concern ) {
    bson_free( write_concern );
}


MONGO_EXPORT mongo_cursor* mongo_cursor_alloc( void ) {
    return ( mongo_cursor* )bson_malloc( sizeof( mongo_cursor ) );
}


MONGO_EXPORT void mongo_cursor_dealloc( mongo_cursor* cursor ) {
    bson_free( cursor );
}


MONGO_EXPORT int  mongo_get_server_err(mongo* conn) {
    return conn->lasterrcode;
}


MONGO_EXPORT const char*  mongo_get_server_err_string(mongo* conn) {
    return conn->lasterrstr;
}

MONGO_EXPORT void __mongo_set_error( mongo *conn, mongo_error_t err, const char *str,
                                     int errcode ) {
    size_t errstr_size, str_size;

    conn->err = err;
    conn->errcode = errcode;

    if( str ) {
        str_size = strlen( str ) + 1;
        errstr_size = str_size > MONGO_ERR_LEN ? MONGO_ERR_LEN : str_size;
        memcpy( conn->errstr, str, errstr_size );
        conn->errstr[errstr_size-1] = '\0';
    }
}

MONGO_EXPORT void mongo_clear_errors( mongo *conn ) {
    conn->err = 0;
    conn->errcode = 0;
    conn->lasterrcode = 0;
    memset( conn->errstr, 0, MONGO_ERR_LEN );
    memset( conn->lasterrstr, 0, MONGO_ERR_LEN );
}

/* Note: this function returns a char* which must be freed. */
static char *mongo_ns_to_cmd_db( const char *ns ) {
    char *current = NULL;
    char *cmd_db_name = NULL;
    int len = 0;

    for( current = (char *)ns; *current != '.'; current++ ) {
        len++;
    }

    cmd_db_name = (char *)bson_malloc( len + 6 );
    strncpy( cmd_db_name, ns, len );
    strncpy( cmd_db_name + len, ".$cmd", 6 );

    return cmd_db_name;
}

MONGO_EXPORT int mongo_validate_ns( mongo *conn, const char *ns ) {
    char *last = NULL;
    char *current = NULL;
    const char *db_name = ns;
    char *collection_name = NULL;
    char errmsg[64];
    int ns_len = 0;

    /* If the first character is a '.', fail. */
    if( *ns == '.' ) {
        __mongo_set_error( conn, MONGO_NS_INVALID, "ns cannot start with a '.'.", 0 );
        return MONGO_ERROR;
    }

    /* Find the division between database and collection names. */
    for( current = (char *)ns; *current != '\0'; current++ ) {
        if( *current == '.' ) {
            current++;
            break;
        }
    }

    /* Fail if the collection part starts with a dot. */
    if( *current == '.' ) {
        __mongo_set_error( conn, MONGO_NS_INVALID, "ns cannot start with a '.'.", 0 );
        return MONGO_ERROR;
    }

    /* Fail if collection length is 0.
     * or the ns doesn't contain a '.'. */
    if( *current == '\0' ) {
        __mongo_set_error( conn, MONGO_NS_INVALID, "Collection name missing.", 0 );
        return MONGO_ERROR;
    }


    /* Point to the beginning of the collection name. */
    collection_name = current;

    /* Ensure that the database name is greater than one char.*/
    if( collection_name - 1 == db_name ) {
        __mongo_set_error( conn, MONGO_NS_INVALID, "Database name missing.", 0 );
        return MONGO_ERROR;
    }

    /* Go back and validate the database name. */
    for( current = (char *)db_name; *current != '.'; current++ ) {
        switch( *current ) {
        case ' ':
        case '$':
        case '/':
        case '\\':
            __mongo_set_error( conn, MONGO_NS_INVALID,
                               "Database name may not contain ' ', '$', '/', or '\\'", 0 );
            return MONGO_ERROR;
        default:
            break;
        }

        ns_len++;
    }

    /* Add one to the length for the '.' character. */
    ns_len++;

    /* Now validate the collection name. */
    for( current = collection_name; *current != '\0'; current++ ) {

        /* Cannot have two consecutive dots. */
        if( last && *last == '.' && *current == '.' ) {
            __mongo_set_error( conn, MONGO_NS_INVALID,
                               "Collection may not contain two consecutive '.'", 0 );
            return MONGO_ERROR;
        }

        /* Cannot contain a '$' */
        if( *current == '$' ) {
            __mongo_set_error( conn, MONGO_NS_INVALID,
                               "Collection may not contain '$'", 0 );
            return MONGO_ERROR;
        }

        last = current;
        ns_len++;
    }

    if( ns_len > 128 ) {
        bson_sprintf( errmsg, "Namespace too long; has %d but must <= 128.",
                      ns_len );
        __mongo_set_error( conn, MONGO_NS_INVALID, errmsg, 0 );
        return MONGO_ERROR;
    }

    /* Cannot end with a '.' */
    if( *(current - 1) == '.' ) {
        __mongo_set_error( conn, MONGO_NS_INVALID,
                           "Collection may not end with '.'", 0 );
        return MONGO_ERROR;
    }

    return MONGO_OK;
}

static void mongo_set_last_error( mongo *conn, bson_iterator *it, bson *obj ) {
    int result_len = bson_iterator_string_len( it );
    const char *result_string = bson_iterator_string( it );
    int len = result_len < MONGO_ERR_LEN ? result_len : MONGO_ERR_LEN;
    memcpy( conn->lasterrstr, result_string, len );

    if( bson_find( it, obj, "code" ) != BSON_NULL )
        conn->lasterrcode = bson_iterator_int( it );
}

static const int ZERO = 0;
static const int ONE = 1;

static const char *create_database_name_with_ns( const char *ns, const char **collection_name ) {
    const char *collection = ns;
    char *database_name;
    
    while ( collection[0] != '.' ) {
        collection++;
    }
    collection++;
    database_name = malloc( collection - ns );
    strncpy( database_name, ns, collection - ns );
    database_name[collection - ns - 1] = 0;
    if ( collection_name ) {
        *collection_name = collection;
    }
    return database_name;
}

static mongo_message *mongo_message_create( size_t len , int id , int responseTo , int op ) {
    mongo_message *mm;

    if( len >= INT32_MAX) {
        return NULL;
    }
    mm = ( mongo_message * )bson_malloc( len );
    if ( !id )
        id = rand();

    /* native endian (converted on send) */
    mm->head.len = ( int )len;
    mm->head.id = id;
    mm->head.responseTo = responseTo;
    mm->head.op = op;
    
    return mm;
}


static mongo_message *mongo_connection_message_create( mongo *conn, size_t len , int id , int responseTo , int op ) {
    mongo_message *mm = mongo_message_create( len , id , responseTo , op );

    if( mm == NULL) {
        conn->err = MONGO_BSON_TOO_LARGE;
        return NULL;
    }

    return mm;
}

static mongo_message *mongo_cursor_message_create( mongo_cursor *cursor, size_t len , int id , int responseTo , int op ) {
    mongo_message *mm = mongo_message_create( len , id , responseTo , op );
    
    if ( mm == NULL) {
        cursor->err = MONGO_CURSOR_OVERFLOW;
        return NULL;
    }
    
    return mm;
}

/* Always calls bson_free(mm) */
static int mongo_message_send( mongo *conn, mongo_message *mm ) {
    mongo_header head; /* little endian */
    int res;
    bson_little_endian32( &head.len, &mm->head.len );
    bson_little_endian32( &head.id, &mm->head.id );
    bson_little_endian32( &head.responseTo, &mm->head.responseTo );
    bson_little_endian32( &head.op, &mm->head.op );

    res = mongo_env_write_socket( conn, &head, sizeof( head ) );
    if( res != MONGO_OK ) {
        bson_free( mm );
        return res;
    }

    res = mongo_env_write_socket( conn, &mm->data, mm->head.len - sizeof( head ) );
    if( res != MONGO_OK ) {
        bson_free( mm );
        return res;
    }

    bson_free( mm );
    return MONGO_OK;
}

static int mongo_read_response( mongo *conn, mongo_reply **reply ) {
    mongo_header head; /* header from network */
    mongo_reply_fields fields; /* header from network */
    mongo_reply *out;  /* native endian */
    unsigned int len;
    int res;

    if ( ( res = mongo_env_read_socket( conn, &head, sizeof( head ) ) ) != MONGO_OK ||
         ( res = mongo_env_read_socket( conn, &fields, sizeof( fields ) ) ) != MONGO_OK ) {
        return res;
    }

    bson_little_endian32( &len, &head.len );

    if ( len < sizeof( head )+sizeof( fields ) || len > 64*1024*1024 )
        return MONGO_READ_SIZE_ERROR;  /* most likely corruption */

    /*
     * mongo_reply matches the wire for observed environments (MacOS, Linux, Windows VC), but
     * the following incorporates possible differences with type sizes and padding/packing
     *
     * assert( sizeof(mongo_reply) - sizeof(char) - 16 - 20 + len >= len );
     * printf( "sizeof(mongo_reply) - sizeof(char) - 16 - 20 = %ld\n", sizeof(mongo_reply) - sizeof(char) - 16 - 20 );
     */
    out = ( mongo_reply * )bson_malloc( sizeof(mongo_reply) - sizeof(char) + len - 16 - 20 );

    out->head.len = len;
    bson_little_endian32( &out->head.id, &head.id );
    bson_little_endian32( &out->head.responseTo, &head.responseTo );
    bson_little_endian32( &out->head.op, &head.op );

    bson_little_endian32( &out->fields.flag, &fields.flag );
    bson_little_endian64( &out->fields.cursorID, &fields.cursorID );
    bson_little_endian32( &out->fields.start, &fields.start );
    bson_little_endian32( &out->fields.num, &fields.num );

    res = mongo_env_read_socket( conn, &out->objs, len - 16 - 20 ); /* was len-sizeof( head )-sizeof( fields ) */
    if( res != MONGO_OK ) {
        bson_free( out );
        return res;
    }

    *reply = out;

    return MONGO_OK;
}


static char *mongo_data_append( char *start , const void *data , size_t len ) {
    memcpy( start , data , len );
    return start + len;
}

static char *mongo_data_append32( char *start , const void *data ) {
    bson_little_endian32( start , data );
    return start + 4;
}

static char *mongo_data_append64( char *start , const void *data ) {
    bson_little_endian64( start , data );
    return start + 8;
}

/* Connection API */

static int mongo_check_is_master( mongo *conn ) {
    bson out;
    bson_iterator it;
    bson_bool_t ismaster = 0;
    int max_bson_size = MONGO_DEFAULT_MAX_BSON_SIZE;

    out.data = NULL;

    if ( mongo_simple_int_command( conn, "admin", "ismaster", 1, &out ) != MONGO_OK )
        return MONGO_ERROR;

    if( bson_find( &it, &out, "ismaster" ) )
        ismaster = bson_iterator_bool( &it );
    if( bson_find( &it, &out, "maxBsonObjectSize" ) )
        max_bson_size = bson_iterator_int( &it );
    conn->max_bson_size = max_bson_size;

    bson_destroy( &out );

    if( ismaster )
        return MONGO_OK;
    else {
        conn->err = MONGO_CONN_NOT_MASTER;
        return MONGO_ERROR;
    }
}

MONGO_EXPORT void mongo_init_sockets( void ) {
    mongo_env_sock_init();
}

/* WC1 is completely static */
static char WC1_data[] = {23,0,0,0,16,103,101,116,108,97,115,116,101,114,114,111,114,0,1,0,0,0,0,0,0,0,0,0,0,0,0,0};
static bson WC1_cmd = {
    WC1_data, WC1_data, 128, 1, 0, {0,0,0,0,0,0,0,0,0,0,0,0,0,0,0,0,0,0,0,0,0,0,0,0,0,0,0,0,0,0,0,0}, 0, 0, 0, 0
};
static mongo_write_concern WC1 = { 1, 0, 0, 0, 0, &WC1_cmd }; /* w = 1 */

MONGO_EXPORT void mongo_init( mongo *conn ) {
    memset( conn, 0, sizeof( mongo ) );
    conn->max_bson_size = MONGO_DEFAULT_MAX_BSON_SIZE;
    mongo_set_write_concern( conn, &WC1 );
}

MONGO_EXPORT int mongo_client( mongo *conn , const char *host, int port ) {
    mongo_init( conn );

    conn->primary = (mongo_host_port*)bson_malloc( sizeof( mongo_host_port ) );
    strncpy( conn->primary->host, host, strlen( host ) + 1 );
    conn->primary->port = port;
    conn->primary->next = NULL;

    if( mongo_env_socket_connect( conn, host, port ) != MONGO_OK )
        return MONGO_ERROR;

    return mongo_check_is_master( conn );
}

MONGO_EXPORT int mongo_connect( mongo *conn , const char *host, int port ) {
    int ret;
    bson_errprintf("WARNING: mongo_connect() is deprecated, please use mongo_client()\n");
    ret = mongo_client( conn, host, port );
    mongo_set_write_concern( conn, 0 );
    return ret;
}

MONGO_EXPORT void mongo_replica_set_init( mongo *conn, const char *name ) {
    mongo_init( conn );

    conn->replica_set = (mongo_replica_set*)bson_malloc( sizeof( mongo_replica_set ) );
    conn->replica_set->primary_connected = 0;
    conn->replica_set->seeds = NULL;
    conn->replica_set->hosts = NULL;
    conn->replica_set->name = ( char * )bson_malloc( strlen( name ) + 1 );
    memcpy( conn->replica_set->name, name, strlen( name ) + 1  );

    conn->primary = (mongo_host_port*)bson_malloc( sizeof( mongo_host_port ) );
    conn->primary->host[0] = '\0';
    conn->primary->next = NULL;
}

MONGO_EXPORT void mongo_replset_init( mongo *conn, const char *name ) {
    bson_errprintf("WARNING: mongo_replset_init() is deprecated, please use mongo_replica_set_init()\n");
    mongo_replica_set_init( conn, name );
}

static void mongo_replica_set_add_node( mongo_host_port **list, const char *host, int port ) {
    mongo_host_port *host_port = (mongo_host_port*)bson_malloc( sizeof( mongo_host_port ) );
    host_port->port = port;
    host_port->next = NULL;
    strncpy( host_port->host, host, strlen( host ) + 1 );

    if( *list == NULL )
        *list = host_port;
    else {
        mongo_host_port *p = *list;
        while( p->next != NULL )
            p = p->next;
        p->next = host_port;
    }
}

static void mongo_replica_set_free_list( mongo_host_port **list ) {
    mongo_host_port *node = *list;
    mongo_host_port *prev;

    while( node != NULL ) {
        prev = node;
        node = node->next;
        bson_free( prev );
    }

    *list = NULL;
}

MONGO_EXPORT void mongo_replica_set_add_seed( mongo *conn, const char *host, int port ) {
    mongo_replica_set_add_node( &conn->replica_set->seeds, host, port );
}

MONGO_EXPORT void mongo_replset_add_seed( mongo *conn, const char *host, int port ) {
    bson_errprintf("WARNING: mongo_replset_add_seed() is deprecated, please use mongo_replica_set_add_seed()\n");
    mongo_replica_set_add_node( &conn->replica_set->seeds, host, port );
}

void mongo_parse_host( const char *host_string, mongo_host_port *host_port ) {
    int len, idx, split;
    len = split = idx = 0;

    /* Split the host_port string at the ':' */
    while( 1 ) {
        if( *( host_string + len ) == '\0' )
            break;
        if( *( host_string + len ) == ':' )
            split = len;

        len++;
    }

    /* If 'split' is set, we know the that port exists;
     * Otherwise, we set the default port. */
    idx = split ? split : len;
    memcpy( host_port->host, host_string, idx );
    memcpy( host_port->host + idx, "\0", 1 );
    if( split )
        host_port->port = atoi( host_string + idx + 1 );
    else
        host_port->port = MONGO_DEFAULT_PORT;
}

static void mongo_replica_set_check_seed( mongo *conn ) {
    bson out;
    const char *data;
    bson_iterator it;
    bson_iterator it_sub;
    const char *host_string;
    mongo_host_port *host_port = NULL;

    out.data = NULL;
    if( mongo_simple_int_command( conn, "admin", "ismaster", 1, &out ) == MONGO_OK ) {

        if( bson_find( &it, &out, "hosts" ) ) {
            data = bson_iterator_value( &it );
            bson_iterator_from_buffer( &it_sub, data );

            /* Iterate over host list, adding each host to the
             * connection's host list. */
            while( bson_iterator_next( &it_sub ) ) {
                host_string = bson_iterator_string( &it_sub );

                host_port = (mongo_host_port*)bson_malloc( sizeof( mongo_host_port ) );

                if( host_port ) {
                    mongo_parse_host( host_string, host_port );
                    mongo_replica_set_add_node( &conn->replica_set->hosts,
                                                host_port->host, host_port->port );

                    bson_free( host_port );
                    host_port = NULL;
                }
            }
        }
    }

    bson_destroy( &out );
    mongo_env_close_socket( conn->sock );
    conn->sock = 0;
    conn->connected = 0;

}

/* Find out whether the current connected node is master, and
 * verify that the node's replica set name matched the provided name
 */
static int mongo_replica_set_check_host( mongo *conn ) {

    bson out;
    bson_iterator it;
    bson_bool_t ismaster = 0;
    const char *set_name;
    int max_bson_size = MONGO_DEFAULT_MAX_BSON_SIZE;

    out.data = NULL;

    if ( mongo_simple_int_command( conn, "admin", "ismaster", 1, &out ) == MONGO_OK ) {
        if( bson_find( &it, &out, "ismaster" ) )
            ismaster = bson_iterator_bool( &it );

        if( bson_find( &it, &out, "maxBsonObjectSize" ) )
            max_bson_size = bson_iterator_int( &it );
        conn->max_bson_size = max_bson_size;

        if( bson_find( &it, &out, "setName" ) ) {
            set_name = bson_iterator_string( &it );
            if( strcmp( set_name, conn->replica_set->name ) != 0 ) {
                bson_destroy( &out );
                conn->err = MONGO_CONN_BAD_SET_NAME;
                return MONGO_ERROR;
            }
        }
    }

    bson_destroy( &out );

    if( ismaster ) {
        conn->replica_set->primary_connected = 1;
    }
    else {
        mongo_env_close_socket( conn->sock );
    }

    return MONGO_OK;
}

MONGO_EXPORT int mongo_replica_set_client( mongo *conn ) {

    int res = 0;
    mongo_host_port *node;

    conn->sock = 0;
    conn->connected = 0;

    /* First iterate over the seed nodes to get the canonical list of hosts
     * from the replica set. Break out once we have a host list.
     */
    node = conn->replica_set->seeds;
    while( node != NULL ) {
        res = mongo_env_socket_connect( conn, ( const char * )&node->host, node->port );
        if( res == MONGO_OK ) {
            mongo_replica_set_check_seed( conn );
            if( conn->replica_set->hosts )
                break;
        }
        node = node->next;
    }

    /* Iterate over the host list, checking for the primary node. */
    if( !conn->replica_set->hosts ) {
        conn->err = MONGO_CONN_NO_PRIMARY;
        return MONGO_ERROR;
    }
    else {
        node = conn->replica_set->hosts;

        while( node != NULL ) {
            res = mongo_env_socket_connect( conn, ( const char * )&node->host, node->port );

            if( res == MONGO_OK ) {
                if( mongo_replica_set_check_host( conn ) != MONGO_OK )
                    return MONGO_ERROR;

                /* Primary found, so return. */
                else if( conn->replica_set->primary_connected ) {
                    conn->primary = bson_malloc( sizeof( mongo_host_port ) );
                    strncpy( conn->primary->host, node->host, strlen( node->host ) + 1 );
                    conn->primary->port = node->port;
                    return MONGO_OK;
                }

                /* No primary, so close the connection. */
                else {
                    mongo_env_close_socket( conn->sock );
                    conn->sock = 0;
                    conn->connected = 0;
                }
            }

            node = node->next;
        }
    }


    conn->err = MONGO_CONN_NO_PRIMARY;
    return MONGO_ERROR;
}

MONGO_EXPORT int mongo_replset_connect( mongo *conn ) {
    int ret;
    bson_errprintf("WARNING: mongo_replset_connect() is deprecated, please use mongo_replica_set_client()\n");
    ret = mongo_replica_set_client( conn );
    mongo_set_write_concern( conn, 0 );
    return ret;
}

MONGO_EXPORT int mongo_set_op_timeout( mongo *conn, int millis ) {
    conn->op_timeout_ms = millis;
    if( conn->sock && conn->connected )
        mongo_env_set_socket_op_timeout( conn, millis );

    return MONGO_OK;
}

MONGO_EXPORT int mongo_reconnect( mongo *conn ) {
    int res;
    mongo_disconnect( conn );

    if( conn->replica_set ) {
        conn->replica_set->primary_connected = 0;
        mongo_replica_set_free_list( &conn->replica_set->hosts );
        conn->replica_set->hosts = NULL;
        res = mongo_replica_set_client( conn );
        return res;
    }
    else
        return mongo_env_socket_connect( conn, conn->primary->host, conn->primary->port );
}

MONGO_EXPORT int mongo_check_connection( mongo *conn ) {
    if( ! conn->connected )
        return MONGO_ERROR;

    return mongo_simple_int_command( conn, "admin", "ping", 1, NULL );
}

MONGO_EXPORT void mongo_disconnect( mongo *conn ) {
    if( ! conn->connected )
        return;

    if( conn->replica_set ) {
        conn->replica_set->primary_connected = 0;
        mongo_replica_set_free_list( &conn->replica_set->hosts );
        conn->replica_set->hosts = NULL;
    }

    mongo_env_close_socket( conn->sock );

    conn->sock = 0;
    conn->connected = 0;
}

MONGO_EXPORT void mongo_destroy( mongo *conn ) {
    mongo_disconnect( conn );

    if( conn->replica_set ) {
        mongo_replica_set_free_list( &conn->replica_set->seeds );
        mongo_replica_set_free_list( &conn->replica_set->hosts );
        bson_free( conn->replica_set->name );
        bson_free( conn->replica_set );
        conn->replica_set = NULL;
    }

    bson_free( conn->primary );

    mongo_clear_errors( conn );
}

/* Determine whether this BSON object is valid for the given operation.  */
static int mongo_bson_valid( mongo *conn, const bson *bson, int write ) {
    int size;

    if( ! bson->finished ) {
        conn->err = MONGO_BSON_NOT_FINISHED;
        return MONGO_ERROR;
    }

    size = bson_size( bson );
    if( size > conn->max_bson_size ) {
        conn->err = MONGO_BSON_TOO_LARGE;
        return MONGO_ERROR;
    }

    if( bson->err & BSON_NOT_UTF8 ) {
        conn->err = MONGO_BSON_INVALID;
        return MONGO_ERROR;
    }

    if( write ) {
        if( ( bson->err & BSON_FIELD_HAS_DOT ) ||
                ( bson->err & BSON_FIELD_INIT_DOLLAR ) ) {

            conn->err = MONGO_BSON_INVALID;
            return MONGO_ERROR;

        }
    }

    conn->err = 0;

    return MONGO_OK;
}

/* Determine whether this BSON object is valid for the given operation.  */
static int mongo_cursor_bson_valid( mongo_cursor *cursor, const bson *bson ) {
    if( ! bson->finished ) {
        cursor->err = MONGO_CURSOR_BSON_ERROR;
        cursor->conn->err = MONGO_BSON_NOT_FINISHED;
        return MONGO_ERROR;
    }

    if( bson->err & BSON_NOT_UTF8 ) {
        cursor->err = MONGO_CURSOR_BSON_ERROR;
        cursor->conn->err = MONGO_BSON_INVALID;
        return MONGO_ERROR;
    }

    return MONGO_OK;
}

static int mongo_check_last_error( mongo *conn, const char *ns,
                                   mongo_write_concern *write_concern ) {
    bson response = INIT_BSON;
    bson_iterator it;
    int res = 0;
    char *cmd_ns = mongo_ns_to_cmd_db( ns );

    res = mongo_find_one( conn, cmd_ns, write_concern->cmd, bson_shared_empty( ), &response );
    bson_free( cmd_ns );

    if ( res != MONGO_OK )
        return MONGO_ERROR;

    if( ( bson_find( &it, &response, "$err" ) == BSON_STRING ) ||
            ( bson_find( &it, &response, "err" ) == BSON_STRING ) ) {

        __mongo_set_error( conn, MONGO_WRITE_ERROR,
                           "See conn->lasterrstr for details.", 0 );
        mongo_set_last_error( conn, &it, &response );
        bson_destroy( &response );
        return MONGO_ERROR;
    }

    bson_destroy( &response );
    return MONGO_OK;
}

static int mongo_choose_write_concern( mongo *conn,
                                       mongo_write_concern *custom_write_concern,
                                       mongo_write_concern **write_concern ) {

    if( custom_write_concern ) {
        *write_concern = custom_write_concern;
    }
    else if( conn->write_concern ) {
        *write_concern = conn->write_concern;
    }
    if ( *write_concern && (*write_concern)->w < 1 ) {
        *write_concern = 0; /* do not generate getLastError request */
    }
    if( *write_concern && !((*write_concern)->cmd) ) {
        __mongo_set_error( conn, MONGO_WRITE_CONCERN_INVALID,
                           "Must call mongo_write_concern_finish() before using *write_concern.", 0 );
        return MONGO_ERROR;
    }
    else
        return MONGO_OK;
}


/*********************************************************************
CRUD API
**********************************************************************/

static int mongo_message_send_and_check_write_concern( mongo *conn, const char *ns, mongo_message *mm, mongo_write_concern *write_concern ) {
   if( write_concern ) {
        if( mongo_message_send( conn, mm ) == MONGO_ERROR ) {
            return MONGO_ERROR;
        }

        return mongo_check_last_error( conn, ns, write_concern );
    }
    else {
        return mongo_message_send( conn, mm );
    }
}

MONGO_EXPORT int mongo_insert( mongo *conn, const char *ns,
                               const bson *bson, mongo_write_concern *custom_write_concern ) {

    char *data;
    mongo_message *mm;
    mongo_write_concern *write_concern = NULL;

    if( mongo_validate_ns( conn, ns ) != MONGO_OK )
        return MONGO_ERROR;

    if( mongo_bson_valid( conn, bson, 1 ) != MONGO_OK ) {
        return MONGO_ERROR;
    }

    if( mongo_choose_write_concern( conn, custom_write_concern,
                                    &write_concern ) == MONGO_ERROR ) {
        return MONGO_ERROR;
    }

    mm = mongo_message_create( 16 /* header */
                               + 4 /* ZERO */
                               + strlen( ns )
                               + 1 + bson_size( bson )
                               , 0, 0, MONGO_OP_INSERT );
    if( mm == NULL ) {
        conn->err = MONGO_BSON_TOO_LARGE;
        return MONGO_ERROR;
    }

    data = &mm->data;
    data = mongo_data_append32( data, &ZERO );
    data = mongo_data_append( data, ns, strlen( ns ) + 1 );
    mongo_data_append( data, bson->data, bson_size( bson ) );

    return mongo_message_send_and_check_write_concern( conn, ns, mm, write_concern ); 
}

MONGO_EXPORT int mongo_insert_batch( mongo *conn, const char *ns,
                                     const bson **bsons, int count, mongo_write_concern *custom_write_concern,
                                     int flags ) {

    mongo_message *mm;
    mongo_write_concern *write_concern = NULL;
    int i;
    char *data;
    size_t overhead =  16 + 4 + strlen( ns ) + 1;
    size_t size = overhead;

    if( mongo_validate_ns( conn, ns ) != MONGO_OK )
        return MONGO_ERROR;

    for( i=0; i<count; i++ ) {
        size += bson_size( bsons[i] );
        if( mongo_bson_valid( conn, bsons[i], 1 ) != MONGO_OK )
            return MONGO_ERROR;
    }

    if( ( size - overhead ) > (size_t)conn->max_bson_size ) {
        conn->err = MONGO_BSON_TOO_LARGE;
        return MONGO_ERROR;
    }

    if( mongo_choose_write_concern( conn, custom_write_concern,
                                    &write_concern ) == MONGO_ERROR ) {
        return MONGO_ERROR;
    }

    mm = mongo_message_create( size , 0 , 0 , MONGO_OP_INSERT );
    if( mm == NULL ) {
        conn->err = MONGO_BSON_TOO_LARGE;
        return MONGO_ERROR;
    }

    data = &mm->data;
    if( flags & MONGO_CONTINUE_ON_ERROR )
        data = mongo_data_append32( data, &ONE );
    else
        data = mongo_data_append32( data, &ZERO );
    data = mongo_data_append( data, ns, strlen( ns ) + 1 );

    for( i=0; i<count; i++ ) {
        data = mongo_data_append( data, bsons[i]->data, bson_size( bsons[i] ) );
    }

    return mongo_message_send_and_check_write_concern( conn, ns, mm, write_concern ); 
}

MONGO_EXPORT int mongo_update( mongo *conn, const char *ns, const bson *cond,
                               const bson *op, int flags, mongo_write_concern *custom_write_concern ) {

    char *data;
    mongo_message *mm;
    mongo_write_concern *write_concern = NULL;

    /* Make sure that the op BSON is valid UTF-8.
     * TODO: decide whether to check cond as well.
     * */
    if( mongo_bson_valid( conn, ( bson * )op, 0 ) != MONGO_OK ) {
        return MONGO_ERROR;
    }

    if( mongo_choose_write_concern( conn, custom_write_concern,
                                    &write_concern ) == MONGO_ERROR ) {
        return MONGO_ERROR;
    }

    mm = mongo_message_create( 16 /* header */
                               + 4  /* ZERO */
                               + strlen( ns ) + 1
                               + 4  /* flags */
                               + bson_size( cond )
                               + bson_size( op )
                               , 0 , 0 , MONGO_OP_UPDATE );
    if( mm == NULL ) {
        conn->err = MONGO_BSON_TOO_LARGE;
        return MONGO_ERROR;
    }

    data = &mm->data;
    data = mongo_data_append32( data, &ZERO );
    data = mongo_data_append( data, ns, strlen( ns ) + 1 );
    data = mongo_data_append32( data, &flags );
    data = mongo_data_append( data, cond->data, bson_size( cond ) );
    mongo_data_append( data, op->data, bson_size( op ) );

    return mongo_message_send_and_check_write_concern( conn, ns, mm, write_concern ); 
}

MONGO_EXPORT int mongo_remove( mongo *conn, const char *ns, const bson *cond,
                               mongo_write_concern *custom_write_concern ) {

    char *data;
    mongo_message *mm;
    mongo_write_concern *write_concern = NULL;

    /* Make sure that the BSON is valid UTF-8.
     * TODO: decide whether to check cond as well.
     * */
    if( mongo_bson_valid( conn, ( bson * )cond, 0 ) != MONGO_OK ) {
        return MONGO_ERROR;
    }

    if( mongo_choose_write_concern( conn, custom_write_concern,
                                    &write_concern ) == MONGO_ERROR ) {
        return MONGO_ERROR;
    }

    mm = mongo_message_create( 16  /* header */
                               + 4  /* ZERO */
                               + strlen( ns ) + 1
                               + 4  /* ZERO */
                               + bson_size( cond )
                               , 0 , 0 , MONGO_OP_DELETE );
    if( mm == NULL ) {
        conn->err = MONGO_BSON_TOO_LARGE;
        return MONGO_ERROR;
    }

    data = &mm->data;
    data = mongo_data_append32( data, &ZERO );
    data = mongo_data_append( data, ns, strlen( ns ) + 1 );
    data = mongo_data_append32( data, &ZERO );
    mongo_data_append( data, cond->data, bson_size( cond ) );

    return mongo_message_send_and_check_write_concern( conn, ns, mm, write_concern ); 
}


/*********************************************************************
Write Concern API
**********************************************************************/

MONGO_EXPORT void mongo_write_concern_init( mongo_write_concern *write_concern ) {
    memset( write_concern, 0, sizeof( mongo_write_concern ) );
}

MONGO_EXPORT int mongo_write_concern_finish( mongo_write_concern *write_concern ) {
    bson *command;

    /* Destory any existing serialized write concern object and reuse it. */
    if( write_concern->cmd ) {
        bson_destroy( write_concern->cmd );
        command = write_concern->cmd;
    }
    else
        command = bson_alloc();

    if( !command ) {
        return MONGO_ERROR;
    }

    bson_init( command );

    bson_append_int( command, "getlasterror", 1 );

    if( write_concern->mode ) {
        bson_append_string( command, "w", write_concern->mode );
    }

    else if( write_concern->w && write_concern->w > 1 ) {
        bson_append_int( command, "w", write_concern->w );
    }

    if( write_concern->wtimeout ) {
        bson_append_int( command, "wtimeout", write_concern->wtimeout );
    }

    if( write_concern->j ) {
        bson_append_int( command, "j", write_concern->j );
    }

    if( write_concern->fsync ) {
        bson_append_int( command, "fsync", write_concern->fsync );
    }

    bson_finish( command );

    /* write_concern now owns the BSON command object.
     * This is freed in mongo_write_concern_destroy(). */
    write_concern->cmd = command;

    return MONGO_OK;
}

/**
 * Free the write_concern object (specifically, the BSON object that it holds).
 */
MONGO_EXPORT void mongo_write_concern_destroy( mongo_write_concern *write_concern ) {
    if( !write_concern )
        return;

    if( write_concern->cmd ) {
        bson_destroy( write_concern->cmd );
        bson_dealloc( write_concern->cmd );
        write_concern->cmd = NULL;
    }
}

MONGO_EXPORT void mongo_set_write_concern( mongo *conn,
        mongo_write_concern *write_concern ) {

    conn->write_concern = write_concern;
}

MONGO_EXPORT int mongo_write_concern_get_w( mongo_write_concern *write_concern ){    
    return write_concern->w;
}

MONGO_EXPORT int mongo_write_concern_get_wtimeout( mongo_write_concern *write_concern ){    
    return write_concern->wtimeout;
}

MONGO_EXPORT int mongo_write_concern_get_j( mongo_write_concern *write_concern ){    
    return write_concern->j;
}

MONGO_EXPORT int mongo_write_concern_get_fsync( mongo_write_concern *write_concern ){    
    return write_concern->fsync;
}

MONGO_EXPORT const char* mongo_write_concern_get_mode( mongo_write_concern *write_concern ){    
    return write_concern->mode;
}

MONGO_EXPORT bson* mongo_write_concern_get_cmd( mongo_write_concern *write_concern ){    
    return write_concern->cmd;
}

MONGO_EXPORT void mongo_write_concern_set_w( mongo_write_concern *write_concern, int w ){    
    write_concern->w = w;
}

MONGO_EXPORT void mongo_write_concern_set_wtimeout( mongo_write_concern *write_concern, int wtimeout ){    
    write_concern->wtimeout = wtimeout;

}

MONGO_EXPORT void mongo_write_concern_set_j( mongo_write_concern *write_concern, int j ){    
    write_concern->j = j;
}

MONGO_EXPORT void mongo_write_concern_set_fsync( mongo_write_concern *write_concern, int fsync ){    
    write_concern->fsync = fsync;

}

MONGO_EXPORT void mongo_write_concern_set_mode( mongo_write_concern *write_concern, const char* mode ){    
    write_concern->mode = mode;
}

static int mongo_cursor_op_query( mongo_cursor *cursor ) {
    int res;
    char *data;
    mongo_message *mm;
    bson temp;
    bson_iterator it;

    /* Clear any errors. */
    mongo_clear_errors( cursor->conn );

    /* Set up default values for query and fields, if necessary. */
    if( ! cursor->query )
        cursor->query = bson_shared_empty( );
    else if( mongo_cursor_bson_valid( cursor, cursor->query ) != MONGO_OK )
        return MONGO_ERROR;

    if( ! cursor->fields )
        cursor->fields = bson_shared_empty( );
    else if( mongo_cursor_bson_valid( cursor, cursor->fields ) != MONGO_OK )
        return MONGO_ERROR;

    mm = mongo_cursor_message_create( cursor, 16 + /* header */
                               4 + /*  options */
                               strlen( cursor->ns ) + 1 + /* ns */
                               4 + 4 + /* skip,return */
                               bson_size( cursor->query ) +
                               bson_size( cursor->fields ) ,
                               0 , 0 , MONGO_OP_QUERY );
    if( mm == NULL ) {
        return MONGO_ERROR;
    }

    data = &mm->data;
    data = mongo_data_append32( data , &cursor->options );
    data = mongo_data_append( data , cursor->ns , strlen( cursor->ns ) + 1 );
    data = mongo_data_append32( data , &cursor->skip );
    data = mongo_data_append32( data , &cursor->limit );
    data = mongo_data_append( data , cursor->query->data , bson_size( cursor->query ) );
    if ( cursor->fields )
        data = mongo_data_append( data , cursor->fields->data , bson_size( cursor->fields ) );

    bson_fatal_msg( ( data == ( ( char * )mm ) + mm->head.len ), "query building fail!" );

    res = mongo_message_send( cursor->conn , mm );
    if( res != MONGO_OK ) {
        return MONGO_ERROR;
    }

    res = mongo_read_response( cursor->conn, ( mongo_reply ** )&( cursor->reply ) );
    if( res != MONGO_OK ) {
        return MONGO_ERROR;
    }

    if( cursor->reply->fields.num == 1 ) {
        bson_init_finished_data( &temp, &cursor->reply->objs, 0 );
        if( bson_find( &it, &temp, "$err" ) ) {
            mongo_set_last_error( cursor->conn, &it, &temp );
            cursor->err = MONGO_CURSOR_QUERY_FAIL;
            return MONGO_ERROR;
        }
    }

    cursor->seen += cursor->reply->fields.num;
    cursor->flags |= MONGO_CURSOR_QUERY_SENT;
    return MONGO_OK;
}

static int mongo_cursor_get_more( mongo_cursor *cursor ) {
    int res;

    if( cursor->limit > 0 && cursor->seen >= cursor->limit ) {
        cursor->err = MONGO_CURSOR_EXHAUSTED;
        return MONGO_ERROR;
    }
    else if( ! cursor->reply ) {
        cursor->err = MONGO_CURSOR_INVALID;
        return MONGO_ERROR;
    }
    else if( ! cursor->reply->fields.cursorID ) {
        cursor->err = MONGO_CURSOR_EXHAUSTED;
        return MONGO_ERROR;
    }
    else {
        char *data;
        size_t sl = strlen( cursor->ns )+1;
        int limit = 0;
        mongo_message *mm;

        if( cursor->limit > 0 )
            limit = cursor->limit - cursor->seen;

        mm = mongo_cursor_message_create( cursor, 16 /*header*/
                                   +4 /*ZERO*/
                                   +sl
                                   +4 /*numToReturn*/
                                   +8 /*cursorID*/
                                   , 0, 0, MONGO_OP_GET_MORE );
        if( mm == NULL ) {
            return MONGO_ERROR;
        }

        data = &mm->data;
        data = mongo_data_append32( data, &ZERO );
        data = mongo_data_append( data, cursor->ns, sl );
        data = mongo_data_append32( data, &limit );
        mongo_data_append64( data, &cursor->reply->fields.cursorID );

        bson_free( cursor->reply );
        res = mongo_message_send( cursor->conn, mm );
        if( res != MONGO_OK ) {
            mongo_cursor_destroy( cursor );
            return MONGO_ERROR;
        }

        res = mongo_read_response( cursor->conn, &( cursor->reply ) );
        if( res != MONGO_OK ) {
            mongo_cursor_destroy( cursor );
            return MONGO_ERROR;
        }
        cursor->current.data = NULL;
        cursor->seen += cursor->reply->fields.num;

        return MONGO_OK;
    }
}

MONGO_EXPORT mongo_cursor *mongo_find( mongo *conn, const char *ns, const bson *query,
                                       const bson *fields, int limit, int skip, int options ) {

    mongo_cursor *cursor = mongo_cursor_alloc();
    mongo_cursor_init( cursor, conn, ns );
    cursor->flags |= MONGO_CURSOR_MUST_FREE;

    mongo_cursor_set_query( cursor, query );
    mongo_cursor_set_fields( cursor, fields );
    mongo_cursor_set_limit( cursor, limit );
    mongo_cursor_set_skip( cursor, skip );
    mongo_cursor_set_options( cursor, options );

    if( mongo_cursor_op_query( cursor ) == MONGO_OK )
        return cursor;
    else {
        mongo_cursor_destroy( cursor );
        return NULL;
    }
}

MONGO_EXPORT int mongo_find_one( mongo *conn, const char *ns, const bson *query,
                                 const bson *fields, bson *out ) {

    mongo_cursor cursor[1];
    mongo_cursor_init( cursor, conn, ns );
    mongo_cursor_set_query( cursor, query );
    mongo_cursor_set_fields( cursor, fields );
    mongo_cursor_set_limit( cursor, 1 );

    if( mongo_cursor_next( cursor ) != MONGO_OK ) {
        mongo_cursor_destroy( cursor );
        return MONGO_ERROR;
    }

    if( out && bson_copy( out, &cursor->current ) != MONGO_OK ) {
        mongo_cursor_destroy( cursor );
        return MONGO_ERROR;
    }

    mongo_cursor_destroy( cursor );
    return MONGO_OK;
}

MONGO_EXPORT void mongo_cursor_init( mongo_cursor *cursor, mongo *conn, const char *ns ) {
    memset( cursor, 0, sizeof( mongo_cursor ) );
    cursor->conn = conn;
    cursor->ns = ( const char * )bson_malloc( strlen( ns ) + 1 );
    strncpy( ( char * )cursor->ns, ns, strlen( ns ) + 1 );
    cursor->current.data = NULL;
}

MONGO_EXPORT void mongo_cursor_set_query( mongo_cursor *cursor, const bson *query ) {
    cursor->query = query;
}

MONGO_EXPORT void mongo_cursor_set_fields( mongo_cursor *cursor, const bson *fields ) {
    cursor->fields = fields;
}

MONGO_EXPORT void mongo_cursor_set_skip( mongo_cursor *cursor, int skip ) {
    cursor->skip = skip;
}

MONGO_EXPORT void mongo_cursor_set_limit( mongo_cursor *cursor, int limit ) {
    cursor->limit = limit;
}

MONGO_EXPORT void mongo_cursor_set_options( mongo_cursor *cursor, int options ) {
    cursor->options = options;
}

MONGO_EXPORT const char *mongo_cursor_data( mongo_cursor *cursor ) {
    return cursor->current.data;
}

MONGO_EXPORT const bson *mongo_cursor_bson( mongo_cursor *cursor ) {
    return (const bson *)&(cursor->current);
}

MONGO_EXPORT int mongo_cursor_next( mongo_cursor *cursor ) {
    char *next_object;
    char *message_end;

    if( cursor == NULL ) return MONGO_ERROR;

    if( ! ( cursor->flags & MONGO_CURSOR_QUERY_SENT ) )
        if( mongo_cursor_op_query( cursor ) != MONGO_OK )
            return MONGO_ERROR;

    if( !cursor->reply )
        return MONGO_ERROR;

    /* no data */
    if ( cursor->reply->fields.num == 0 ) {

        /* Special case for tailable cursors. */
        if( cursor->reply->fields.cursorID ) {
            if( ( mongo_cursor_get_more( cursor ) != MONGO_OK ) ||
                    cursor->reply->fields.num == 0 ) {
                return MONGO_ERROR;
            }
        }

        else
            return MONGO_ERROR;
    }

    /* first */
    if ( cursor->current.data == NULL ) {
        bson_init_finished_data( &cursor->current, &cursor->reply->objs, 0 );
        return MONGO_OK;
    }

    next_object = cursor->current.data + bson_size( &cursor->current );
    message_end = ( char * )cursor->reply + cursor->reply->head.len;

    if ( next_object >= message_end ) {
        if( mongo_cursor_get_more( cursor ) != MONGO_OK )
            return MONGO_ERROR;

        if ( cursor->reply->fields.num == 0 ) {
            /* Special case for tailable cursors. */
            if ( cursor->reply->fields.cursorID ) {
                cursor->err = MONGO_CURSOR_PENDING;
                return MONGO_ERROR;
            }
            else
                return MONGO_ERROR;
        }

        bson_init_finished_data( &cursor->current, &cursor->reply->objs, 0 );
    }
    else {
        bson_init_finished_data( &cursor->current, next_object, 0 );
    }

    return MONGO_OK;
}

MONGO_EXPORT int mongo_cursor_destroy( mongo_cursor *cursor ) {
    int result = MONGO_OK;
    char *data;

    if ( !cursor ) return result;

    /* Kill cursor if live. */
    if ( cursor->reply && cursor->reply->fields.cursorID ) {
        mongo *conn = cursor->conn;
        mongo_message *mm = mongo_cursor_message_create( cursor, 16 /*header*/
                            +4 /*ZERO*/
                            +4 /*numCursors*/
                            +8 /*cursorID*/
                            , 0, 0, MONGO_OP_KILL_CURSORS );
        if( mm == NULL ) {
            return MONGO_ERROR;
        }
        data = &mm->data;
        data = mongo_data_append32( data, &ZERO );
        data = mongo_data_append32( data, &ONE );
        mongo_data_append64( data, &cursor->reply->fields.cursorID );

        result = mongo_message_send( conn, mm );
    }

    bson_free( cursor->reply );
    bson_free( ( void * )cursor->ns );

    if( cursor->flags & MONGO_CURSOR_MUST_FREE )
        bson_free( cursor );

    return result;
}

/* MongoDB Helper Functions */

#define INDEX_NAME_BUFFER_SIZE 255
#define INDEX_NAME_MAX_LENGTH (INDEX_NAME_BUFFER_SIZE - 1)

MONGO_EXPORT int mongo_create_index( mongo *conn, const char *ns, const bson *key, const char *name, int options, bson *out ) {
    bson b;
    bson_iterator it;
    char default_name[INDEX_NAME_BUFFER_SIZE] = {'\0'};
    size_t len = 0;
    size_t remaining;
    char idxns[1024];

    if ( !name ) {
        bson_iterator_init( &it, key );
        while( len < INDEX_NAME_MAX_LENGTH && bson_iterator_next( &it ) ) {
            remaining = INDEX_NAME_MAX_LENGTH - len;
            strncat( default_name, bson_iterator_key( &it ), remaining );
            len = strlen( default_name );
            remaining = INDEX_NAME_MAX_LENGTH - len;
            strncat( default_name, ( bson_iterator_int( &it ) < 0 ) ? "_-1" : "_1", remaining );
            len = strlen( default_name );
        }
    }

    bson_init( &b );
    bson_append_bson( &b, "key", key );
    bson_append_string( &b, "ns", ns );
    bson_append_string( &b, "name", name ? name : default_name );
    if ( options & MONGO_INDEX_UNIQUE )
        bson_append_bool( &b, "unique", 1 );
    if ( options & MONGO_INDEX_DROP_DUPS )
        bson_append_bool( &b, "dropDups", 1 );
    if ( options & MONGO_INDEX_BACKGROUND )
        bson_append_bool( &b, "background", 1 );
    if ( options & MONGO_INDEX_SPARSE )
        bson_append_bool( &b, "sparse", 1 );
    bson_finish( &b );

    strncpy( idxns, ns, 1024-16 );
    strcpy( strchr( idxns, '.' ), ".system.indexes" );
    mongo_insert( conn, idxns, &b, NULL );
    bson_destroy( &b );

    *strchr( idxns, '.' ) = '\0'; /* just db not ns */
    return mongo_cmd_get_last_error( conn, idxns, out );
}

MONGO_EXPORT bson_bool_t mongo_create_simple_index( mongo *conn, const char *ns, const char *field, int options, bson *out ) {
    bson b;
    bson_bool_t success;

    bson_init( &b );
    bson_append_int( &b, field, 1 );
    bson_finish( &b );

    success = mongo_create_index( conn, ns, &b, NULL, options, out );
    bson_destroy( &b );
    return success;
}

mongo_cursor *mongo_index_list( mongo *conn, const char *ns, int skip, int limit ) {
    bson query;
    mongo_cursor *cursor;
    size_t index_collection_name_size;
    char *index_collection_name;
    size_t ii = 0;
    
    index_collection_name_size = strlen( ns ) + strlen( ".system.indexes" ) + 1;
    index_collection_name = bson_malloc( index_collection_name_size );
    while (ns[ii] != '.' && ns[ii] != 0) {
        index_collection_name[ii] = ns[ii];
        ii++;
    }
    snprintf( index_collection_name + ii, index_collection_name_size - ii, ".system.indexes" );
    
    bson_init(&query);
    bson_append_start_object( &query, "$query" );
    bson_append_string( &query, "ns", ns );
    bson_append_finish_object( &query );
    bson_finish(&query);
    
    cursor = ( mongo_cursor * )bson_malloc( sizeof( mongo_cursor ) );
    mongo_cursor_init( cursor, conn, index_collection_name );
    mongo_cursor_set_skip( cursor, skip );
    mongo_cursor_set_limit( cursor, limit );
    mongo_cursor_set_query( cursor, &query );
    cursor->flags |= MONGO_CURSOR_MUST_FREE;
    
    
    if( mongo_cursor_op_query( cursor ) != MONGO_OK ) {
        mongo_cursor_destroy( cursor );
        cursor = NULL;
    }
    bson_free( index_collection_name );
    bson_destroy( &query );
    return cursor;
}

MONGO_EXPORT double mongo_index_count( mongo *conn, const char *ns ) {
    bson query;
    const char *database_name;
    double result;
    
    database_name = create_database_name_with_ns( ns, NULL );
    
    bson_init( &query );
    bson_append_string( &query, "ns", ns );
    bson_finish( &query );
    
    result = mongo_count( conn, database_name, "system.indexes", &query );
    
    bson_free( ( void * )database_name );
    bson_destroy( &query );
    return result;
}

int mongo_drop_indexes( mongo *conn, const char *ns, bson *index )
{
    bson cmd;
    bson out = INIT_BSON;
    const char *database_name;
    const char *collection_name;
    int result;
    
    database_name = create_database_name_with_ns( ns, &collection_name );
    
    bson_init( &cmd );
    bson_append_string( &cmd, "dropIndexes", collection_name );
    bson_append_bson( &cmd, "index", index );
    bson_finish( &cmd );
    
    result = ( mongo_run_command( conn, database_name, &cmd, &out ) == MONGO_OK )?MONGO_OK:MONGO_ERROR;
    
    free( ( void * )database_name );
    bson_destroy( &cmd );
    bson_destroy( &out );
    
    return result;
}

int mongo_reindex( mongo *conn, const char *ns )
{
    bson cmd;
    bson out = INIT_BSON;
    const char *database_name;
    const char *collection_name;
    int result;
    
    database_name = create_database_name_with_ns( ns, &collection_name );
    
    bson_init( &cmd );
    bson_append_string( &cmd, "reIndex", collection_name );
    bson_finish( &cmd );
    
    result = ( mongo_run_command( conn, database_name, &cmd, &out ) == MONGO_OK )?MONGO_OK:MONGO_ERROR;
    
    free( ( void * )database_name );
    bson_destroy( &cmd );
    bson_destroy( &out );
    
    return result;
}

int mongo_map_reduce( mongo *conn, const char *ns, const char *map_function, const char *reduce_function, bson *query, bson *sort, int64_t limit, bson *out, int keeptemp, const char *finalize, bson *scope, int jsmode, int verbose, bson *output )
{
    bson cmd;
    const char *database_name;
    const char *collection_name;
    int result;
    
    database_name = create_database_name_with_ns( ns, &collection_name );
    
    bson_init( &cmd );
    bson_append_string( &cmd, "mapreduce", collection_name );
    bson_append_string( &cmd, "map", map_function );
    bson_append_string( &cmd, "reduce", reduce_function );
    if ( query ) {
        bson_append_bson( &cmd, "query", query );
    }
    if ( sort ) {
        bson_append_bson( &cmd, "sort", sort );
    }
    if ( limit > 0 ) {
        bson_append_long( &cmd, "limit", limit );
    }
    if ( out ) {
        bson_iterator iterator;
        
        bson_find( &iterator, out, "out" );
        bson_append_element(&cmd, "out", &iterator);
    }
    bson_append_bool( &cmd, "keeptemp", keeptemp );
    if ( finalize ) {
        bson_append_string( &cmd, "finalize", finalize );
    }
    if ( scope ) {
        bson_append_bson( &cmd, "scope", scope );
    }
    bson_append_bool( &cmd, "jsMode", jsmode );
    bson_append_bool( &cmd, "verbose", verbose );
    bson_finish( &cmd );
    
    result = ( mongo_run_command( conn, database_name, &cmd, output ) == MONGO_OK )?MONGO_OK:MONGO_ERROR;
    
    free( ( void * )database_name );
    bson_destroy( &cmd );
    
    return result;
}

MONGO_EXPORT int mongo_create_capped_collection( mongo *conn, const char *db,
        const char *collection, int size, int max, bson *out ) {

    bson b;
    int result;

    bson_init( &b );
    bson_append_string( &b, "create", collection );
    bson_append_bool( &b, "capped", 1 );
    bson_append_int( &b, "size", size );
    if( max > 0 )
        bson_append_int( &b, "max", size );
    bson_finish( &b );

    result = mongo_run_command( conn, db, &b, out );

    bson_destroy( &b );

    return result;
}

MONGO_EXPORT double mongo_count( mongo *conn, const char *db, const char *coll, const bson *query ) {
    bson cmd;
    bson out = INIT_BSON;
    double count = -1;

    bson_init( &cmd );
    bson_append_string( &cmd, "count", coll );
    if ( query && bson_size( query ) > 5 ) /* not empty */
        bson_append_bson( &cmd, "query", query );
    bson_finish( &cmd );

    if( mongo_run_command( conn, db, &cmd, &out ) == MONGO_OK ) {
        bson_iterator it;
        if( bson_find( &it, &out, "n" ) )
            count = bson_iterator_double( &it );
        bson_destroy( &cmd );
        bson_destroy( &out );
        return count;
    }
    else {
        bson_destroy( &out );
        bson_destroy( &cmd );
        return MONGO_ERROR;
    }
}

MONGO_EXPORT int mongo_run_command( mongo *conn, const char *db, const bson *command,
                                    bson *out ) {
    bson response = INIT_BSON;
    bson_iterator it;
    size_t sl = strlen( db );
    char *ns = bson_malloc( sl + 5 + 1 ); /* ".$cmd" + nul */
    int res = 0;

    strcpy( ns, db );
    strcpy( ns+sl, ".$cmd" );

    res = mongo_find_one( conn, ns, command, bson_shared_empty( ), &response );
    bson_free( ns );

    if( res != MONGO_OK )
        return MONGO_ERROR;
    
    if( ! bson_find( &it, &response, "ok" ) ||
        ! bson_iterator_bool( &it ) ) {
        conn->err = MONGO_COMMAND_FAILED;
        bson_destroy( &response );
        return MONGO_ERROR;
    }

    if( out )
        *out = response;
    else
        bson_destroy( &response );

    return MONGO_OK;
}

MONGO_EXPORT int mongo_simple_int_command( mongo *conn, const char *db,
        const char *cmdstr, int arg, bson *out ) {

    bson cmd;
    int result;

    bson_init( &cmd );
    bson_append_int( &cmd, cmdstr, arg );
    bson_finish( &cmd );

    result = mongo_run_command( conn, db, &cmd, out );

    bson_destroy( &cmd );

    return result;
}

MONGO_EXPORT int mongo_simple_str_command( mongo *conn, const char *db,
        const char *cmdstr, const char *arg, bson *out ) {

    int result;
    bson cmd;
    bson_init( &cmd );
    bson_append_string( &cmd, cmdstr, arg );
    bson_finish( &cmd );

    result = mongo_run_command( conn, db, &cmd, out );

    bson_destroy( &cmd );

    return result;
}

MONGO_EXPORT int mongo_cmd_drop_db( mongo *conn, const char *db ) {
    return mongo_simple_int_command( conn, db, "dropDatabase", 1, NULL );
}

MONGO_EXPORT int mongo_cmd_drop_collection( mongo *conn, const char *db, const char *collection, bson *out ) {
    return mongo_simple_str_command( conn, db, "drop", collection, out );
}

MONGO_EXPORT int mongo_cmd_create_collection( mongo *conn, const char *db, const char *collection ) {
    return mongo_simple_str_command( conn, db, "create", collection, NULL );
}

MONGO_EXPORT int mongo_cmd_create_capped_collection( mongo *conn, const char *db, const char *collection, int64_t capsize ) {

    bson out = INIT_BSON;
    int result;
    
    bson cmd;
    bson_init( &cmd );
    bson_append_string( &cmd, "create", collection );
    bson_append_bool( &cmd, "capped", 1 );
    bson_append_long( &cmd, "size", capsize );
    bson_finish( &cmd );
    
    result = mongo_run_command( conn, db, &cmd, &out );
    
    bson_destroy( &cmd );
    bson_destroy( &out );
    
    return result;
}

MONGO_EXPORT int mongo_cmd_rename_collection( mongo *conn, const char *db, const char *oldcollection, const char *newcollection )
{
    
    bson out = INIT_BSON;
    int result;
    size_t new_nsname_size, old_nsname_size;
    char *new_nsname;
    char *old_nsname;
    
    old_nsname_size = strlen(db) + 1 + strlen(oldcollection);
    old_nsname = malloc(old_nsname_size);
    snprintf(old_nsname, old_nsname_size, "%s.%s", db, oldcollection);
    new_nsname_size = strlen(db) + 1 + strlen(newcollection);
    new_nsname = malloc(new_nsname_size);
    snprintf(new_nsname, new_nsname_size, "%s.%s", db, newcollection);
    bson cmd;
    bson_init( &cmd );
    bson_append_string( &cmd, "rename", old_nsname );
    bson_append_string( &cmd, "to", new_nsname );
    bson_finish( &cmd );
    
    result = mongo_run_command( conn, db, &cmd, &out );
    
    bson_destroy( &cmd );
    bson_destroy( &out );
    free(old_nsname);
    free(new_nsname);
    
    return result;
}

MONGO_EXPORT void mongo_cmd_reset_error( mongo *conn, const char *db ) {
    mongo_simple_int_command( conn, db, "reseterror", 1, NULL );
}

static int mongo_cmd_get_error_helper( mongo *conn, const char *db,
                                       bson *realout, const char *cmdtype ) {

    bson out;
    bson_bool_t haserror = 0;

    /* Reset last error codes. */
    mongo_clear_errors( conn );

    /* If there's an error, store its code and string in the connection object. */
    if( mongo_simple_int_command( conn, db, cmdtype, 1, &out ) == MONGO_OK ) {
        bson_iterator it;
        haserror = ( bson_find( &it, &out, "err" ) != BSON_NULL );
        if( haserror ) mongo_set_last_error( conn, &it, &out );
    }

    if( realout )
        *realout = out; /* transfer of ownership */
    else
        bson_destroy( &out );

    if( haserror )
        return MONGO_ERROR;
    else
        return MONGO_OK;
}

MONGO_EXPORT int mongo_cmd_get_prev_error( mongo *conn, const char *db, bson *out ) {
    return mongo_cmd_get_error_helper( conn, db, out, "getpreverror" );
}

MONGO_EXPORT int mongo_cmd_get_last_error( mongo *conn, const char *db, bson *out ) {
    return mongo_cmd_get_error_helper( conn, db, out, "getlasterror" );
}

MONGO_EXPORT bson_bool_t mongo_cmd_ismaster( mongo *conn, bson *realout ) {
    bson out;
    bson_bool_t ismaster = 0;

    if ( mongo_simple_int_command( conn, "admin", "ismaster", 1, &out ) == MONGO_OK ) {
        bson_iterator it;
        bson_find( &it, &out, "ismaster" );
        ismaster = bson_iterator_bool( &it );
    }

    if( realout )
        *realout = out; /* transfer of ownership */
    else
        bson_destroy( &out );

    return ismaster;
}

static void digest2hex( mongo_md5_byte_t digest[16], char hex_digest[33] ) {
    static const char hex[16] = {'0','1','2','3','4','5','6','7','8','9','a','b','c','d','e','f'};
    int i;
    for ( i=0; i<16; i++ ) {
        hex_digest[2*i]     = hex[( digest[i] & 0xf0 ) >> 4];
        hex_digest[2*i + 1] = hex[ digest[i] & 0x0f      ];
    }
    hex_digest[32] = '\0';
}

static int mongo_pass_digest( mongo *conn, const char *user, const char *pass, char hex_digest[33] ) {
    mongo_md5_state_t st;
    mongo_md5_byte_t digest[16];
<<<<<<< HEAD
    
=======

>>>>>>> 8cdf175f
    if( strlen( user ) >= INT32_MAX || strlen( pass ) >= INT32_MAX ) {
        conn->err = MONGO_BSON_TOO_LARGE;
        return MONGO_ERROR;
    }
    mongo_md5_init( &st );
    mongo_md5_append( &st, ( const mongo_md5_byte_t * )user, ( int )strlen( user ) );
    mongo_md5_append( &st, ( const mongo_md5_byte_t * )":mongo:", 7 );
    mongo_md5_append( &st, ( const mongo_md5_byte_t * )pass, ( int )strlen( pass ) );
    mongo_md5_finish( &st, digest );
    digest2hex( digest, hex_digest );
<<<<<<< HEAD
=======
    
>>>>>>> 8cdf175f
    return MONGO_OK;
}

MONGO_EXPORT int mongo_cmd_add_user( mongo *conn, const char *db, const char *user, const char *pass ) {
    bson user_obj;
    bson pass_obj;
    char hex_digest[33];
    char *ns = bson_malloc( strlen( db ) + strlen( ".system.users" ) + 1 );
    int res;

    strcpy( ns, db );
    strcpy( ns+strlen( db ), ".system.users" );

    res = mongo_pass_digest( conn, user, pass, hex_digest );
    if (res != MONGO_OK) {
<<<<<<< HEAD
=======
        free(ns);
>>>>>>> 8cdf175f
        return res;
    }

    bson_init( &user_obj );
    bson_append_string( &user_obj, "user", user );
    bson_finish( &user_obj );

    bson_init( &pass_obj );
    bson_append_start_object( &pass_obj, "$set" );
    bson_append_string( &pass_obj, "pwd", hex_digest );
    bson_append_finish_object( &pass_obj );
    bson_finish( &pass_obj );

    res = mongo_update( conn, ns, &user_obj, &pass_obj, MONGO_UPDATE_UPSERT, NULL );

    bson_free( ns );
    bson_destroy( &user_obj );
    bson_destroy( &pass_obj );

    return res;
}

MONGO_EXPORT bson_bool_t mongo_cmd_authenticate( mongo *conn, const char *db, const char *user, const char *pass ) {
    bson from_db;
    bson cmd;
    const char *nonce;
    int result;
    bson_iterator it;

    mongo_md5_state_t st;
    mongo_md5_byte_t digest[16];
    char hex_digest[33];

    if( mongo_simple_int_command( conn, db, "getnonce", 1, &from_db ) != MONGO_OK )
        return MONGO_ERROR;
    
    bson_find( &it, &from_db, "nonce" );
    nonce = bson_iterator_string( &it );

    result = mongo_pass_digest( conn, user, pass, hex_digest );
    if( result != MONGO_OK ) {
        return result;
    }
<<<<<<< HEAD
=======

    if( strlen( nonce ) >= INT32_MAX || strlen( user ) >= INT32_MAX ) {
        conn->err = MONGO_BSON_TOO_LARGE;
        return MONGO_ERROR;
    }
>>>>>>> 8cdf175f

    if( strlen( nonce ) >= INT32_MAX || strlen( user ) >= INT32_MAX ) {
        conn->err = MONGO_BSON_TOO_LARGE;
        return MONGO_ERROR;
    }
    mongo_md5_init( &st );
    mongo_md5_append( &st, ( const mongo_md5_byte_t * )nonce, ( int )strlen( nonce ) );
    mongo_md5_append( &st, ( const mongo_md5_byte_t * )user, ( int )strlen( user ) );
    mongo_md5_append( &st, ( const mongo_md5_byte_t * )hex_digest, 32 );
    mongo_md5_finish( &st, digest );
    digest2hex( digest, hex_digest );

    bson_init( &cmd );
    bson_append_int( &cmd, "authenticate", 1 );
    bson_append_string( &cmd, "user", user );
    bson_append_string( &cmd, "nonce", nonce );
    bson_append_string( &cmd, "key", hex_digest );
    bson_finish( &cmd );

    result = mongo_run_command( conn, db, &cmd, NULL );

    bson_destroy( &from_db );
    bson_destroy( &cmd );

    return result;
}<|MERGE_RESOLUTION|>--- conflicted
+++ resolved
@@ -1959,11 +1959,7 @@
 static int mongo_pass_digest( mongo *conn, const char *user, const char *pass, char hex_digest[33] ) {
     mongo_md5_state_t st;
     mongo_md5_byte_t digest[16];
-<<<<<<< HEAD
-    
-=======
-
->>>>>>> 8cdf175f
+
     if( strlen( user ) >= INT32_MAX || strlen( pass ) >= INT32_MAX ) {
         conn->err = MONGO_BSON_TOO_LARGE;
         return MONGO_ERROR;
@@ -1974,10 +1970,7 @@
     mongo_md5_append( &st, ( const mongo_md5_byte_t * )pass, ( int )strlen( pass ) );
     mongo_md5_finish( &st, digest );
     digest2hex( digest, hex_digest );
-<<<<<<< HEAD
-=======
-    
->>>>>>> 8cdf175f
+    
     return MONGO_OK;
 }
 
@@ -1993,10 +1986,7 @@
 
     res = mongo_pass_digest( conn, user, pass, hex_digest );
     if (res != MONGO_OK) {
-<<<<<<< HEAD
-=======
         free(ns);
->>>>>>> 8cdf175f
         return res;
     }
 
@@ -2040,14 +2030,11 @@
     if( result != MONGO_OK ) {
         return result;
     }
-<<<<<<< HEAD
-=======
 
     if( strlen( nonce ) >= INT32_MAX || strlen( user ) >= INT32_MAX ) {
         conn->err = MONGO_BSON_TOO_LARGE;
         return MONGO_ERROR;
     }
->>>>>>> 8cdf175f
 
     if( strlen( nonce ) >= INT32_MAX || strlen( user ) >= INT32_MAX ) {
         conn->err = MONGO_BSON_TOO_LARGE;
