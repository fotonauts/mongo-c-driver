/* mongo.c */

/*    Copyright 2009-2012 10gen Inc.
 *
 *    Licensed under the Apache License, Version 2.0 (the "License");
 *    you may not use this file except in compliance with the License.
 *    You may obtain a copy of the License at
 *
 *    http://www.apache.org/licenses/LICENSE-2.0
 *
 *    Unless required by applicable law or agreed to in writing, software
 *    distributed under the License is distributed on an "AS IS" BASIS,
 *    WITHOUT WARRANTIES OR CONDITIONS OF ANY KIND, either express or implied.
 *    See the License for the specific language governing permissions and
 *    limitations under the License.
 */

#include "mongo.h"
#include "md5.h"
#include "env.h"

#include <string.h>

MONGO_EXPORT mongo* mongo_create( void ) {
    return (mongo*)bson_malloc(sizeof(mongo));
}


MONGO_EXPORT void mongo_dispose(mongo* conn) {
    bson_free(conn);
}

MONGO_EXPORT int mongo_get_err(mongo* conn) {
    return conn->err;
}


MONGO_EXPORT int mongo_is_connected(mongo* conn) {
    return conn->connected != 0;
}


MONGO_EXPORT int mongo_get_op_timeout(mongo* conn) {
    return conn->op_timeout_ms;
}


static const char* _get_host_port(mongo_host_port* hp) {
    static char _hp[sizeof(hp->host)+12];
    bson_sprintf(_hp, "%s:%d", hp->host, hp->port);
    return _hp;
}


MONGO_EXPORT const char* mongo_get_primary(mongo* conn) {
    mongo* conn_ = (mongo*)conn;
    if( !(conn_->connected) || (conn_->primary->host[0] == '\0') )
        return NULL;
    return _get_host_port(conn_->primary);
}


MONGO_EXPORT int mongo_get_socket(mongo* conn) {
    mongo* conn_ = (mongo*)conn;
    return conn_->sock;
}


MONGO_EXPORT int mongo_get_host_count(mongo* conn) {
    mongo_replica_set* r = conn->replica_set;
    mongo_host_port* hp;
    int count = 0;
    if (!r) return 0;
    for (hp = r->hosts; hp; hp = hp->next)
        ++count;
    return count;
}


MONGO_EXPORT const char* mongo_get_host(mongo* conn, int i) {
    mongo_replica_set* r = conn->replica_set;
    mongo_host_port* hp;
    int count = 0;
    if (!r) return 0;
    for (hp = r->hosts; hp; hp = hp->next) {
        if (count == i)
            return _get_host_port(hp);
        ++count;
    }
    return 0;
}


MONGO_EXPORT mongo_cursor* mongo_cursor_create( void ) {
    return (mongo_cursor*)bson_malloc(sizeof(mongo_cursor));
}


MONGO_EXPORT void mongo_cursor_dispose(mongo_cursor* cursor) {
    bson_free(cursor);
}


MONGO_EXPORT int  mongo_get_server_err(mongo* conn) {
    return conn->lasterrcode;
}


MONGO_EXPORT const char*  mongo_get_server_err_string(mongo* conn) {
    return conn->lasterrstr;
}

MONGO_EXPORT void __mongo_set_error( mongo *conn, mongo_error_t err, const char *str,
<<<<<<< HEAD
                               int errcode ) {
    size_t errstr_size, str_size;
=======
                                     int errcode ) {
    int errstr_size, str_size;
>>>>>>> d5a798af

    conn->err = err;
    conn->errcode = errcode;

    if( str ) {
        str_size = strlen( str ) + 1;
        errstr_size = str_size > MONGO_ERR_LEN ? MONGO_ERR_LEN : str_size;
        memcpy( conn->errstr, str, errstr_size );
        conn->errstr[errstr_size-1] = '\0';
    }
}

MONGO_EXPORT void mongo_clear_errors( mongo *conn ) {
    conn->err = 0;
    conn->errcode = 0;
    conn->lasterrcode = 0;
    memset( conn->errstr, 0, MONGO_ERR_LEN );
    memset( conn->lasterrstr, 0, MONGO_ERR_LEN );
}

/* Note: this function returns a char* which must be freed. */
static char *mongo_ns_to_cmd_db( const char *ns ) {
    char *current = NULL;
    char *cmd_db_name = NULL;
    int len = 0;

    for( current = (char *)ns; *current != '.'; current++ ) {
        len++;
    }

    cmd_db_name = (char *)bson_malloc( len + 6 );
    strncpy( cmd_db_name, ns, len );
    strncpy( cmd_db_name + len, ".$cmd", 6 );

    return cmd_db_name;
}

MONGO_EXPORT int mongo_validate_ns( mongo *conn, const char *ns ) {
    char *last = NULL;
    char *current = NULL;
    const char *db_name = ns;
    char *collection_name = NULL;
    char errmsg[64];
    int ns_len = 0;

    /* If the first character is a '.', fail. */
    if( *ns == '.' ) {
        __mongo_set_error( conn, MONGO_NS_INVALID, "ns cannot start with a '.'.", 0 );
        return MONGO_ERROR;
    }

    /* Find the division between database and collection names. */
    for( current = (char *)ns; *current != '\0'; current++ ) {
        if( *current == '.' ) {
            current++;
            break;
        }
    }

    /* Fail if the collection part starts with a dot. */
    if( *current == '.' ) {
        __mongo_set_error( conn, MONGO_NS_INVALID, "ns cannot start with a '.'.", 0 );
        return MONGO_ERROR;
    }

    /* Fail if collection length is 0.
     * or the ns doesn't contain a '.'. */
    if( *current == '\0' ) {
        __mongo_set_error( conn, MONGO_NS_INVALID, "Collection name missing.", 0 );
        return MONGO_ERROR;
    }


    /* Point to the beginning of the collection name. */
    collection_name = current;

    /* Ensure that the database name is greater than one char.*/
    if( collection_name - 1 == db_name ) {
        __mongo_set_error( conn, MONGO_NS_INVALID, "Database name missing.", 0 );
        return MONGO_ERROR;
    }

    /* Go back and validate the database name. */
    for( current = (char *)db_name; *current != '.'; current++ ) {
        switch( *current ) {
        case ' ':
        case '$':
        case '/':
        case '\\':
            __mongo_set_error( conn, MONGO_NS_INVALID,
                               "Database name may not contain ' ', '$', '/', or '\\'", 0 );
            return MONGO_ERROR;
        default:
            break;
        }

        ns_len++;
    }

    /* Add one to the length for the '.' character. */
    ns_len++;

    /* Now validate the collection name. */
    for( current = collection_name; *current != '\0'; current++ ) {

        /* Cannot have two consecutive dots. */
        if( last && *last == '.' && *current == '.' ) {
            __mongo_set_error( conn, MONGO_NS_INVALID,
                               "Collection may not contain two consecutive '.'", 0 );
            return MONGO_ERROR;
        }

        /* Cannot contain a '$' */
        if( *current == '$' ) {
            __mongo_set_error( conn, MONGO_NS_INVALID,
                               "Collection may not contain '$'", 0 );
            return MONGO_ERROR;
        }

        last = current;
        ns_len++;
    }

    if( ns_len > 128 ) {
        bson_sprintf( errmsg, "Namespace too long; has %d but must <= 128.",
                      ns_len );
        __mongo_set_error( conn, MONGO_NS_INVALID, errmsg, 0 );
        return MONGO_ERROR;
    }

    /* Cannot end with a '.' */
    if( *(current - 1) == '.' ) {
        __mongo_set_error( conn, MONGO_NS_INVALID,
                           "Collection may not end with '.'", 0 );
        return MONGO_ERROR;
    }

    return MONGO_OK;
}

static void mongo_set_last_error( mongo *conn, bson_iterator *it, bson *obj ) {
    int result_len = bson_iterator_string_len( it );
    const char *result_string = bson_iterator_string( it );
    int len = result_len < MONGO_ERR_LEN ? result_len : MONGO_ERR_LEN;
    memcpy( conn->lasterrstr, result_string, len );

    if( bson_find( it, obj, "code" ) != BSON_NULL )
        conn->lasterrcode = bson_iterator_int( it );
}

static const int ZERO = 0;
static const int ONE = 1;

static const char *create_database_name_with_ns( const char *ns, const char **collection_name ) {
    const char *collection = ns;
    char *database_name;
    
    while ( collection[0] != '.' ) {
        collection++;
    }
    collection++;
    database_name = malloc( collection - ns );
    strncpy( database_name, ns, collection - ns );
    database_name[collection - ns - 1] = 0;
    if ( collection_name ) {
        *collection_name = collection;
    }
    return database_name;
}

static mongo_message *mongo_message_create( size_t len , int id , int responseTo , int op ) {
    mongo_message *mm = ( mongo_message * )bson_malloc( len );
    
    if( len >= INT32_MAX) {
        bson_free( mm );
        return NULL;
    }
    if ( !id )
        id = rand();
    
    /* native endian (converted on send) */
    mm->head.len = ( int ) len;
    mm->head.id = id;
    mm->head.responseTo = responseTo;
    mm->head.op = op;
    
    return mm;
}


static mongo_message *mongo_connection_message_create( mongo *conn, size_t len , int id , int responseTo , int op ) {
    mongo_message *mm = mongo_message_create( len , id , responseTo , op );

    if( mm == NULL) {
        conn->err = MONGO_BSON_TOO_LARGE;
        return NULL;
    }

    return mm;
}

static mongo_message *mongo_cursor_message_create( mongo_cursor *cursor, size_t len , int id , int responseTo , int op ) {
    mongo_message *mm = mongo_message_create( len , id , responseTo , op );
    
    if ( mm == NULL) {
        cursor->err = MONGO_CURSOR_OVERFLOW;
        return NULL;
    }
    
    return mm;
}

/* Always calls bson_free(mm) */
static int mongo_message_send( mongo *conn, mongo_message *mm ) {
    mongo_header head; /* little endian */
    int res;
    bson_little_endian32( &head.len, &mm->head.len );
    bson_little_endian32( &head.id, &mm->head.id );
    bson_little_endian32( &head.responseTo, &mm->head.responseTo );
    bson_little_endian32( &head.op, &mm->head.op );

    res = mongo_env_write_socket( conn, &head, sizeof( head ) );
    if( res != MONGO_OK ) {
        bson_free( mm );
        return res;
    }

    res = mongo_env_write_socket( conn, &mm->data, mm->head.len - sizeof( head ) );
    if( res != MONGO_OK ) {
        bson_free( mm );
        return res;
    }

    bson_free( mm );
    return MONGO_OK;
}

static int mongo_read_response( mongo *conn, mongo_reply **reply ) {
    mongo_header head; /* header from network */
    mongo_reply_fields fields; /* header from network */
    mongo_reply *out;  /* native endian */
    unsigned int len;
    int res;

    mongo_env_read_socket( conn, &head, sizeof( head ) );
    mongo_env_read_socket( conn, &fields, sizeof( fields ) );

    bson_little_endian32( &len, &head.len );

    if ( len < sizeof( head )+sizeof( fields ) || len > 64*1024*1024 )
        return MONGO_READ_SIZE_ERROR;  /* most likely corruption */

    out = ( mongo_reply * )bson_malloc( len );

    out->head.len = len;
    bson_little_endian32( &out->head.id, &head.id );
    bson_little_endian32( &out->head.responseTo, &head.responseTo );
    bson_little_endian32( &out->head.op, &head.op );

    bson_little_endian32( &out->fields.flag, &fields.flag );
    bson_little_endian64( &out->fields.cursorID, &fields.cursorID );
    bson_little_endian32( &out->fields.start, &fields.start );
    bson_little_endian32( &out->fields.num, &fields.num );

    res = mongo_env_read_socket( conn, &out->objs, len-sizeof( head )-sizeof( fields ) );
    if( res != MONGO_OK ) {
        bson_free( out );
        return res;
    }

    *reply = out;

    return MONGO_OK;
}


static char *mongo_data_append( char *start , const void *data , size_t len ) {
    memcpy( start , data , len );
    return start + len;
}

static char *mongo_data_append32( char *start , const void *data ) {
    bson_little_endian32( start , data );
    return start + 4;
}

static char *mongo_data_append64( char *start , const void *data ) {
    bson_little_endian64( start , data );
    return start + 8;
}

/* Connection API */

static int mongo_check_is_master( mongo *conn ) {
    bson out;
    bson_iterator it;
    bson_bool_t ismaster = 0;
    int max_bson_size = MONGO_DEFAULT_MAX_BSON_SIZE;

    out.data = NULL;

    if ( mongo_simple_int_command( conn, "admin", "ismaster", 1, &out ) == MONGO_OK ) {
        if( bson_find( &it, &out, "ismaster" ) )
            ismaster = bson_iterator_bool( &it );
        if( bson_find( &it, &out, "maxBsonObjectSize" ) ) {
            max_bson_size = bson_iterator_int( &it );
        }
        conn->max_bson_size = max_bson_size;
    }
    else {
        return MONGO_ERROR;
    }

    bson_destroy( &out );

    if( ismaster )
        return MONGO_OK;
    else {
        conn->err = MONGO_CONN_NOT_MASTER;
        return MONGO_ERROR;
    }
}

MONGO_EXPORT void mongo_init_sockets( void ) {
    mongo_env_sock_init();
}

/* WC1 is completely static */
static char WC1_data[] = {23,0,0,0,16,103,101,116,108,97,115,116,101,114,114,111,114,0,1,0,0,0,0,0,0,0,0,0,0,0,0,0};
static bson WC1_cmd = {
    WC1_data, WC1_data, 128, 1, {0,0,0,0,0,0,0,0,0,0,0,0,0,0,0,0,0,0,0,0,0,0,0,0,0,0,0,0,0,0,0,0}, 0, 0, ""
};
static mongo_write_concern WC1 = { 1, 0, 0, 0, 0, &WC1_cmd }; /* w = 1 */

MONGO_EXPORT void mongo_init( mongo *conn ) {
    memset( conn, 0, sizeof( mongo ) );
    conn->max_bson_size = MONGO_DEFAULT_MAX_BSON_SIZE;
    mongo_set_write_concern( conn, &WC1 );
}

MONGO_EXPORT int mongo_client( mongo *conn , const char *host, int port ) {
    mongo_init( conn );

    conn->primary = bson_malloc( sizeof( mongo_host_port ) );
    strncpy( conn->primary->host, host, strlen( host ) + 1 );
    conn->primary->port = port;
    conn->primary->next = NULL;

    if( mongo_env_socket_connect( conn, host, port ) != MONGO_OK )
        return MONGO_ERROR;

    if( mongo_check_is_master( conn ) != MONGO_OK )
        return MONGO_ERROR;
    else
        return MONGO_OK;
}

MONGO_EXPORT int mongo_connect( mongo *conn , const char *host, int port ) {
    int ret;
    bson_errprintf("WARNING: mongo_connect() is deprecated, please use mongo_client()\n");
    ret = mongo_client( conn, host, port );
    mongo_set_write_concern( conn, 0 );
    return ret;
}

MONGO_EXPORT void mongo_replica_set_init( mongo *conn, const char *name ) {
    mongo_init( conn );

    conn->replica_set = bson_malloc( sizeof( mongo_replica_set ) );
    conn->replica_set->primary_connected = 0;
    conn->replica_set->seeds = NULL;
    conn->replica_set->hosts = NULL;
    conn->replica_set->name = ( char * )bson_malloc( strlen( name ) + 1 );
    memcpy( conn->replica_set->name, name, strlen( name ) + 1  );

    conn->primary = bson_malloc( sizeof( mongo_host_port ) );
    conn->primary->host[0] = '\0';
    conn->primary->next = NULL;
}

MONGO_EXPORT void mongo_replset_init( mongo *conn, const char *name ) {
    bson_errprintf("WARNING: mongo_replset_init() is deprecated, please use mongo_replica_set_init()\n");
    mongo_replica_set_init( conn, name );
}

static void mongo_replica_set_add_node( mongo_host_port **list, const char *host, int port ) {
    mongo_host_port *host_port = bson_malloc( sizeof( mongo_host_port ) );
    host_port->port = port;
    host_port->next = NULL;
    strncpy( host_port->host, host, strlen( host ) + 1 );

    if( *list == NULL )
        *list = host_port;
    else {
        mongo_host_port *p = *list;
        while( p->next != NULL )
            p = p->next;
        p->next = host_port;
    }
}

static void mongo_replica_set_free_list( mongo_host_port **list ) {
    mongo_host_port *node = *list;
    mongo_host_port *prev;

    while( node != NULL ) {
        prev = node;
        node = node->next;
        bson_free( prev );
    }

    *list = NULL;
}

MONGO_EXPORT void mongo_replica_set_add_seed( mongo *conn, const char *host, int port ) {
    mongo_replica_set_add_node( &conn->replica_set->seeds, host, port );
}

MONGO_EXPORT void mongo_replset_add_seed( mongo *conn, const char *host, int port ) {
    bson_errprintf("WARNING: mongo_replset_add_seed() is deprecated, please use mongo_replica_set_add_seed()\n");
    mongo_replica_set_add_node( &conn->replica_set->seeds, host, port );
}

void mongo_parse_host( const char *host_string, mongo_host_port *host_port ) {
    int len, idx, split;
    len = split = idx = 0;

    /* Split the host_port string at the ':' */
    while( 1 ) {
        if( *( host_string + len ) == '\0' )
            break;
        if( *( host_string + len ) == ':' )
            split = len;

        len++;
    }

    /* If 'split' is set, we know the that port exists;
     * Otherwise, we set the default port. */
    idx = split ? split : len;
    memcpy( host_port->host, host_string, idx );
    memcpy( host_port->host + idx, "\0", 1 );
    if( split )
        host_port->port = atoi( host_string + idx + 1 );
    else
        host_port->port = MONGO_DEFAULT_PORT;
}

static void mongo_replica_set_check_seed( mongo *conn ) {
    bson out;
    bson hosts;
    const char *data;
    bson_iterator it;
    bson_iterator it_sub;
    const char *host_string;
    mongo_host_port *host_port = NULL;

    out.data = NULL;

    hosts.data = NULL;

    if( mongo_simple_int_command( conn, "admin", "ismaster", 1, &out ) == MONGO_OK ) {

        if( bson_find( &it, &out, "hosts" ) ) {
            data = bson_iterator_value( &it );
            bson_iterator_from_buffer( &it_sub, data );

            /* Iterate over host list, adding each host to the
             * connection's host list. */
            while( bson_iterator_next( &it_sub ) ) {
                host_string = bson_iterator_string( &it_sub );

                host_port = bson_malloc( sizeof( mongo_host_port ) );

                if( host_port ) {
                    mongo_parse_host( host_string, host_port );
                    mongo_replica_set_add_node( &conn->replica_set->hosts,
                                                host_port->host, host_port->port );

                    bson_free( host_port );
                    host_port = NULL;
                }
            }
        }
    }

    bson_destroy( &out );
    bson_destroy( &hosts );
    mongo_env_close_socket( conn->sock );
    conn->sock = 0;
    conn->connected = 0;

}

/* Find out whether the current connected node is master, and
 * verify that the node's replica set name matched the provided name
 */
static int mongo_replica_set_check_host( mongo *conn ) {

    bson out;
    bson_iterator it;
    bson_bool_t ismaster = 0;
    const char *set_name;
    int max_bson_size = MONGO_DEFAULT_MAX_BSON_SIZE;

    out.data = NULL;

    if ( mongo_simple_int_command( conn, "admin", "ismaster", 1, &out ) == MONGO_OK ) {
        if( bson_find( &it, &out, "ismaster" ) )
            ismaster = bson_iterator_bool( &it );

        if( bson_find( &it, &out, "maxBsonObjectSize" ) )
            max_bson_size = bson_iterator_int( &it );
        conn->max_bson_size = max_bson_size;

        if( bson_find( &it, &out, "setName" ) ) {
            set_name = bson_iterator_string( &it );
            if( strcmp( set_name, conn->replica_set->name ) != 0 ) {
                bson_destroy( &out );
                conn->err = MONGO_CONN_BAD_SET_NAME;
                return MONGO_ERROR;
            }
        }
    }

    bson_destroy( &out );

    if( ismaster ) {
        conn->replica_set->primary_connected = 1;
    }
    else {
        mongo_env_close_socket( conn->sock );
    }

    return MONGO_OK;
}

MONGO_EXPORT int mongo_replica_set_client( mongo *conn ) {

    int res = 0;
    mongo_host_port *node;

    conn->sock = 0;
    conn->connected = 0;

    /* First iterate over the seed nodes to get the canonical list of hosts
     * from the replica set. Break out once we have a host list.
     */
    node = conn->replica_set->seeds;
    while( node != NULL ) {
        res = mongo_env_socket_connect( conn, ( const char * )&node->host, node->port );
        if( res == MONGO_OK ) {
            mongo_replica_set_check_seed( conn );
            if( conn->replica_set->hosts )
                break;
        }
        node = node->next;
    }

    /* Iterate over the host list, checking for the primary node. */
    if( !conn->replica_set->hosts ) {
        conn->err = MONGO_CONN_NO_PRIMARY;
        return MONGO_ERROR;
    }
    else {
        node = conn->replica_set->hosts;

        while( node != NULL ) {
            res = mongo_env_socket_connect( conn, ( const char * )&node->host, node->port );

            if( res == MONGO_OK ) {
                if( mongo_replica_set_check_host( conn ) != MONGO_OK )
                    return MONGO_ERROR;

                /* Primary found, so return. */
                else if( conn->replica_set->primary_connected ) {
                    conn->primary = bson_malloc( sizeof( mongo_host_port ) );
                    strncpy( conn->primary->host, node->host, strlen( node->host ) + 1 );
                    conn->primary->port = node->port;
                    return MONGO_OK;
                }

                /* No primary, so close the connection. */
                else {
                    mongo_env_close_socket( conn->sock );
                    conn->sock = 0;
                    conn->connected = 0;
                }
            }

            node = node->next;
        }
    }


    conn->err = MONGO_CONN_NO_PRIMARY;
    return MONGO_ERROR;
}

MONGO_EXPORT int mongo_replset_connect( mongo *conn ) {
    int ret;
    bson_errprintf("WARNING: mongo_replset_connect() is deprecated, please use mongo_replica_set_client()\n");
    ret = mongo_replica_set_client( conn );
    mongo_set_write_concern( conn, 0 );
    return ret;
}

MONGO_EXPORT int mongo_set_op_timeout( mongo *conn, int millis ) {
    conn->op_timeout_ms = millis;
    if( conn->sock && conn->connected )
        mongo_env_set_socket_op_timeout( conn, millis );

    return MONGO_OK;
}

MONGO_EXPORT int mongo_reconnect( mongo *conn ) {
    int res;
    mongo_disconnect( conn );

    if( conn->replica_set ) {
        conn->replica_set->primary_connected = 0;
        mongo_replica_set_free_list( &conn->replica_set->hosts );
        conn->replica_set->hosts = NULL;
        res = mongo_replica_set_client( conn );
        return res;
    }
    else
        return mongo_env_socket_connect( conn, conn->primary->host, conn->primary->port );
}

MONGO_EXPORT int mongo_check_connection( mongo *conn ) {
    if( ! conn->connected )
        return MONGO_ERROR;

    if( mongo_simple_int_command( conn, "admin", "ping", 1, NULL ) == MONGO_OK )
        return MONGO_OK;
    else
        return MONGO_ERROR;
}

MONGO_EXPORT void mongo_disconnect( mongo *conn ) {
    if( ! conn->connected )
        return;

    if( conn->replica_set ) {
        conn->replica_set->primary_connected = 0;
        mongo_replica_set_free_list( &conn->replica_set->hosts );
        conn->replica_set->hosts = NULL;
    }

    mongo_env_close_socket( conn->sock );

    conn->sock = 0;
    conn->connected = 0;
}

MONGO_EXPORT void mongo_destroy( mongo *conn ) {
    mongo_disconnect( conn );

    if( conn->replica_set ) {
        mongo_replica_set_free_list( &conn->replica_set->seeds );
        mongo_replica_set_free_list( &conn->replica_set->hosts );
        bson_free( conn->replica_set->name );
        bson_free( conn->replica_set );
        conn->replica_set = NULL;
    }

    bson_free( conn->primary );

    mongo_clear_errors( conn );
}

/* Determine whether this BSON object is valid for the given operation.  */
static int mongo_bson_valid( mongo *conn, const bson *bson, int write ) {
    int size;

    if( ! bson->finished ) {
        conn->err = MONGO_BSON_NOT_FINISHED;
        return MONGO_ERROR;
    }

    size = bson_size( bson );
    if( size > conn->max_bson_size ) {
        conn->err = MONGO_BSON_TOO_LARGE;
        return MONGO_ERROR;
    }

    if( bson->err & BSON_NOT_UTF8 ) {
        conn->err = MONGO_BSON_INVALID;
        return MONGO_ERROR;
    }

    if( write ) {
        if( ( bson->err & BSON_FIELD_HAS_DOT ) ||
                ( bson->err & BSON_FIELD_INIT_DOLLAR ) ) {

            conn->err = MONGO_BSON_INVALID;
            return MONGO_ERROR;

        }
    }

    conn->err = 0;

    return MONGO_OK;
}

/* Determine whether this BSON object is valid for the given operation.  */
static int mongo_cursor_bson_valid( mongo_cursor *cursor, const bson *bson ) {
    if( ! bson->finished ) {
        cursor->err = MONGO_CURSOR_BSON_ERROR;
        cursor->conn->err = MONGO_BSON_NOT_FINISHED;
        return MONGO_ERROR;
    }

    if( bson->err & BSON_NOT_UTF8 ) {
        cursor->err = MONGO_CURSOR_BSON_ERROR;
        cursor->conn->err = MONGO_BSON_INVALID;
        return MONGO_ERROR;
    }

    return MONGO_OK;
}

static int mongo_check_last_error( mongo *conn, const char *ns,
                                   mongo_write_concern *write_concern ) {
    int ret = MONGO_OK;
    bson response = {NULL, 0};
    bson fields;
    bson_iterator it;
    int res = 0;
    char *cmd_ns = mongo_ns_to_cmd_db( ns );

    res = mongo_find_one( conn, cmd_ns, write_concern->cmd, bson_empty( &fields ), &response );
    bson_free( cmd_ns );

    if( res != MONGO_OK )
        ret = MONGO_ERROR;
    else {
        if( ( bson_find( &it, &response, "$err" ) == BSON_STRING ) ||
                ( bson_find( &it, &response, "err" ) == BSON_STRING ) ) {

            __mongo_set_error( conn, MONGO_WRITE_ERROR,
                               "See conn->lasterrstr for details.", 0 );
            mongo_set_last_error( conn, &it, &response );
            ret = MONGO_ERROR;
        }
        bson_destroy( &response );
    }
    return ret;
}

static int mongo_choose_write_concern( mongo *conn,
                                       mongo_write_concern *custom_write_concern,
                                       mongo_write_concern **write_concern ) {

    if( custom_write_concern ) {
        *write_concern = custom_write_concern;
    }
    else if( conn->write_concern ) {
        *write_concern = conn->write_concern;
    }
    if ( *write_concern && (*write_concern)->w < 1 ) {
        *write_concern = 0; /* do not generate getLastError request */
    }
    if( *write_concern && !((*write_concern)->cmd) ) {
        __mongo_set_error( conn, MONGO_WRITE_CONCERN_INVALID,
                           "Must call mongo_write_concern_finish() before using *write_concern.", 0 );
        return MONGO_ERROR;
    }
    else
        return MONGO_OK;
}


/*********************************************************************
CRUD API
**********************************************************************/

MONGO_EXPORT int mongo_insert( mongo *conn, const char *ns,
                               const bson *bson, mongo_write_concern *custom_write_concern ) {

    char *data;
    mongo_message *mm;
    mongo_write_concern *write_concern = NULL;

    if( mongo_validate_ns( conn, ns ) != MONGO_OK )
        return MONGO_ERROR;

    if( mongo_bson_valid( conn, bson, 1 ) != MONGO_OK ) {
        return MONGO_ERROR;
    }

    if( mongo_choose_write_concern( conn, custom_write_concern,
                                    &write_concern ) == MONGO_ERROR ) {
        return MONGO_ERROR;
    }

    mm = mongo_message_create( 16 /* header */
                               + 4 /* ZERO */
                               + strlen( ns )
                               + 1 + bson_size( bson )
                               , 0, 0, MONGO_OP_INSERT );
    if( mm == NULL) {
        conn->err = MONGO_BSON_TOO_LARGE;
        return MONGO_ERROR;
    }

    data = &mm->data;
    data = mongo_data_append32( data, &ZERO );
    data = mongo_data_append( data, ns, strlen( ns ) + 1 );
    mongo_data_append( data, bson->data, bson_size( bson ) );


    /* TODO: refactor so that we can send the insert message
       and the getlasterror messages together. */
    if( write_concern ) {
        if( mongo_message_send( conn, mm ) == MONGO_ERROR ) {
            return MONGO_ERROR;
        }

        return mongo_check_last_error( conn, ns, write_concern );
    }
    else {
        return mongo_message_send( conn, mm );
    }
}

MONGO_EXPORT int mongo_insert_batch( mongo *conn, const char *ns,
                                     const bson **bsons, int count, mongo_write_concern *custom_write_concern,
                                     int flags ) {

    mongo_message *mm;
    mongo_write_concern *write_concern = NULL;
    int i;
    char *data;
    size_t overhead =  16 + 4 + strlen( ns ) + 1;
    size_t size = overhead;

    if( mongo_validate_ns( conn, ns ) != MONGO_OK )
        return MONGO_ERROR;

    for( i=0; i<count; i++ ) {
        size += bson_size( bsons[i] );
        if( mongo_bson_valid( conn, bsons[i], 1 ) != MONGO_OK )
            return MONGO_ERROR;
    }

    if( ( size - overhead ) > conn->max_bson_size ) {
        conn->err = MONGO_BSON_TOO_LARGE;
        return MONGO_ERROR;
    }

    if( mongo_choose_write_concern( conn, custom_write_concern,
                                    &write_concern ) == MONGO_ERROR ) {
        return MONGO_ERROR;
    }

    mm = mongo_message_create( size , 0 , 0 , MONGO_OP_INSERT );
    if( mm == NULL) {
        conn->err = MONGO_BSON_TOO_LARGE;
        return MONGO_ERROR;
    }

    data = &mm->data;
    if( flags & MONGO_CONTINUE_ON_ERROR )
        data = mongo_data_append32( data, &ONE );
    else
        data = mongo_data_append32( data, &ZERO );
    data = mongo_data_append( data, ns, strlen( ns ) + 1 );

    for( i=0; i<count; i++ ) {
        data = mongo_data_append( data, bsons[i]->data, bson_size( bsons[i] ) );
    }

    /* TODO: refactor so that we can send the insert message
     * and the getlasterror messages together. */
    if( write_concern ) {
        if( mongo_message_send( conn, mm ) == MONGO_ERROR ) {
            return MONGO_ERROR;
        }

        return mongo_check_last_error( conn, ns, write_concern );
    }
    else {
        return mongo_message_send( conn, mm );
    }
}

MONGO_EXPORT int mongo_update( mongo *conn, const char *ns, const bson *cond,
                               const bson *op, int flags, mongo_write_concern *custom_write_concern ) {

    char *data;
    mongo_message *mm;
    mongo_write_concern *write_concern = NULL;

    /* Make sure that the op BSON is valid UTF-8.
     * TODO: decide whether to check cond as well.
     * */
    if( mongo_bson_valid( conn, ( bson * )op, 0 ) != MONGO_OK ) {
        return MONGO_ERROR;
    }

    if( mongo_choose_write_concern( conn, custom_write_concern,
                                    &write_concern ) == MONGO_ERROR ) {
        return MONGO_ERROR;
    }

    mm = mongo_message_create( 16 /* header */
                               + 4  /* ZERO */
                               + strlen( ns ) + 1
                               + 4  /* flags */
                               + bson_size( cond )
                               + bson_size( op )
                               , 0 , 0 , MONGO_OP_UPDATE );
    if( mm == NULL) {
        conn->err = MONGO_BSON_TOO_LARGE;
        return MONGO_ERROR;
    }

    data = &mm->data;
    data = mongo_data_append32( data, &ZERO );
    data = mongo_data_append( data, ns, strlen( ns ) + 1 );
    data = mongo_data_append32( data, &flags );
    data = mongo_data_append( data, cond->data, bson_size( cond ) );
    mongo_data_append( data, op->data, bson_size( op ) );

    /* TODO: refactor so that we can send the insert message
     * and the getlasterror messages together. */
    if( write_concern ) {
        if( mongo_message_send( conn, mm ) == MONGO_ERROR ) {
            return MONGO_ERROR;
        }

        return mongo_check_last_error( conn, ns, write_concern );
    }
    else {
        return mongo_message_send( conn, mm );
    }
}

MONGO_EXPORT int mongo_remove( mongo *conn, const char *ns, const bson *cond,
                               mongo_write_concern *custom_write_concern ) {

    char *data;
    mongo_message *mm;
    mongo_write_concern *write_concern = NULL;

    /* Make sure that the BSON is valid UTF-8.
     * TODO: decide whether to check cond as well.
     * */
    if( mongo_bson_valid( conn, ( bson * )cond, 0 ) != MONGO_OK ) {
        return MONGO_ERROR;
    }

    if( mongo_choose_write_concern( conn, custom_write_concern,
                                    &write_concern ) == MONGO_ERROR ) {
        return MONGO_ERROR;
    }

    mm = mongo_message_create( 16  /* header */
<<<<<<< HEAD
                              + 4  /* ZERO */
                              + strlen( ns ) + 1
                              + 4  /* ZERO */
                              + bson_size( cond )
                              , 0 , 0 , MONGO_OP_DELETE );
    if( mm == NULL) {
        conn->err = MONGO_BSON_TOO_LARGE;
        return MONGO_ERROR;
    }
=======
                               + 4  /* ZERO */
                               + strlen( ns ) + 1
                               + 4  /* ZERO */
                               + bson_size( cond )
                               , 0 , 0 , MONGO_OP_DELETE );
>>>>>>> d5a798af

    data = &mm->data;
    data = mongo_data_append32( data, &ZERO );
    data = mongo_data_append( data, ns, strlen( ns ) + 1 );
    data = mongo_data_append32( data, &ZERO );
    mongo_data_append( data, cond->data, bson_size( cond ) );

    /* TODO: refactor so that we can send the insert message
     * and the getlasterror messages together. */
    if( write_concern ) {
        if( mongo_message_send( conn, mm ) == MONGO_ERROR ) {
            return MONGO_ERROR;
        }

        return mongo_check_last_error( conn, ns, write_concern );
    }
    else {
        return mongo_message_send( conn, mm );
    }
}


/*********************************************************************
Write Concern API
**********************************************************************/

MONGO_EXPORT void mongo_write_concern_init( mongo_write_concern *write_concern ) {
    memset( write_concern, 0, sizeof( mongo_write_concern ) );
}

MONGO_EXPORT int mongo_write_concern_finish( mongo_write_concern *write_concern ) {
    bson *command;

    /* Destory any existing serialized write concern object and reuse it. */
    if( write_concern->cmd ) {
        bson_destroy( write_concern->cmd );
        command = write_concern->cmd;
    }
    else
        command = (bson *)bson_malloc( sizeof( bson ) );

    if( !command ) {
        return MONGO_ERROR;
    }

    bson_init( command );

    bson_append_int( command, "getlasterror", 1 );

    if( write_concern->mode ) {
        bson_append_string( command, "w", write_concern->mode );
    }

    else if( write_concern->w && write_concern->w > 1 ) {
        bson_append_int( command, "w", write_concern->w );
    }

    if( write_concern->wtimeout ) {
        bson_append_int( command, "wtimeout", write_concern->wtimeout );
    }

    if( write_concern->j ) {
        bson_append_int( command, "j", write_concern->j );
    }

    if( write_concern->fsync ) {
        bson_append_int( command, "fsync", write_concern->fsync );
    }

    bson_finish( command );

    /* write_concern now owns the BSON command object.
     * This is freed in mongo_write_concern_destroy(). */
    write_concern->cmd = command;

    return MONGO_OK;
}

MONGO_EXPORT void mongo_write_concern_destroy( mongo_write_concern *write_concern ) {
    if( !write_concern )
        return;

    if( write_concern->cmd )
        bson_destroy( write_concern->cmd );

    bson_free( write_concern->cmd );
}

MONGO_EXPORT void mongo_set_write_concern( mongo *conn,
        mongo_write_concern *write_concern ) {

    conn->write_concern = write_concern;
}

/**
 * Free the write_concern object (specifically, the BSON object that it holds).
 */
MONGO_EXPORT void mongo_write_concern_destroy( mongo_write_concern *write_concern );


static int mongo_cursor_op_query( mongo_cursor *cursor ) {
    int res;
    bson empty;
    char *data;
    mongo_message *mm;
    bson temp;
    bson_iterator it;

    /* Clear any errors. */
    mongo_clear_errors( cursor->conn );

    /* Set up default values for query and fields, if necessary. */
    if( ! cursor->query )
        cursor->query = bson_empty( &empty );
    else if( mongo_cursor_bson_valid( cursor, cursor->query ) != MONGO_OK )
        return MONGO_ERROR;

    if( ! cursor->fields )
        cursor->fields = bson_empty( &empty );
    else if( mongo_cursor_bson_valid( cursor, cursor->fields ) != MONGO_OK )
        return MONGO_ERROR;

    mm = mongo_cursor_message_create( cursor, 16 + /* header */
                               4 + /*  options */
                               strlen( cursor->ns ) + 1 + /* ns */
                               4 + 4 + /* skip,return */
                               bson_size( cursor->query ) +
                               bson_size( cursor->fields ) ,
                               0 , 0 , MONGO_OP_QUERY );
    if( mm == NULL ) {
        return MONGO_ERROR;
    }

    data = &mm->data;
    data = mongo_data_append32( data , &cursor->options );
    data = mongo_data_append( data , cursor->ns , strlen( cursor->ns ) + 1 );
    data = mongo_data_append32( data , &cursor->skip );
    data = mongo_data_append32( data , &cursor->limit );
    data = mongo_data_append( data , cursor->query->data , bson_size( cursor->query ) );
    if ( cursor->fields )
        data = mongo_data_append( data , cursor->fields->data , bson_size( cursor->fields ) );

    bson_fatal_msg( ( data == ( ( char * )mm ) + mm->head.len ), "query building fail!" );

    res = mongo_message_send( cursor->conn , mm );
    if( res != MONGO_OK ) {
        return MONGO_ERROR;
    }

    res = mongo_read_response( cursor->conn, ( mongo_reply ** )&( cursor->reply ) );
    if( res != MONGO_OK ) {
        return MONGO_ERROR;
    }

    if( cursor->reply->fields.num == 1 ) {
        bson_init_data( &temp, &cursor->reply->objs );
        if( bson_find( &it, &temp, "$err" ) ) {
            mongo_set_last_error( cursor->conn, &it, &temp );
            cursor->err = MONGO_CURSOR_QUERY_FAIL;
            return MONGO_ERROR;
        }
    }

    cursor->seen += cursor->reply->fields.num;
    cursor->flags |= MONGO_CURSOR_QUERY_SENT;
    return MONGO_OK;
}

static int mongo_cursor_get_more( mongo_cursor *cursor ) {
    int res;

    if( cursor->limit > 0 && cursor->seen >= cursor->limit ) {
        cursor->err = MONGO_CURSOR_EXHAUSTED;
        return MONGO_ERROR;
    }
    else if( ! cursor->reply ) {
        cursor->err = MONGO_CURSOR_INVALID;
        return MONGO_ERROR;
    }
    else if( ! cursor->reply->fields.cursorID ) {
        cursor->err = MONGO_CURSOR_EXHAUSTED;
        return MONGO_ERROR;
    }
    else {
        char *data;
        size_t sl = strlen( cursor->ns )+1;
        int limit = 0;
        mongo_message *mm;

        if( cursor->limit > 0 )
            limit = cursor->limit - cursor->seen;

        mm = mongo_cursor_message_create( cursor, 16 /*header*/
                                   +4 /*ZERO*/
                                   +sl
                                   +4 /*numToReturn*/
                                   +8 /*cursorID*/
                                   , 0, 0, MONGO_OP_GET_MORE );
        if( mm == NULL ) {
            return MONGO_ERROR;
        }
        
        data = &mm->data;
        data = mongo_data_append32( data, &ZERO );
        data = mongo_data_append( data, cursor->ns, sl );
        data = mongo_data_append32( data, &limit );
        mongo_data_append64( data, &cursor->reply->fields.cursorID );

        bson_free( cursor->reply );
        res = mongo_message_send( cursor->conn, mm );
        if( res != MONGO_OK ) {
            mongo_cursor_destroy( cursor );
            return MONGO_ERROR;
        }

        res = mongo_read_response( cursor->conn, &( cursor->reply ) );
        if( res != MONGO_OK ) {
            mongo_cursor_destroy( cursor );
            return MONGO_ERROR;
        }
        cursor->current.data = NULL;
        cursor->seen += cursor->reply->fields.num;

        return MONGO_OK;
    }
}

MONGO_EXPORT mongo_cursor *mongo_find( mongo *conn, const char *ns, const bson *query,
                                       const bson *fields, int limit, int skip, int options ) {

    mongo_cursor *cursor = ( mongo_cursor * )bson_malloc( sizeof( mongo_cursor ) );
    mongo_cursor_init( cursor, conn, ns );
    cursor->flags |= MONGO_CURSOR_MUST_FREE;

    mongo_cursor_set_query( cursor, query );
    mongo_cursor_set_fields( cursor, fields );
    mongo_cursor_set_limit( cursor, limit );
    mongo_cursor_set_skip( cursor, skip );
    mongo_cursor_set_options( cursor, options );

    if( mongo_cursor_op_query( cursor ) == MONGO_OK )
        return cursor;
    else {
        mongo_cursor_destroy( cursor );
        return NULL;
    }
}

MONGO_EXPORT int mongo_find_one( mongo *conn, const char *ns, const bson *query,
                                 const bson *fields, bson *out ) {

    mongo_cursor cursor[1];
    mongo_cursor_init( cursor, conn, ns );
    mongo_cursor_set_query( cursor, query );
    mongo_cursor_set_fields( cursor, fields );
    mongo_cursor_set_limit( cursor, 1 );

    if ( mongo_cursor_next( cursor ) == MONGO_OK ) {
        if( out ) {
            bson_init_size( out, bson_size( (bson *)&cursor->current ) );
            memcpy( out->data, cursor->current.data,
                    bson_size( (bson *)&cursor->current ) );
            out->finished = 1;
        }
        mongo_cursor_destroy( cursor );
        return MONGO_OK;
    }
    else {
        mongo_cursor_destroy( cursor );
        return MONGO_ERROR;
    }
}

MONGO_EXPORT void mongo_cursor_init( mongo_cursor *cursor, mongo *conn, const char *ns ) {
    memset( cursor, 0, sizeof( mongo_cursor ) );
    cursor->conn = conn;
    cursor->ns = ( const char * )bson_malloc( strlen( ns ) + 1 );
    strncpy( ( char * )cursor->ns, ns, strlen( ns ) + 1 );
    cursor->current.data = NULL;
}

MONGO_EXPORT void mongo_cursor_set_query( mongo_cursor *cursor, const bson *query ) {
    cursor->query = query;
}

MONGO_EXPORT void mongo_cursor_set_fields( mongo_cursor *cursor, const bson *fields ) {
    cursor->fields = fields;
}

MONGO_EXPORT void mongo_cursor_set_skip( mongo_cursor *cursor, int skip ) {
    cursor->skip = skip;
}

MONGO_EXPORT void mongo_cursor_set_limit( mongo_cursor *cursor, int limit ) {
    cursor->limit = limit;
}

MONGO_EXPORT void mongo_cursor_set_options( mongo_cursor *cursor, int options ) {
    cursor->options = options;
}

MONGO_EXPORT const char *mongo_cursor_data( mongo_cursor *cursor ) {
    return cursor->current.data;
}

MONGO_EXPORT const bson *mongo_cursor_bson( mongo_cursor *cursor ) {
    return (const bson *)&(cursor->current);
}

MONGO_EXPORT int mongo_cursor_next( mongo_cursor *cursor ) {
    char *next_object;
    char *message_end;

    if( ! ( cursor->flags & MONGO_CURSOR_QUERY_SENT ) )
        if( mongo_cursor_op_query( cursor ) != MONGO_OK )
            return MONGO_ERROR;

    if( !cursor->reply )
        return MONGO_ERROR;

    /* no data */
    if ( cursor->reply->fields.num == 0 ) {

        /* Special case for tailable cursors. */
        if( cursor->reply->fields.cursorID ) {
            if( ( mongo_cursor_get_more( cursor ) != MONGO_OK ) ||
                    cursor->reply->fields.num == 0 ) {
                return MONGO_ERROR;
            }
        }

        else
            return MONGO_ERROR;
    }

    /* first */
    if ( cursor->current.data == NULL ) {
        bson_init_finished_data( &cursor->current, &cursor->reply->objs );
        return MONGO_OK;
    }

    next_object = cursor->current.data + bson_size( &cursor->current );
    message_end = ( char * )cursor->reply + cursor->reply->head.len;

    if ( next_object >= message_end ) {
        if( mongo_cursor_get_more( cursor ) != MONGO_OK )
            return MONGO_ERROR;

        if ( cursor->reply->fields.num == 0 ) {
            /* Special case for tailable cursors. */
            if ( cursor->reply->fields.cursorID ) {
                cursor->err = MONGO_CURSOR_PENDING;
                return MONGO_ERROR;
            }
            else
                return MONGO_ERROR;
        }

        bson_init_finished_data( &cursor->current, &cursor->reply->objs );
    }
    else {
        bson_init_finished_data( &cursor->current, next_object );
    }

    return MONGO_OK;
}

MONGO_EXPORT int mongo_cursor_destroy( mongo_cursor *cursor ) {
    int result = MONGO_OK;

    if ( !cursor ) return result;

    /* Kill cursor if live. */
    if ( cursor->reply && cursor->reply->fields.cursorID ) {
        mongo *conn = cursor->conn;
        mongo_message *mm = mongo_cursor_message_create( cursor, 16 /*header*/
                            +4 /*ZERO*/
                            +4 /*numCursors*/
                            +8 /*cursorID*/
                            , 0, 0, MONGO_OP_KILL_CURSORS );
        if( mm == NULL ) {
            return MONGO_ERROR;
        }
        
        char *data = &mm->data;
        data = mongo_data_append32( data, &ZERO );
        data = mongo_data_append32( data, &ONE );
        mongo_data_append64( data, &cursor->reply->fields.cursorID );

        result = mongo_message_send( conn, mm );
    }

    bson_free( cursor->reply );
    bson_free( ( void * )cursor->ns );

    if( cursor->flags & MONGO_CURSOR_MUST_FREE )
        bson_free( cursor );

    return result;
}

/* MongoDB Helper Functions */

MONGO_EXPORT int mongo_create_index( mongo *conn, const char *ns, const char *name, const bson *key, int options, bson *out ) {
    bson b;
    bson_iterator it;
    char default_name[255];
    int i = 0;
    char idxns[1024];
    
    if (!name) {
        bson_iterator_init( &it, key );
        while( i < 255 && bson_iterator_next( &it ) ) {
            strncpy( default_name + i, bson_iterator_key( &it ), 255 - i );
            i += strlen( bson_iterator_key( &it ) );
            default_name[i] = '_';
            i++;
        }
        default_name[254] = '\0';
        name = default_name;
    }

    bson_init( &b );
    bson_append_bson( &b, "key", key );
    bson_append_string( &b, "ns", ns );
    bson_append_string( &b, "name", name );
    if ( options & MONGO_INDEX_UNIQUE )
        bson_append_bool( &b, "unique", 1 );
    if ( options & MONGO_INDEX_DROP_DUPS )
        bson_append_bool( &b, "dropDups", 1 );
    if ( options & MONGO_INDEX_BACKGROUND )
        bson_append_bool( &b, "background", 1 );
    if ( options & MONGO_INDEX_SPARSE )
        bson_append_bool( &b, "sparse", 1 );
    bson_finish( &b );

    strncpy( idxns, ns, 1024-16 );
    strcpy( strchr( idxns, '.' ), ".system.indexes" );
    mongo_insert( conn, idxns, &b, NULL );
    bson_destroy( &b );

    *strchr( idxns, '.' ) = '\0'; /* just db not ns */
    return mongo_cmd_get_last_error( conn, idxns, out );
}

MONGO_EXPORT bson_bool_t mongo_create_simple_index( mongo *conn, const char *ns, const char *field, int options, bson *out ) {
    bson b;
    bson_bool_t success;

    bson_init( &b );
    bson_append_int( &b, field, 1 );
    bson_finish( &b );

    success = mongo_create_index( conn, ns, NULL, &b, options, out );
    bson_destroy( &b );
    return success;
}

mongo_cursor *mongo_index_list( mongo *conn, const char *ns, int skip, int limit ) {
    bson query;
    mongo_cursor *cursor;
    size_t index_collection_name_size;
    char *index_collection_name;
    size_t ii = 0;
    
    index_collection_name_size = strlen( ns ) + strlen( ".system.indexes" ) + 1;
    index_collection_name = bson_malloc( index_collection_name_size );
    while (ns[ii] != '.' && ns[ii] != 0) {
        index_collection_name[ii] = ns[ii];
        ii++;
    }
    snprintf( index_collection_name + ii, index_collection_name_size - ii, ".system.indexes" );
    
    bson_init(&query);
    bson_append_start_object( &query, "$query" );
    bson_append_string( &query, "ns", ns );
    bson_append_finish_object( &query );
    bson_finish(&query);
    
    cursor = ( mongo_cursor * )bson_malloc( sizeof( mongo_cursor ) );
    mongo_cursor_init( cursor, conn, index_collection_name );
    mongo_cursor_set_skip( cursor, skip );
    mongo_cursor_set_limit( cursor, limit );
    mongo_cursor_set_query( cursor, &query );
    cursor->flags |= MONGO_CURSOR_MUST_FREE;
    
    
    if( mongo_cursor_op_query( cursor ) != MONGO_OK ) {
        mongo_cursor_destroy( cursor );
        cursor = NULL;
    }
    bson_free( index_collection_name );
    bson_destroy( &query );
    return cursor;
}

MONGO_EXPORT double mongo_index_count( mongo *conn, const char *ns ) {
    bson query;
    const char *database_name;
    double result;
    
    database_name = create_database_name_with_ns( ns, NULL );
    
    bson_init( &query );
    bson_append_string( &query, "ns", ns );
    bson_finish( &query );
    
    result = mongo_count( conn, database_name, "system.indexes", &query );
    
    bson_free( ( void * )database_name );
    bson_destroy( &query );
    return result;
}

int mongo_drop_indexes( mongo *conn, const char *ns, bson *index )
{
    bson cmd;
    bson out = {NULL, 0};
    const char *database_name;
    const char *collection_name;
    int result;
    
    database_name = create_database_name_with_ns( ns, &collection_name );
    
    bson_init( &cmd );
    bson_append_string( &cmd, "dropIndexes", collection_name );
    bson_append_bson( &cmd, "index", index );
    bson_finish( &cmd );
    
    result = ( mongo_run_command( conn, database_name, &cmd, &out ) == MONGO_OK )?MONGO_OK:MONGO_ERROR;
    
    free( ( void * )database_name );
    bson_destroy( &cmd );
    bson_destroy( &out );
    
    return result;
}

int mongo_reindex( mongo *conn, const char *ns )
{
    bson cmd;
    bson out = {NULL, 0};
    const char *database_name;
    const char *collection_name;
    int result;
    
    database_name = create_database_name_with_ns( ns, &collection_name );
    
    bson_init( &cmd );
    bson_append_string( &cmd, "reIndex", collection_name );
    bson_finish( &cmd );
    
    result = ( mongo_run_command( conn, database_name, &cmd, &out ) == MONGO_OK )?MONGO_OK:MONGO_ERROR;
    
    free( ( void * )database_name );
    bson_destroy( &cmd );
    bson_destroy( &out );
    
    return result;
}

int mongo_map_reduce( mongo *conn, const char *ns, const char *map_function, const char *reduce_function, bson *query, bson *sort, int64_t limit, bson *out, int keeptemp, const char *finalize, bson *scope, int jsmode, int verbose, bson *output )
{
    bson cmd;
    const char *database_name;
    const char *collection_name;
    int result;
    
    database_name = create_database_name_with_ns( ns, &collection_name );
    
    bson_init( &cmd );
    bson_append_string( &cmd, "mapreduce", collection_name );
    bson_append_string( &cmd, "map", map_function );
    bson_append_string( &cmd, "reduce", reduce_function );
    if ( query ) {
        bson_append_bson( &cmd, "query", query );
    }
    if ( sort ) {
        bson_append_bson( &cmd, "sort", sort );
    }
    if ( limit > 0 ) {
        bson_append_long( &cmd, "limit", limit );
    }
    if ( out ) {
        bson_iterator iterator;
        
        bson_find( &iterator, out, "out" );
        bson_append_element(&cmd, "out", &iterator);
    }
    bson_append_bool( &cmd, "keeptemp", keeptemp );
    if ( finalize ) {
        bson_append_string( &cmd, "finalize", finalize );
    }
    if ( scope ) {
        bson_append_bson( &cmd, "scope", scope );
    }
    bson_append_bool( &cmd, "jsMode", jsmode );
    bson_append_bool( &cmd, "verbose", verbose );
    bson_finish( &cmd );
    
    result = ( mongo_run_command( conn, database_name, &cmd, output ) == MONGO_OK )?MONGO_OK:MONGO_ERROR;
    
    free( ( void * )database_name );
    bson_destroy( &cmd );
    
    return result;
}

MONGO_EXPORT int mongo_create_capped_collection( mongo *conn, const char *db,
        const char *collection, int size, int max, bson *out ) {

    bson b;
    int result;

    bson_init( &b );
    bson_append_string( &b, "create", collection );
    bson_append_bool( &b, "capped", 1 );
    bson_append_int( &b, "size", size );
    if( max > 0 )
        bson_append_int( &b, "max", size );
    bson_finish( &b );

    result = mongo_run_command( conn, db, &b, out );

    bson_destroy( &b );

    return result;
}

MONGO_EXPORT double mongo_count( mongo *conn, const char *db, const char *coll, const bson *query ) {
    bson cmd;
    bson out = {NULL, 0};
    double count = -1;

    bson_init( &cmd );
    bson_append_string( &cmd, "count", coll );
    if ( query && bson_size( query ) > 5 ) /* not empty */
        bson_append_bson( &cmd, "query", query );
    bson_finish( &cmd );

    if( mongo_run_command( conn, db, &cmd, &out ) == MONGO_OK ) {
        bson_iterator it;
        if( bson_find( &it, &out, "n" ) )
            count = bson_iterator_double( &it );
        bson_destroy( &cmd );
        bson_destroy( &out );
        return count;
    }
    else {
        bson_destroy( &out );
        bson_destroy( &cmd );
        bson_destroy( &out );
        return MONGO_ERROR;
    }
}

MONGO_EXPORT int mongo_run_command( mongo *conn, const char *db, const bson *command,
                                    bson *out ) {
    int ret = MONGO_OK;
    bson response = {NULL, 0};
    bson fields;
    size_t sl = strlen( db );
    char *ns = bson_malloc( sl + 5 + 1 ); /* ".$cmd" + nul */
    int res, success = 0;

    strcpy( ns, db );
    strcpy( ns+sl, ".$cmd" );

    res = mongo_find_one( conn, ns, command, bson_empty( &fields ), &response );
    bson_free( ns );

    if( res != MONGO_OK ) {
        if( out ) {
            out->data = NULL;
            out->cur = NULL;
        }
    
        ret = MONGO_ERROR;
    } else {
        bson_iterator it;
        if( bson_find( &it, &response, "ok" ) )
            success = bson_iterator_bool( &it );

        if( bson_find( &it, &response, "errmsg" ) ) {
            strncpy( conn->lasterrstr, bson_iterator_string( &it ), sizeof( conn->lasterrstr ) );
            conn->lasterrstr[sizeof( conn->lasterrstr ) - 1] = 0;
        }

        if( !success ) {
            conn->err = MONGO_COMMAND_FAILED;
            bson_destroy( &response );
            ret = MONGO_ERROR;
        }
        else {
            if( out )
                *out = response;
            else
                bson_destroy( &response );
        }
    }
    return ret;
}

MONGO_EXPORT int mongo_simple_int_command( mongo *conn, const char *db,
        const char *cmdstr, int arg, bson *realout ) {

    bson out = {NULL, 0};
    bson cmd;
    int result;

    bson_init( &cmd );
    bson_append_int( &cmd, cmdstr, arg );
    bson_finish( &cmd );

    result = mongo_run_command( conn, db, &cmd, &out );

    bson_destroy( &cmd );

    if ( realout )
        *realout = out;
    else
        bson_destroy( &out );

    return result;
}

MONGO_EXPORT int mongo_simple_str_command( mongo *conn, const char *db,
        const char *cmdstr, const char *arg, bson *realout ) {

    bson out = {NULL, 0};
    int result;

    bson cmd;
    bson_init( &cmd );
    bson_append_string( &cmd, cmdstr, arg );
    bson_finish( &cmd );

    result = mongo_run_command( conn, db, &cmd, &out );

    bson_destroy( &cmd );

    if ( realout )
        *realout = out;
    else
        bson_destroy( &out );

    return result;
}

MONGO_EXPORT int mongo_cmd_drop_db( mongo *conn, const char *db ) {
    return mongo_simple_int_command( conn, db, "dropDatabase", 1, NULL );
}

MONGO_EXPORT int mongo_cmd_drop_collection( mongo *conn, const char *db, const char *collection, bson *out ) {
    return mongo_simple_str_command( conn, db, "drop", collection, out );
}

MONGO_EXPORT int mongo_cmd_create_collection( mongo *conn, const char *db, const char *collection ) {
    return mongo_simple_str_command( conn, db, "create", collection, NULL );
}

MONGO_EXPORT int mongo_cmd_create_capped_collection( mongo *conn, const char *db, const char *collection, int64_t capsize ) {

    bson out = {NULL, 0};
    int result;
    
    bson cmd;
    bson_init( &cmd );
    bson_append_string( &cmd, "create", collection );
    bson_append_bool( &cmd, "capped", 1 );
    bson_append_long( &cmd, "size", capsize );
    bson_finish( &cmd );
    
    result = mongo_run_command( conn, db, &cmd, &out );
    
    bson_destroy( &cmd );
    bson_destroy( &out );
    
    return result;
}

MONGO_EXPORT int mongo_cmd_rename_collection( mongo *conn, const char *db, const char *oldcollection, const char *newcollection )
{
    
    bson out = {NULL, 0};
    int result;
    size_t new_nsname_size, old_nsname_size;
    char *new_nsname;
    char *old_nsname;
    
    old_nsname_size = strlen(db) + 1 + strlen(oldcollection);
    old_nsname = malloc(old_nsname_size);
    snprintf(old_nsname, old_nsname_size, "%s.%s", db, oldcollection);
    new_nsname_size = strlen(db) + 1 + strlen(newcollection);
    new_nsname = malloc(new_nsname_size);
    snprintf(new_nsname, new_nsname_size, "%s.%s", db, newcollection);
    bson cmd;
    bson_init( &cmd );
    bson_append_string( &cmd, "rename", old_nsname );
    bson_append_string( &cmd, "to", new_nsname );
    bson_finish( &cmd );
    
    result = mongo_run_command( conn, db, &cmd, &out );
    
    bson_destroy( &cmd );
    bson_destroy( &out );
    free(old_nsname);
    free(new_nsname);
    
    return result;
}

MONGO_EXPORT void mongo_cmd_reset_error( mongo *conn, const char *db ) {
    mongo_simple_int_command( conn, db, "reseterror", 1, NULL );
}

static int mongo_cmd_get_error_helper( mongo *conn, const char *db,
                                       bson *realout, const char *cmdtype ) {

    bson out = {NULL,0};
    bson_bool_t haserror = 0;

    /* Reset last error codes. */
    mongo_clear_errors( conn );

    /* If there's an error, store its code and string in the connection object. */
    if( mongo_simple_int_command( conn, db, cmdtype, 1, &out ) == MONGO_OK ) {
        bson_iterator it;
        haserror = ( bson_find( &it, &out, "err" ) != BSON_NULL );
        if( haserror ) mongo_set_last_error( conn, &it, &out );
    }

    if( realout )
        *realout = out; /* transfer of ownership */
    else
        bson_destroy( &out );

    if( haserror )
        return MONGO_ERROR;
    else
        return MONGO_OK;
}

MONGO_EXPORT int mongo_cmd_get_prev_error( mongo *conn, const char *db, bson *out ) {
    return mongo_cmd_get_error_helper( conn, db, out, "getpreverror" );
}

MONGO_EXPORT int mongo_cmd_get_last_error( mongo *conn, const char *db, bson *out ) {
    return mongo_cmd_get_error_helper( conn, db, out, "getlasterror" );
}

MONGO_EXPORT bson_bool_t mongo_cmd_ismaster( mongo *conn, bson *realout ) {
    bson out = {NULL,0};
    bson_bool_t ismaster = 0;

    if ( mongo_simple_int_command( conn, "admin", "ismaster", 1, &out ) == MONGO_OK ) {
        bson_iterator it;
        bson_find( &it, &out, "ismaster" );
        ismaster = bson_iterator_bool( &it );
    }

    if( realout )
        *realout = out; /* transfer of ownership */
    else
        bson_destroy( &out );

    return ismaster;
}

static void digest2hex( mongo_md5_byte_t digest[16], char hex_digest[33] ) {
    static const char hex[16] = {'0','1','2','3','4','5','6','7','8','9','a','b','c','d','e','f'};
    int i;
    for ( i=0; i<16; i++ ) {
        hex_digest[2*i]     = hex[( digest[i] & 0xf0 ) >> 4];
        hex_digest[2*i + 1] = hex[ digest[i] & 0x0f      ];
    }
    hex_digest[32] = '\0';
}

static int mongo_pass_digest( mongo *conn, const char *user, const char *pass, char hex_digest[33] ) {
    mongo_md5_state_t st;
    mongo_md5_byte_t digest[16];
    
    if( strlen( user ) >= INT32_MAX || strlen( pass ) >= INT32_MAX ) {
        conn->err = MONGO_BSON_TOO_LARGE;
        return MONGO_ERROR;
    }
    mongo_md5_init( &st );
    mongo_md5_append( &st, ( const mongo_md5_byte_t * )user, (int)strlen( user ) );
    mongo_md5_append( &st, ( const mongo_md5_byte_t * )":mongo:", 7 );
    mongo_md5_append( &st, ( const mongo_md5_byte_t * )pass, (int)strlen( pass ) );
    mongo_md5_finish( &st, digest );
    digest2hex( digest, hex_digest );
    return MONGO_OK;
}

MONGO_EXPORT int mongo_cmd_add_user( mongo *conn, const char *db, const char *user, const char *pass ) {
    bson user_obj;
    bson pass_obj;
    char hex_digest[33];
    char *ns = bson_malloc( strlen( db ) + strlen( ".system.users" ) + 1 );
    int res;

    strcpy( ns, db );
    strcpy( ns+strlen( db ), ".system.users" );

    res = mongo_pass_digest( conn, user, pass, hex_digest );
    if (res != MONGO_OK) {
        return res;
    }

    bson_init( &user_obj );
    bson_append_string( &user_obj, "user", user );
    bson_finish( &user_obj );

    bson_init( &pass_obj );
    bson_append_start_object( &pass_obj, "$set" );
    bson_append_string( &pass_obj, "pwd", hex_digest );
    bson_append_finish_object( &pass_obj );
    bson_finish( &pass_obj );

    res = mongo_update( conn, ns, &user_obj, &pass_obj, MONGO_UPDATE_UPSERT, NULL );

    bson_free( ns );
    bson_destroy( &user_obj );
    bson_destroy( &pass_obj );

    return res;
}

MONGO_EXPORT bson_bool_t mongo_cmd_authenticate( mongo *conn, const char *db, const char *user, const char *pass ) {
    bson from_db;
    bson cmd;
    const char *nonce;
    int result;

    mongo_md5_state_t st;
    mongo_md5_byte_t digest[16];
    char hex_digest[33];

    if( mongo_simple_int_command( conn, db, "getnonce", 1, &from_db ) == MONGO_OK ) {
        bson_iterator it;
        bson_find( &it, &from_db, "nonce" );
        nonce = bson_iterator_string( &it );
    }
    else {
        return MONGO_ERROR;
    }

    result = mongo_pass_digest( conn, user, pass, hex_digest );
    if( result != MONGO_OK ) {
        return result;
    }

    if( strlen( nonce ) >= INT32_MAX || strlen( user ) >= INT32_MAX ) {
        conn->err = MONGO_BSON_TOO_LARGE;
        return MONGO_ERROR;
    }
    mongo_md5_init( &st );
    mongo_md5_append( &st, ( const mongo_md5_byte_t * )nonce, (int)strlen( nonce ) );
    mongo_md5_append( &st, ( const mongo_md5_byte_t * )user, (int)strlen( user ) );
    mongo_md5_append( &st, ( const mongo_md5_byte_t * )hex_digest, 32 );
    mongo_md5_finish( &st, digest );
    digest2hex( digest, hex_digest );

    bson_init( &cmd );
    bson_append_int( &cmd, "authenticate", 1 );
    bson_append_string( &cmd, "user", user );
    bson_append_string( &cmd, "nonce", nonce );
    bson_append_string( &cmd, "key", hex_digest );
    bson_finish( &cmd );

    bson_destroy( &from_db );

    result = mongo_run_command( conn, db, &cmd, NULL );

    bson_destroy( &cmd );

    return result;
}<|MERGE_RESOLUTION|>--- conflicted
+++ resolved
@@ -111,13 +111,8 @@
 }
 
 MONGO_EXPORT void __mongo_set_error( mongo *conn, mongo_error_t err, const char *str,
-<<<<<<< HEAD
-                               int errcode ) {
+                                     int errcode ) {
     size_t errstr_size, str_size;
-=======
-                                     int errcode ) {
-    int errstr_size, str_size;
->>>>>>> d5a798af
 
     conn->err = err;
     conn->errcode = errcode;
@@ -1079,23 +1074,15 @@
     }
 
     mm = mongo_message_create( 16  /* header */
-<<<<<<< HEAD
-                              + 4  /* ZERO */
-                              + strlen( ns ) + 1
-                              + 4  /* ZERO */
-                              + bson_size( cond )
-                              , 0 , 0 , MONGO_OP_DELETE );
-    if( mm == NULL) {
-        conn->err = MONGO_BSON_TOO_LARGE;
-        return MONGO_ERROR;
-    }
-=======
                                + 4  /* ZERO */
                                + strlen( ns ) + 1
                                + 4  /* ZERO */
                                + bson_size( cond )
                                , 0 , 0 , MONGO_OP_DELETE );
->>>>>>> d5a798af
+    if( mm == NULL) {
+        conn->err = MONGO_BSON_TOO_LARGE;
+        return MONGO_ERROR;
+    }
 
     data = &mm->data;
     data = mongo_data_append32( data, &ZERO );
