--- conflicted
+++ resolved
@@ -24,21 +24,7 @@
 #include <string.h>
 #include <stdlib.h>
 
-<<<<<<< HEAD
-#ifdef _USE_LINUX_SYSTEM
-#include "env_posix.h"
-#elif defined _USE_CUSTOM_SYSTEM
-#include "env.h"
-#else
-#include "env.h"
-#endif
-
-
-
-MONGO_EXPORT mongo* mongo_create( void ) {
-=======
 MONGO_EXPORT mongo* mongo_create() {
->>>>>>> e67f61cc
     return (mongo*)bson_malloc(sizeof(mongo));
 }
 
@@ -644,11 +630,6 @@
 MONGO_EXPORT int mongo_insert_batch( mongo *conn, const char *ns,
                         bson **bsons, int count ) {
 
-<<<<<<< HEAD
-    size_t size =  16 + 4 + strlen( ns ) + 1;
-    int i;
-=======
->>>>>>> e67f61cc
     mongo_message *mm;
     int i;
     char *data;
@@ -1394,8 +1375,8 @@
     return mongo_simple_int_command( conn, db, "dropDatabase", 1, NULL );
 }
 
-MONGO_EXPORT int mongo_cmd_drop_collection( mongo *conn, const char *db, const char *collection ) {
-    return mongo_simple_str_command( conn, db, "drop", collection, NULL );
+MONGO_EXPORT int mongo_cmd_drop_collection( mongo *conn, const char *db, const char *collection, bson *out ) {
+    return mongo_simple_str_command( conn, db, "drop", collection, out );
 }
 
 MONGO_EXPORT int mongo_cmd_create_collection( mongo *conn, const char *db, const char *collection ) {
