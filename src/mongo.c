/* mongo.c */

/*    Copyright 2009-2012 10gen Inc.
 *
 *    Licensed under the Apache License, Version 2.0 (the "License");
 *    you may not use this file except in compliance with the License.
 *    You may obtain a copy of the License at
 *
 *    http://www.apache.org/licenses/LICENSE-2.0
 *
 *    Unless required by applicable law or agreed to in writing, software
 *    distributed under the License is distributed on an "AS IS" BASIS,
 *    WITHOUT WARRANTIES OR CONDITIONS OF ANY KIND, either express or implied.
 *    See the License for the specific language governing permissions and
 *    limitations under the License.
 */

#if _MSC_VER && ! _CRT_SECURE_NO_WARNINGS
  #define _CRT_SECURE_NO_WARNINGS
#endif

#include "mongo.h"
#include "md5.h"
#include "env.h"

#include <string.h>
#include <assert.h>

MONGO_EXPORT mongo* mongo_alloc( void ) {
    return ( mongo* )bson_malloc( sizeof( mongo ) );
}


MONGO_EXPORT void mongo_dealloc(mongo* conn) {
    bson_free( conn );
}

MONGO_EXPORT int mongo_get_err(mongo* conn) {
    return conn->err;
}


MONGO_EXPORT int mongo_is_connected(mongo* conn) {
    return conn->connected != 0;
}


MONGO_EXPORT int mongo_get_op_timeout(mongo* conn) {
    return conn->op_timeout_ms;
}


static const char* _get_host_port(mongo_host_port* hp) {
    static char _hp[sizeof(hp->host)+12];
    bson_sprintf(_hp, "%s:%d", hp->host, hp->port);
    return _hp;
}


MONGO_EXPORT const char* mongo_get_primary(mongo* conn) {
    mongo* conn_ = (mongo*)conn;
    if( !(conn_->connected) || (conn_->primary->host[0] == '\0') )
        return NULL;
    return _get_host_port(conn_->primary);
}


MONGO_EXPORT SOCKET mongo_get_socket(mongo* conn) {
    mongo* conn_ = (mongo*)conn;
    return conn_->sock;
}


MONGO_EXPORT int mongo_get_host_count(mongo* conn) {
    mongo_replica_set* r = conn->replica_set;
    mongo_host_port* hp;
    int count = 0;
    if (!r) return 0;
    for (hp = r->hosts; hp; hp = hp->next)
        ++count;
    return count;
}


MONGO_EXPORT const char* mongo_get_host(mongo* conn, int i) {
    mongo_replica_set* r = conn->replica_set;
    mongo_host_port* hp;
    int count = 0;
    if (!r) return 0;
    for (hp = r->hosts; hp; hp = hp->next) {
        if (count == i)
            return _get_host_port(hp);
        ++count;
    }
    return 0;
}

MONGO_EXPORT mongo_write_concern* mongo_write_concern_alloc( void ) {
    return ( mongo_write_concern* )bson_malloc( sizeof( mongo_write_concern ) );
}


MONGO_EXPORT void mongo_write_concern_dealloc( mongo_write_concern* write_concern ) {
    bson_free( write_concern );
}


MONGO_EXPORT mongo_cursor* mongo_cursor_alloc( void ) {
    return ( mongo_cursor* )bson_malloc( sizeof( mongo_cursor ) );
}


MONGO_EXPORT void mongo_cursor_dealloc( mongo_cursor* cursor ) {
    bson_free( cursor );
}


MONGO_EXPORT int  mongo_get_server_err(mongo* conn) {
    return conn->lasterrcode;
}


MONGO_EXPORT const char*  mongo_get_server_err_string(mongo* conn) {
    return conn->lasterrstr;
}

MONGO_EXPORT void __mongo_set_error( mongo *conn, mongo_error_t err, const char *str,
                                     int errcode ) {
    size_t str_size = 1;
    conn->err = err;
    conn->errcode = errcode;
    if( str ) {
        str_size = strlen( str ) + 1;
        if (str_size > MONGO_ERR_LEN) str_size = MONGO_ERR_LEN;
        memcpy( conn->errstr, str, str_size );
    }
    conn->errstr[str_size-1] = '\0';
}

MONGO_EXPORT void mongo_clear_errors( mongo *conn ) {
    conn->err = MONGO_CONN_SUCCESS;
    conn->errcode = 0;
    conn->lasterrcode = 0;
    conn->errstr[0] = 0;
    conn->lasterrstr[0] = 0;
}

/* Note: this function returns a char* which must be freed. */
static char *mongo_ns_to_cmd_db( const char *ns ) {
    char *current = NULL;
    char *cmd_db_name = NULL;
    int len = 0;

    for( current = (char *)ns; *current != '.'; current++ ) {
        len++;
    }

    cmd_db_name = (char *)bson_malloc( len + 6 );
    strncpy( cmd_db_name, ns, len );
    strncpy( cmd_db_name + len, ".$cmd", 6 );

    return cmd_db_name;
}

MONGO_EXPORT int mongo_validate_ns( mongo *conn, const char *ns ) {
    char *last = NULL;
    char *current = NULL;
    const char *db_name = ns;
    char *collection_name = NULL;
    char errmsg[64];
    int ns_len = 0;

    /* If the first character is a '.', fail. */
    if( *ns == '.' ) {
        __mongo_set_error( conn, MONGO_NS_INVALID, "ns cannot start with a '.'.", 0 );
        return MONGO_ERROR;
    }

    /* Find the division between database and collection names. */
    for( current = (char *)ns; *current != '\0'; current++ ) {
        if( *current == '.' ) {
            current++;
            break;
        }
    }

    /* Fail if the collection part starts with a dot. */
    if( *current == '.' ) {
        __mongo_set_error( conn, MONGO_NS_INVALID, "ns cannot start with a '.'.", 0 );
        return MONGO_ERROR;
    }

    /* Fail if collection length is 0.
     * or the ns doesn't contain a '.'. */
    if( *current == '\0' ) {
        __mongo_set_error( conn, MONGO_NS_INVALID, "Collection name missing.", 0 );
        return MONGO_ERROR;
    }


    /* Point to the beginning of the collection name. */
    collection_name = current;

    /* Ensure that the database name is greater than one char.*/
    if( collection_name - 1 == db_name ) {
        __mongo_set_error( conn, MONGO_NS_INVALID, "Database name missing.", 0 );
        return MONGO_ERROR;
    }

    /* Go back and validate the database name. */
    for( current = (char *)db_name; *current != '.'; current++ ) {
        switch( *current ) {
        case ' ':
        case '$':
        case '/':
        case '\\':
            __mongo_set_error( conn, MONGO_NS_INVALID,
                               "Database name may not contain ' ', '$', '/', or '\\'", 0 );
            return MONGO_ERROR;
        default:
            break;
        }

        ns_len++;
    }

    /* Add one to the length for the '.' character. */
    ns_len++;

    /* Now validate the collection name. */
    for( current = collection_name; *current != '\0'; current++ ) {

        /* Cannot have two consecutive dots. */
        if( last && *last == '.' && *current == '.' ) {
            __mongo_set_error( conn, MONGO_NS_INVALID,
                               "Collection may not contain two consecutive '.'", 0 );
            return MONGO_ERROR;
        }

        /* Cannot contain a '$' */
        if( *current == '$' ) {
            __mongo_set_error( conn, MONGO_NS_INVALID,
                               "Collection may not contain '$'", 0 );
            return MONGO_ERROR;
        }

        last = current;
        ns_len++;
    }

    if( ns_len > 128 ) {
        bson_sprintf( errmsg, "Namespace too long; has %d but must <= 128.",
                      ns_len );
        __mongo_set_error( conn, MONGO_NS_INVALID, errmsg, 0 );
        return MONGO_ERROR;
    }

    /* Cannot end with a '.' */
    if( *(current - 1) == '.' ) {
        __mongo_set_error( conn, MONGO_NS_INVALID,
                           "Collection may not end with '.'", 0 );
        return MONGO_ERROR;
    }

    return MONGO_OK;
}

static void mongo_set_last_error( mongo *conn, bson_iterator *it, bson *obj ) {
    bson_iterator iter[1];
    int result_len = bson_iterator_string_len( it );
    const char *result_string = bson_iterator_string( it );
    int len = result_len < MONGO_ERR_LEN ? result_len : MONGO_ERR_LEN;
    memcpy( conn->lasterrstr, result_string, len );
    iter[0] = *it;  // no side effects on the passed iter
    if( bson_find( iter, obj, "code" ) != BSON_NULL )
        conn->lasterrcode = bson_iterator_int( iter );
}

static const int ZERO = 0;
static const int ONE = 1;

static const char *create_database_name_with_ns( const char *ns, const char **collection_name ) {
    const char *collection = ns;
    char *database_name;
    
    while ( collection[0] != '.' ) {
        collection++;
    }
    collection++;
    database_name = malloc( collection - ns );
    strncpy( database_name, ns, collection - ns );
    database_name[collection - ns - 1] = 0;
    if ( collection_name ) {
        *collection_name = collection;
    }
    return database_name;
}

static mongo_message *mongo_message_create( size_t len , int id , int responseTo , int op ) {
    mongo_message *mm;

    if( len >= INT32_MAX) {
        return NULL;
    }
    mm = ( mongo_message * )bson_malloc( len );
    if ( !id )
        id = rand();

    /* native endian (converted on send) */
    mm->head.len = ( int )len;
    mm->head.id = id;
    mm->head.responseTo = responseTo;
    mm->head.op = op;
    
    return mm;
}


static mongo_message *mongo_connection_message_create( mongo *conn, size_t len , int id , int responseTo , int op ) {
    mongo_message *mm = mongo_message_create( len , id , responseTo , op );

    if( mm == NULL) {
        conn->err = MONGO_BSON_TOO_LARGE;
        return NULL;
    }

    return mm;
}

static mongo_message *mongo_cursor_message_create( mongo_cursor *cursor, size_t len , int id , int responseTo , int op ) {
    mongo_message *mm = mongo_message_create( len , id , responseTo , op );
    
    if ( mm == NULL) {
        cursor->err = MONGO_CURSOR_OVERFLOW;
        return NULL;
    }
    
    return mm;
}

/* Always calls bson_free(mm) */
static int mongo_message_send( mongo *conn, mongo_message *mm ) {
    mongo_header head; /* little endian */
    int res;
    bson_little_endian32( &head.len, &mm->head.len );
    bson_little_endian32( &head.id, &mm->head.id );
    bson_little_endian32( &head.responseTo, &mm->head.responseTo );
    bson_little_endian32( &head.op, &mm->head.op );

    res = mongo_env_write_socket( conn, &head, sizeof( head ) );
    if( res != MONGO_OK ) {
        bson_free( mm );
        return res;
    }

    res = mongo_env_write_socket( conn, &mm->data, mm->head.len - sizeof( head ) );
    if( res != MONGO_OK ) {
        bson_free( mm );
        return res;
    }

    bson_free( mm );
    return MONGO_OK;
}

static int mongo_read_response( mongo *conn, mongo_reply **reply ) {
    mongo_header head; /* header from network */
    mongo_reply_fields fields; /* header from network */
    mongo_reply *out;  /* native endian */
    unsigned int len;
    int res;

    if ( ( res = mongo_env_read_socket( conn, &head, sizeof( head ) ) ) != MONGO_OK ||
         ( res = mongo_env_read_socket( conn, &fields, sizeof( fields ) ) ) != MONGO_OK ) {
        return res;
    }

    bson_little_endian32( &len, &head.len );

    if ( len < sizeof( head )+sizeof( fields ) || len > 64*1024*1024 )
        return MONGO_READ_SIZE_ERROR;  /* most likely corruption */

    /*
     * mongo_reply matches the wire for observed environments (MacOS, Linux, Windows VC), but
     * the following incorporates possible differences with type sizes and padding/packing
     *
     * assert( sizeof(mongo_reply) - sizeof(char) - 16 - 20 + len >= len );
     * printf( "sizeof(mongo_reply) - sizeof(char) - 16 - 20 = %ld\n", sizeof(mongo_reply) - sizeof(char) - 16 - 20 );
     */
    out = ( mongo_reply * )bson_malloc( sizeof(mongo_reply) - sizeof(char) + len - 16 - 20 );

    out->head.len = len;
    bson_little_endian32( &out->head.id, &head.id );
    bson_little_endian32( &out->head.responseTo, &head.responseTo );
    bson_little_endian32( &out->head.op, &head.op );

    bson_little_endian32( &out->fields.flag, &fields.flag );
    bson_little_endian64( &out->fields.cursorID, &fields.cursorID );
    bson_little_endian32( &out->fields.start, &fields.start );
    bson_little_endian32( &out->fields.num, &fields.num );

    res = mongo_env_read_socket( conn, &out->objs, len - 16 - 20 ); /* was len-sizeof( head )-sizeof( fields ) */
    if( res != MONGO_OK ) {
        bson_free( out );
        return res;
    }

    *reply = out;

    return MONGO_OK;
}


static char *mongo_data_append( char *start , const void *data , size_t len ) {
    memcpy( start , data , len );
    return start + len;
}

static char *mongo_data_append32( char *start , const void *data ) {
    bson_little_endian32( start , data );
    return start + 4;
}

static char *mongo_data_append64( char *start , const void *data ) {
    bson_little_endian64( start , data );
    return start + 8;
}

/* Connection API */

static int mongo_check_is_master( mongo *conn ) {
    bson out;
    bson_iterator it;
    bson_bool_t ismaster = 0;
    int max_bson_size = MONGO_DEFAULT_MAX_BSON_SIZE;

    if ( mongo_simple_int_command( conn, "admin", "ismaster", 1, &out ) != MONGO_OK )
        return MONGO_ERROR;

    if( bson_find( &it, &out, "ismaster" ) )
        ismaster = bson_iterator_bool( &it );
    if( bson_find( &it, &out, "maxBsonObjectSize" ) )
        max_bson_size = bson_iterator_int( &it );
    conn->max_bson_size = max_bson_size;

    bson_destroy( &out );

    if( ismaster )
        return MONGO_OK;
    else {
        conn->err = MONGO_CONN_NOT_MASTER;
        return MONGO_ERROR;
    }
}

MONGO_EXPORT void mongo_init_sockets( void ) {
    mongo_env_sock_init();
}

/* WC1 is completely static */
static char WC1_data[] = {23,0,0,0,16,103,101,116,108,97,115,116,101,114,114,111,114,0,1,0,0,0,0,0,0,0,0,0,0,0,0,0};
static bson WC1_cmd = {
    WC1_data, WC1_data, 128, 1, 0
};
static mongo_write_concern WC1 = { 1, 0, 0, 0, 0, &WC1_cmd }; /* w = 1 */

MONGO_EXPORT void mongo_init( mongo *conn ) {
    memset( conn, 0, sizeof( mongo ) );
    conn->max_bson_size = MONGO_DEFAULT_MAX_BSON_SIZE;
    mongo_set_write_concern( conn, &WC1 );
}

MONGO_EXPORT int mongo_client( mongo *conn , const char *host, int port ) {
    mongo_init( conn );

    conn->primary = (mongo_host_port*)bson_malloc( sizeof( mongo_host_port ) );
    snprintf( conn->primary->host, MAXHOSTNAMELEN, "%s", host);
    conn->primary->port = port;
    conn->primary->next = NULL;

    if( mongo_env_socket_connect( conn, host, port ) != MONGO_OK )
        return MONGO_ERROR;

    return mongo_check_is_master( conn );
}

MONGO_EXPORT int mongo_connect( mongo *conn , const char *host, int port ) {
    int ret;
    bson_errprintf("WARNING: mongo_connect() is deprecated, please use mongo_client()\n");
    ret = mongo_client( conn, host, port );
    mongo_set_write_concern( conn, 0 );
    return ret;
}

MONGO_EXPORT void mongo_replica_set_init( mongo *conn, const char *name ) {
    mongo_init( conn );

    conn->replica_set = (mongo_replica_set*)bson_malloc( sizeof( mongo_replica_set ) );
    conn->replica_set->primary_connected = 0;
    conn->replica_set->seeds = NULL;
    conn->replica_set->hosts = NULL;
    conn->replica_set->name = ( char * )bson_malloc( strlen( name ) + 1 );
    memcpy( conn->replica_set->name, name, strlen( name ) + 1  );

    conn->primary = (mongo_host_port*)bson_malloc( sizeof( mongo_host_port ) );
    conn->primary->host[0] = '\0';
    conn->primary->next = NULL;
}

MONGO_EXPORT void mongo_replset_init( mongo *conn, const char *name ) {
    bson_errprintf("WARNING: mongo_replset_init() is deprecated, please use mongo_replica_set_init()\n");
    mongo_replica_set_init( conn, name );
}

static void mongo_replica_set_add_node( mongo_host_port **list, const char *host, int port ) {
    mongo_host_port *host_port = (mongo_host_port*)bson_malloc( sizeof( mongo_host_port ) );
    host_port->port = port;
    host_port->next = NULL;
    snprintf( host_port->host, MAXHOSTNAMELEN, "%s", host);

    if( *list == NULL )
        *list = host_port;
    else {
        mongo_host_port *p = *list;
        while( p->next != NULL )
            p = p->next;
        p->next = host_port;
    }
}

static void mongo_replica_set_free_list( mongo_host_port **list ) {
    mongo_host_port *node = *list;
    mongo_host_port *prev;

    while( node != NULL ) {
        prev = node;
        node = node->next;
        bson_free( prev );
    }

    *list = NULL;
}

MONGO_EXPORT void mongo_replica_set_add_seed( mongo *conn, const char *host, int port ) {
    mongo_replica_set_add_node( &conn->replica_set->seeds, host, port );
}

MONGO_EXPORT void mongo_replset_add_seed( mongo *conn, const char *host, int port ) {
    bson_errprintf("WARNING: mongo_replset_add_seed() is deprecated, please use mongo_replica_set_add_seed()\n");
    mongo_replica_set_add_node( &conn->replica_set->seeds, host, port );
}

void mongo_parse_host( const char *host_string, mongo_host_port *host_port ) {
    int len, idx, split;
    len = split = idx = 0;

    /* Split the host_port string at the ':' */
    while( 1 ) {
        if( *( host_string + len ) == '\0' )
            break;
        if( *( host_string + len ) == ':' )
            split = len;

        len++;
    }

    /* If 'split' is set, we know the that port exists;
     * Otherwise, we set the default port. */
    idx = split ? split : len;
    memcpy( host_port->host, host_string, idx );
    memcpy( host_port->host + idx, "\0", 1 );
    if( split )
        host_port->port = atoi( host_string + idx + 1 );
    else
        host_port->port = MONGO_DEFAULT_PORT;
}

static void mongo_replica_set_check_seed( mongo *conn ) {
    bson out[1];
    const char *data;
    bson_iterator it[1];
    bson_iterator it_sub[1];
    const char *host_string;
    mongo_host_port *host_port = NULL;

    if( mongo_simple_int_command( conn, "admin", "ismaster", 1, out ) == MONGO_OK ) {

        if( bson_find( it, out, "hosts" ) ) {
            data = bson_iterator_value( it );
            bson_iterator_from_buffer( it_sub, data );

            /* Iterate over host list, adding each host to the
             * connection's host list. */
            while( bson_iterator_next( it_sub ) ) {
                host_string = bson_iterator_string( it_sub );

                host_port = (mongo_host_port*)bson_malloc( sizeof( mongo_host_port ) );

                if( host_port ) {
                    mongo_parse_host( host_string, host_port );
                    mongo_replica_set_add_node( &conn->replica_set->hosts,
                                                host_port->host, host_port->port );

                    bson_free( host_port );
                    host_port = NULL;
                }
            }
        }
    }

    bson_destroy(out);
    mongo_env_close_socket( conn->sock );
    conn->sock = 0;
    conn->connected = 0;
}

/* Find out whether the current connected node is master, and
 * verify that the node's replica set name matched the provided name
 */
static int mongo_replica_set_check_host( mongo *conn ) {

    bson out[1];
    bson_iterator it[1];
    bson_bool_t ismaster = 0;
    const char *set_name;
    int max_bson_size = MONGO_DEFAULT_MAX_BSON_SIZE;

    if ( mongo_simple_int_command( conn, "admin", "ismaster", 1, out ) == MONGO_OK ) {
        if( bson_find( it, out, "ismaster" ) )
            ismaster = bson_iterator_bool( it );

        if( bson_find( it, out, "maxBsonObjectSize" ) )
            max_bson_size = bson_iterator_int( it );
        conn->max_bson_size = max_bson_size;

        if( bson_find( it, out, "setName" ) ) {
            set_name = bson_iterator_string( it );
            if( strcmp( set_name, conn->replica_set->name ) != 0 ) {
                bson_destroy( out );
                conn->err = MONGO_CONN_BAD_SET_NAME;
                return MONGO_ERROR;
            }
        }
    }

    bson_destroy( out );

    if( ismaster ) {
        conn->replica_set->primary_connected = 1;
    }
    else {
        mongo_env_close_socket( conn->sock );
    }

    return MONGO_OK;
}

MONGO_EXPORT int mongo_replica_set_client( mongo *conn ) {

    int res = 0;
    mongo_host_port *node;

    conn->sock = 0;
    conn->connected = 0;

    /* First iterate over the seed nodes to get the canonical list of hosts
     * from the replica set. Break out once we have a host list.
     */
    node = conn->replica_set->seeds;
    while( node != NULL ) {
        res = mongo_env_socket_connect( conn, ( const char * )&node->host, node->port );
        if( res == MONGO_OK ) {
            mongo_replica_set_check_seed( conn );
            if( conn->replica_set->hosts )
                break;
        }
        node = node->next;
    }

    /* Iterate over the host list, checking for the primary node. */
    if( !conn->replica_set->hosts ) {
        conn->err = MONGO_CONN_NO_PRIMARY;
        return MONGO_ERROR;
    }
    else {
        node = conn->replica_set->hosts;

        while( node != NULL ) {
            res = mongo_env_socket_connect( conn, ( const char * )&node->host, node->port );

            if( res == MONGO_OK ) {
                if( mongo_replica_set_check_host( conn ) != MONGO_OK )
                    return MONGO_ERROR;

                /* Primary found, so return. */
                else if( conn->replica_set->primary_connected ) {
                    conn->primary = bson_malloc( sizeof( mongo_host_port ) );
                    snprintf( conn->primary->host, MAXHOSTNAMELEN, "%s", node->host );
                    conn->primary->port = node->port;
                    return MONGO_OK;
                }

                /* No primary, so close the connection. */
                else {
                    mongo_env_close_socket( conn->sock );
                    conn->sock = 0;
                    conn->connected = 0;
                }
            }

            node = node->next;
        }
    }


    conn->err = MONGO_CONN_NO_PRIMARY;
    return MONGO_ERROR;
}

MONGO_EXPORT int mongo_replset_connect( mongo *conn ) {
    int ret;
    bson_errprintf("WARNING: mongo_replset_connect() is deprecated, please use mongo_replica_set_client()\n");
    ret = mongo_replica_set_client( conn );
    mongo_set_write_concern( conn, 0 );
    return ret;
}

MONGO_EXPORT int mongo_set_op_timeout( mongo *conn, int millis ) {
    conn->op_timeout_ms = millis;
    if( conn->sock && conn->connected )
        mongo_env_set_socket_op_timeout( conn, millis );

    return MONGO_OK;
}

MONGO_EXPORT int mongo_reconnect( mongo *conn ) {
    int res;
    mongo_disconnect( conn );

    if( conn->replica_set ) {
        conn->replica_set->primary_connected = 0;
        mongo_replica_set_free_list( &conn->replica_set->hosts );
        conn->replica_set->hosts = NULL;
        res = mongo_replica_set_client( conn );
        return res;
    }
    else
        return mongo_env_socket_connect( conn, conn->primary->host, conn->primary->port );
}

MONGO_EXPORT int mongo_check_connection( mongo *conn ) {
    if( ! conn->connected )
        return MONGO_ERROR;

    return mongo_simple_int_command( conn, "admin", "ping", 1, NULL );
}

MONGO_EXPORT void mongo_disconnect( mongo *conn ) {
    if( ! conn->connected )
        return;

    if( conn->replica_set ) {
        conn->replica_set->primary_connected = 0;
        mongo_replica_set_free_list( &conn->replica_set->hosts );
        conn->replica_set->hosts = NULL;
    }

    mongo_env_close_socket( conn->sock );

    conn->sock = 0;
    conn->connected = 0;
}

MONGO_EXPORT void mongo_destroy( mongo *conn ) {
    mongo_disconnect( conn );

    if( conn->replica_set ) {
        mongo_replica_set_free_list( &conn->replica_set->seeds );
        mongo_replica_set_free_list( &conn->replica_set->hosts );
        bson_free( conn->replica_set->name );
        bson_free( conn->replica_set );
        conn->replica_set = NULL;
    }

    bson_free( conn->primary );

    mongo_clear_errors( conn );
}

/* Determine whether this BSON object is valid for the given operation.  */
static int mongo_bson_valid( mongo *conn, const bson *bson, int write ) {
    int size;

    if( ! bson->finished ) {
        conn->err = MONGO_BSON_NOT_FINISHED;
        return MONGO_ERROR;
    }

    size = bson_size( bson );
    if( size > conn->max_bson_size ) {
        conn->err = MONGO_BSON_TOO_LARGE;
        return MONGO_ERROR;
    }

    if( bson->err & BSON_NOT_UTF8 ) {
        conn->err = MONGO_BSON_INVALID;
        return MONGO_ERROR;
    }

    if( write ) {
        if( ( bson->err & BSON_FIELD_HAS_DOT ) ||
                ( bson->err & BSON_FIELD_INIT_DOLLAR ) ) {

            conn->err = MONGO_BSON_INVALID;
            return MONGO_ERROR;

        }
    }

    conn->err = MONGO_CONN_SUCCESS;

    return MONGO_OK;
}

/* Determine whether this BSON object is valid for the given operation.  */
static int mongo_cursor_bson_valid( mongo_cursor *cursor, const bson *bson ) {
    if( ! bson->finished ) {
        cursor->err = MONGO_CURSOR_BSON_ERROR;
        cursor->conn->err = MONGO_BSON_NOT_FINISHED;
        return MONGO_ERROR;
    }

    if( bson->err & BSON_NOT_UTF8 ) {
        cursor->err = MONGO_CURSOR_BSON_ERROR;
        cursor->conn->err = MONGO_BSON_INVALID;
        return MONGO_ERROR;
    }

    return MONGO_OK;
}

static int mongo_check_last_error( mongo *conn, const char *ns,
                                   mongo_write_concern *write_concern ) {
<<<<<<< HEAD
    bson response = INIT_BSON;
    bson_iterator it;
=======
    bson response[1];
    bson_iterator it[1];
>>>>>>> d497a5a5
    int res = 0;
    char *cmd_ns = mongo_ns_to_cmd_db( ns );

    res = mongo_find_one( conn, cmd_ns, write_concern->cmd, bson_shared_empty( ), response );
    bson_free( cmd_ns );

    if (res == MONGO_OK &&
        (bson_find( it, response, "$err" ) == BSON_STRING ||
         bson_find( it, response, "err" ) == BSON_STRING)) {

        __mongo_set_error( conn, MONGO_WRITE_ERROR,
                           "See conn->lasterrstr for details.", 0 );
        mongo_set_last_error( conn, it, response );
        res = MONGO_ERROR;
    }

    bson_destroy( response );
    return res;
}

static int mongo_choose_write_concern( mongo *conn,
                                       mongo_write_concern *custom_write_concern,
                                       mongo_write_concern **write_concern ) {

    if( custom_write_concern ) {
        *write_concern = custom_write_concern;
    }
    else if( conn->write_concern ) {
        *write_concern = conn->write_concern;
    }
    if ( *write_concern && (*write_concern)->w < 1 ) {
        *write_concern = 0; /* do not generate getLastError request */
    }
    if( *write_concern && !((*write_concern)->cmd) ) {
        __mongo_set_error( conn, MONGO_WRITE_CONCERN_INVALID,
                           "Must call mongo_write_concern_finish() before using *write_concern.", 0 );
        return MONGO_ERROR;
    }
    else
        return MONGO_OK;
}


/*********************************************************************
CRUD API
**********************************************************************/

static int mongo_message_send_and_check_write_concern( mongo *conn, const char *ns, mongo_message *mm, mongo_write_concern *write_concern ) {
   if( write_concern ) {
        if( mongo_message_send( conn, mm ) == MONGO_ERROR ) {
            return MONGO_ERROR;
        }

        return mongo_check_last_error( conn, ns, write_concern );
    }
    else {
        return mongo_message_send( conn, mm );
    }
}

MONGO_EXPORT int mongo_insert( mongo *conn, const char *ns,
                               const bson *bson, mongo_write_concern *custom_write_concern ) {

    char *data;
    mongo_message *mm;
    mongo_write_concern *write_concern = NULL;

    if( mongo_validate_ns( conn, ns ) != MONGO_OK )
        return MONGO_ERROR;

    if( mongo_bson_valid( conn, bson, 1 ) != MONGO_OK ) {
        return MONGO_ERROR;
    }

    if( mongo_choose_write_concern( conn, custom_write_concern,
                                    &write_concern ) == MONGO_ERROR ) {
        return MONGO_ERROR;
    }

    mm = mongo_message_create( 16 /* header */
                               + 4 /* ZERO */
                               + strlen( ns )
                               + 1 + bson_size( bson )
                               , 0, 0, MONGO_OP_INSERT );
    if( mm == NULL ) {
        conn->err = MONGO_BSON_TOO_LARGE;
        return MONGO_ERROR;
    }

    data = &mm->data;
    data = mongo_data_append32( data, &ZERO );
    data = mongo_data_append( data, ns, strlen( ns ) + 1 );
    mongo_data_append( data, bson->data, bson_size( bson ) );

    return mongo_message_send_and_check_write_concern( conn, ns, mm, write_concern ); 
}

MONGO_EXPORT int mongo_insert_batch( mongo *conn, const char *ns,
                                     const bson **bsons, int count, mongo_write_concern *custom_write_concern,
                                     int flags ) {

    mongo_message *mm;
    mongo_write_concern *write_concern = NULL;
    int i;
    char *data;
    size_t overhead =  16 + 4 + strlen( ns ) + 1;
    size_t size = overhead;

    if( mongo_validate_ns( conn, ns ) != MONGO_OK )
        return MONGO_ERROR;

    for( i=0; i<count; i++ ) {
        size += bson_size( bsons[i] );
        if( mongo_bson_valid( conn, bsons[i], 1 ) != MONGO_OK )
            return MONGO_ERROR;
    }

    if( ( size - overhead ) > (size_t)conn->max_bson_size ) {
        conn->err = MONGO_BSON_TOO_LARGE;
        return MONGO_ERROR;
    }

    if( mongo_choose_write_concern( conn, custom_write_concern,
                                    &write_concern ) == MONGO_ERROR ) {
        return MONGO_ERROR;
    }

    mm = mongo_message_create( size , 0 , 0 , MONGO_OP_INSERT );
    if( mm == NULL ) {
        conn->err = MONGO_BSON_TOO_LARGE;
        return MONGO_ERROR;
    }

    data = &mm->data;
    if( flags & MONGO_CONTINUE_ON_ERROR )
        data = mongo_data_append32( data, &ONE );
    else
        data = mongo_data_append32( data, &ZERO );
    data = mongo_data_append( data, ns, strlen( ns ) + 1 );

    for( i=0; i<count; i++ ) {
        data = mongo_data_append( data, bsons[i]->data, bson_size( bsons[i] ) );
    }

    return mongo_message_send_and_check_write_concern( conn, ns, mm, write_concern ); 
}

MONGO_EXPORT int mongo_update( mongo *conn, const char *ns, const bson *cond,
                               const bson *op, int flags, mongo_write_concern *custom_write_concern ) {

    char *data;
    mongo_message *mm;
    mongo_write_concern *write_concern = NULL;

    /* Make sure that the op BSON is valid UTF-8.
     * TODO: decide whether to check cond as well.
     * */
    if( mongo_bson_valid( conn, ( bson * )op, 0 ) != MONGO_OK ) {
        return MONGO_ERROR;
    }

    if( mongo_choose_write_concern( conn, custom_write_concern,
                                    &write_concern ) == MONGO_ERROR ) {
        return MONGO_ERROR;
    }

    mm = mongo_message_create( 16 /* header */
                               + 4  /* ZERO */
                               + strlen( ns ) + 1
                               + 4  /* flags */
                               + bson_size( cond )
                               + bson_size( op )
                               , 0 , 0 , MONGO_OP_UPDATE );
    if( mm == NULL ) {
        conn->err = MONGO_BSON_TOO_LARGE;
        return MONGO_ERROR;
    }

    data = &mm->data;
    data = mongo_data_append32( data, &ZERO );
    data = mongo_data_append( data, ns, strlen( ns ) + 1 );
    data = mongo_data_append32( data, &flags );
    data = mongo_data_append( data, cond->data, bson_size( cond ) );
    mongo_data_append( data, op->data, bson_size( op ) );

    return mongo_message_send_and_check_write_concern( conn, ns, mm, write_concern ); 
}

MONGO_EXPORT int mongo_remove( mongo *conn, const char *ns, const bson *cond,
                               mongo_write_concern *custom_write_concern ) {

    char *data;
    mongo_message *mm;
    mongo_write_concern *write_concern = NULL;

    /* Make sure that the BSON is valid UTF-8.
     * TODO: decide whether to check cond as well.
     * */
    if( mongo_bson_valid( conn, ( bson * )cond, 0 ) != MONGO_OK ) {
        return MONGO_ERROR;
    }

    if( mongo_choose_write_concern( conn, custom_write_concern,
                                    &write_concern ) == MONGO_ERROR ) {
        return MONGO_ERROR;
    }

    mm = mongo_message_create( 16  /* header */
                               + 4  /* ZERO */
                               + strlen( ns ) + 1
                               + 4  /* ZERO */
                               + bson_size( cond )
                               , 0 , 0 , MONGO_OP_DELETE );
    if( mm == NULL ) {
        conn->err = MONGO_BSON_TOO_LARGE;
        return MONGO_ERROR;
    }

    data = &mm->data;
    data = mongo_data_append32( data, &ZERO );
    data = mongo_data_append( data, ns, strlen( ns ) + 1 );
    data = mongo_data_append32( data, &ZERO );
    mongo_data_append( data, cond->data, bson_size( cond ) );

    return mongo_message_send_and_check_write_concern( conn, ns, mm, write_concern ); 
}


/*********************************************************************
Write Concern API
**********************************************************************/

MONGO_EXPORT void mongo_write_concern_init( mongo_write_concern *write_concern ) {
    memset( write_concern, 0, sizeof( mongo_write_concern ) );
}

MONGO_EXPORT int mongo_write_concern_finish( mongo_write_concern *write_concern ) {
    bson *command;

    /* Destory any existing serialized write concern object and reuse it. */
    if( write_concern->cmd ) {
        bson_destroy( write_concern->cmd );
        command = write_concern->cmd;
    }
    else
        command = bson_alloc();

    if( !command ) {
        return MONGO_ERROR;
    }

    bson_init( command );

    bson_append_int( command, "getlasterror", 1 );

    if( write_concern->mode ) {
        bson_append_string( command, "w", write_concern->mode );
    }

    else if( write_concern->w && write_concern->w > 1 ) {
        bson_append_int( command, "w", write_concern->w );
    }

    if( write_concern->wtimeout ) {
        bson_append_int( command, "wtimeout", write_concern->wtimeout );
    }

    if( write_concern->j ) {
        bson_append_int( command, "j", write_concern->j );
    }

    if( write_concern->fsync ) {
        bson_append_int( command, "fsync", write_concern->fsync );
    }

    bson_finish( command );

    /* write_concern now owns the BSON command object.
     * This is freed in mongo_write_concern_destroy(). */
    write_concern->cmd = command;

    return MONGO_OK;
}

/**
 * Free the write_concern object (specifically, the BSON object that it holds).
 */
MONGO_EXPORT void mongo_write_concern_destroy( mongo_write_concern *write_concern ) {
    if( !write_concern )
        return;

    if( write_concern->cmd ) {
        bson_destroy( write_concern->cmd );
        bson_dealloc( write_concern->cmd );
        write_concern->cmd = NULL;
    }
}

MONGO_EXPORT void mongo_set_write_concern( mongo *conn,
        mongo_write_concern *write_concern ) {

    conn->write_concern = write_concern;
}

MONGO_EXPORT int mongo_write_concern_get_w( mongo_write_concern *write_concern ){    
    return write_concern->w;
}

MONGO_EXPORT int mongo_write_concern_get_wtimeout( mongo_write_concern *write_concern ){    
    return write_concern->wtimeout;
}

MONGO_EXPORT int mongo_write_concern_get_j( mongo_write_concern *write_concern ){    
    return write_concern->j;
}

MONGO_EXPORT int mongo_write_concern_get_fsync( mongo_write_concern *write_concern ){    
    return write_concern->fsync;
}

MONGO_EXPORT const char* mongo_write_concern_get_mode( mongo_write_concern *write_concern ){    
    return write_concern->mode;
}

MONGO_EXPORT bson* mongo_write_concern_get_cmd( mongo_write_concern *write_concern ){    
    return write_concern->cmd;
}

MONGO_EXPORT void mongo_write_concern_set_w( mongo_write_concern *write_concern, int w ){    
    write_concern->w = w;
}

MONGO_EXPORT void mongo_write_concern_set_wtimeout( mongo_write_concern *write_concern, int wtimeout ){    
    write_concern->wtimeout = wtimeout;

}

MONGO_EXPORT void mongo_write_concern_set_j( mongo_write_concern *write_concern, int j ){    
    write_concern->j = j;
}

MONGO_EXPORT void mongo_write_concern_set_fsync( mongo_write_concern *write_concern, int fsync ){    
    write_concern->fsync = fsync;

}

MONGO_EXPORT void mongo_write_concern_set_mode( mongo_write_concern *write_concern, const char* mode ){    
    write_concern->mode = mode;
}

static int mongo_cursor_op_query( mongo_cursor *cursor ) {
    int res;
    char *data;
    mongo_message *mm;
    bson temp;
    bson_iterator it;

    /* Clear any errors. */
    mongo_clear_errors( cursor->conn );

    /* Set up default values for query and fields, if necessary. */
    if( ! cursor->query )
        cursor->query = bson_shared_empty( );
    else if( mongo_cursor_bson_valid( cursor, cursor->query ) != MONGO_OK )
        return MONGO_ERROR;

    if( ! cursor->fields )
        cursor->fields = bson_shared_empty( );
    else if( mongo_cursor_bson_valid( cursor, cursor->fields ) != MONGO_OK )
        return MONGO_ERROR;

    mm = mongo_cursor_message_create( cursor, 16 + /* header */
                               4 + /*  options */
                               strlen( cursor->ns ) + 1 + /* ns */
                               4 + 4 + /* skip,return */
                               bson_size( cursor->query ) +
                               bson_size( cursor->fields ) ,
                               0 , 0 , MONGO_OP_QUERY );
    if( mm == NULL ) {
        return MONGO_ERROR;
    }

    data = &mm->data;
    data = mongo_data_append32( data , &cursor->options );
    data = mongo_data_append( data , cursor->ns , strlen( cursor->ns ) + 1 );
    data = mongo_data_append32( data , &cursor->skip );
    data = mongo_data_append32( data , &cursor->limit );
    data = mongo_data_append( data , cursor->query->data , bson_size( cursor->query ) );
    if ( cursor->fields )
        data = mongo_data_append( data , cursor->fields->data , bson_size( cursor->fields ) );

    bson_fatal_msg( ( data == ( ( char * )mm ) + mm->head.len ), "query building fail!" );

    res = mongo_message_send( cursor->conn , mm );
    if( res != MONGO_OK ) {
        return MONGO_ERROR;
    }

    res = mongo_read_response( cursor->conn, ( mongo_reply ** )&( cursor->reply ) );
    if( res != MONGO_OK ) {
        return MONGO_ERROR;
    }

    if( cursor->reply->fields.num == 1 ) {
        bson_init_finished_data( &temp, &cursor->reply->objs, 0 );
        if( bson_find( &it, &temp, "$err" ) ) {
            mongo_set_last_error( cursor->conn, &it, &temp );
            cursor->err = MONGO_CURSOR_QUERY_FAIL;
            return MONGO_ERROR;
        }
    }

    cursor->seen += cursor->reply->fields.num;
    cursor->flags |= MONGO_CURSOR_QUERY_SENT;
    return MONGO_OK;
}

static int mongo_cursor_get_more( mongo_cursor *cursor ) {
    int res;

    if( cursor->limit > 0 && cursor->seen >= cursor->limit ) {
        cursor->err = MONGO_CURSOR_EXHAUSTED;
        return MONGO_ERROR;
    }
    else if( ! cursor->reply ) {
        cursor->err = MONGO_CURSOR_INVALID;
        return MONGO_ERROR;
    }
    else if( ! cursor->reply->fields.cursorID ) {
        cursor->err = MONGO_CURSOR_EXHAUSTED;
        return MONGO_ERROR;
    }
    else {
        char *data;
        size_t sl = strlen( cursor->ns )+1;
        int limit = 0;
        mongo_message *mm;

        if( cursor->limit > 0 )
            limit = cursor->limit - cursor->seen;

        mm = mongo_cursor_message_create( cursor, 16 /*header*/
                                   +4 /*ZERO*/
                                   +sl
                                   +4 /*numToReturn*/
                                   +8 /*cursorID*/
                                   , 0, 0, MONGO_OP_GET_MORE );
        if( mm == NULL ) {
            return MONGO_ERROR;
        }

        data = &mm->data;
        data = mongo_data_append32( data, &ZERO );
        data = mongo_data_append( data, cursor->ns, sl );
        data = mongo_data_append32( data, &limit );
        mongo_data_append64( data, &cursor->reply->fields.cursorID );

        bson_free( cursor->reply );
        res = mongo_message_send( cursor->conn, mm );
        if( res != MONGO_OK ) {
            mongo_cursor_destroy( cursor );
            return MONGO_ERROR;
        }

        res = mongo_read_response( cursor->conn, &( cursor->reply ) );
        if( res != MONGO_OK ) {
            mongo_cursor_destroy( cursor );
            return MONGO_ERROR;
        }
        cursor->current.data = NULL;
        cursor->seen += cursor->reply->fields.num;

        return MONGO_OK;
    }
}

MONGO_EXPORT mongo_cursor *mongo_find( mongo *conn, const char *ns, const bson *query,
                                       const bson *fields, int limit, int skip, int options ) {

    mongo_cursor *cursor = mongo_cursor_alloc();
    mongo_cursor_init( cursor, conn, ns );
    cursor->flags |= MONGO_CURSOR_MUST_FREE;

    mongo_cursor_set_query( cursor, query );
    mongo_cursor_set_fields( cursor, fields );
    mongo_cursor_set_limit( cursor, limit );
    mongo_cursor_set_skip( cursor, skip );
    mongo_cursor_set_options( cursor, options );

    if( mongo_cursor_op_query( cursor ) == MONGO_OK )
        return cursor;
    else {
        mongo_cursor_destroy( cursor );
        return NULL;
    }
}

MONGO_EXPORT int mongo_find_one( mongo *conn, const char *ns, const bson *query,
                                 const bson *fields, bson *out ) {
    int ret;
    mongo_cursor cursor[1];
    mongo_cursor_init( cursor, conn, ns );
    mongo_cursor_set_query( cursor, query );
    mongo_cursor_set_fields( cursor, fields );
    mongo_cursor_set_limit( cursor, 1 );

    ret = mongo_cursor_next(cursor);
    if (ret == MONGO_OK && out)
        ret = bson_copy(out, &cursor->current);
    if (ret != MONGO_OK && out)
        bson_init_zero(out);

    mongo_cursor_destroy( cursor );
    return ret;
}

MONGO_EXPORT void mongo_cursor_init( mongo_cursor *cursor, mongo *conn, const char *ns ) {
    memset( cursor, 0, sizeof( mongo_cursor ) );
    cursor->conn = conn;
    cursor->ns = ( const char * )bson_malloc( strlen( ns ) + 1 );
    strncpy( ( char * )cursor->ns, ns, strlen( ns ) + 1 );
    cursor->current.data = NULL;
}

MONGO_EXPORT void mongo_cursor_set_query( mongo_cursor *cursor, const bson *query ) {
    cursor->query = query;
}

MONGO_EXPORT void mongo_cursor_set_fields( mongo_cursor *cursor, const bson *fields ) {
    cursor->fields = fields;
}

MONGO_EXPORT void mongo_cursor_set_skip( mongo_cursor *cursor, int skip ) {
    cursor->skip = skip;
}

MONGO_EXPORT void mongo_cursor_set_limit( mongo_cursor *cursor, int limit ) {
    cursor->limit = limit;
}

MONGO_EXPORT void mongo_cursor_set_options( mongo_cursor *cursor, int options ) {
    cursor->options = options;
}

MONGO_EXPORT const char *mongo_cursor_data( mongo_cursor *cursor ) {
    return cursor->current.data;
}

MONGO_EXPORT const bson *mongo_cursor_bson( mongo_cursor *cursor ) {
    return (const bson *)&(cursor->current);
}

MONGO_EXPORT int mongo_cursor_next( mongo_cursor *cursor ) {
    char *next_object;
    char *message_end;

    if( cursor == NULL ) return MONGO_ERROR;

    if( ! ( cursor->flags & MONGO_CURSOR_QUERY_SENT ) )
        if( mongo_cursor_op_query( cursor ) != MONGO_OK )
            return MONGO_ERROR;

    if( !cursor->reply )
        return MONGO_ERROR;

    /* no data */
    if ( cursor->reply->fields.num == 0 ) {

        /* Special case for tailable cursors. */
        if( cursor->reply->fields.cursorID ) {
            if( ( mongo_cursor_get_more( cursor ) != MONGO_OK ) ||
                    cursor->reply->fields.num == 0 ) {
                return MONGO_ERROR;
            }
        }

        else
            return MONGO_ERROR;
    }

    /* first */
    if ( cursor->current.data == NULL ) {
        bson_init_finished_data( &cursor->current, &cursor->reply->objs, 0 );
        return MONGO_OK;
    }

    next_object = cursor->current.data + bson_size( &cursor->current );
    message_end = ( char * )cursor->reply + cursor->reply->head.len;

    if ( next_object >= message_end ) {
        if( mongo_cursor_get_more( cursor ) != MONGO_OK )
            return MONGO_ERROR;

        if ( cursor->reply->fields.num == 0 ) {
            /* Special case for tailable cursors. */
            if ( cursor->reply->fields.cursorID ) {
                cursor->err = MONGO_CURSOR_PENDING;
                return MONGO_ERROR;
            }
            else
                return MONGO_ERROR;
        }

        bson_init_finished_data( &cursor->current, &cursor->reply->objs, 0 );
    }
    else {
        bson_init_finished_data( &cursor->current, next_object, 0 );
    }

    return MONGO_OK;
}

MONGO_EXPORT int mongo_cursor_destroy( mongo_cursor *cursor ) {
    int result = MONGO_OK;
    char *data;

    if ( !cursor ) return result;

    /* Kill cursor if live. */
    if ( cursor->reply && cursor->reply->fields.cursorID ) {
        mongo *conn = cursor->conn;
        mongo_message *mm = mongo_cursor_message_create( cursor, 16 /*header*/
                            +4 /*ZERO*/
                            +4 /*numCursors*/
                            +8 /*cursorID*/
                            , 0, 0, MONGO_OP_KILL_CURSORS );
        if( mm == NULL ) {
            return MONGO_ERROR;
        }
        data = &mm->data;
        data = mongo_data_append32( data, &ZERO );
        data = mongo_data_append32( data, &ONE );
        mongo_data_append64( data, &cursor->reply->fields.cursorID );

        result = mongo_message_send( conn, mm );
    }

    bson_free( cursor->reply );
    bson_free( ( void * )cursor->ns );

    if( cursor->flags & MONGO_CURSOR_MUST_FREE )
        bson_free( cursor );

    return result;
}

/* MongoDB Helper Functions */

#define INDEX_NAME_BUFFER_SIZE 255
#define INDEX_NAME_MAX_LENGTH (INDEX_NAME_BUFFER_SIZE - 1)

MONGO_EXPORT int mongo_create_index( mongo *conn, const char *ns, const bson *key, const char *name, int options, bson *out ) {
    bson b;
    bson_iterator it;
    char default_name[INDEX_NAME_BUFFER_SIZE] = {'\0'};
    size_t len = 0;
    size_t remaining;
    char idxns[1024];
    char *p = NULL;

    if ( !name ) {
        bson_iterator_init( &it, key );
        while( len < INDEX_NAME_MAX_LENGTH && bson_iterator_next( &it ) ) {
            remaining = INDEX_NAME_MAX_LENGTH - len;
            strncat( default_name, bson_iterator_key( &it ), remaining );
            len = strlen( default_name );
            remaining = INDEX_NAME_MAX_LENGTH - len;
            strncat( default_name, ( bson_iterator_int( &it ) < 0 ) ? "_-1" : "_1", remaining );
            len = strlen( default_name );
        }
    }

    bson_init( &b );
    bson_append_bson( &b, "key", key );
    bson_append_string( &b, "ns", ns );
    bson_append_string( &b, "name", name ? name : default_name );
    if ( options & MONGO_INDEX_UNIQUE )
        bson_append_bool( &b, "unique", 1 );
    if ( options & MONGO_INDEX_DROP_DUPS )
        bson_append_bool( &b, "dropDups", 1 );
    if ( options & MONGO_INDEX_BACKGROUND )
        bson_append_bool( &b, "background", 1 );
    if ( options & MONGO_INDEX_SPARSE )
        bson_append_bool( &b, "sparse", 1 );
    bson_finish( &b );

    strncpy( idxns, ns, 1024-16 );
    p = strchr( idxns, '.' );
    if ( !p ) {
	    bson_destroy( &b );
	    return MONGO_ERROR;
    }
    strcpy( p, ".system.indexes" );
    if ( mongo_insert( conn, idxns, &b, NULL ) != MONGO_OK) {
	    bson_destroy( &b );
	    return MONGO_ERROR;
    }
    bson_destroy( &b );

    *strchr( idxns, '.' ) = '\0'; /* just db not ns */
    return mongo_cmd_get_last_error( conn, idxns, out );
}

MONGO_EXPORT bson_bool_t mongo_create_simple_index( mongo *conn, const char *ns, const char *field, int options, bson *out ) {
    bson b[1];
    bson_bool_t success;

    bson_init( b );
    bson_append_int( b, field, 1 );
    bson_finish( b );

    success = mongo_create_index( conn, ns, b, NULL, options, out );
    bson_destroy( b );
    return success;
}

mongo_cursor *mongo_index_list( mongo *conn, const char *ns, int skip, int limit ) {
    bson query;
    mongo_cursor *cursor;
    size_t index_collection_name_size;
    char *index_collection_name;
    size_t ii = 0;
    
    index_collection_name_size = strlen( ns ) + strlen( ".system.indexes" ) + 1;
    index_collection_name = bson_malloc( index_collection_name_size );
    while (ns[ii] != '.' && ns[ii] != 0) {
        index_collection_name[ii] = ns[ii];
        ii++;
    }
    snprintf( index_collection_name + ii, index_collection_name_size - ii, ".system.indexes" );
    
    bson_init(&query);
    bson_append_start_object( &query, "$query" );
    bson_append_string( &query, "ns", ns );
    bson_append_finish_object( &query );
    bson_finish(&query);
    
    cursor = ( mongo_cursor * )bson_malloc( sizeof( mongo_cursor ) );
    mongo_cursor_init( cursor, conn, index_collection_name );
    mongo_cursor_set_skip( cursor, skip );
    mongo_cursor_set_limit( cursor, limit );
    mongo_cursor_set_query( cursor, &query );
    cursor->flags |= MONGO_CURSOR_MUST_FREE;
    
    
    if( mongo_cursor_op_query( cursor ) != MONGO_OK ) {
        mongo_cursor_destroy( cursor );
        cursor = NULL;
    }
    bson_free( index_collection_name );
    bson_destroy( &query );
    return cursor;
}

MONGO_EXPORT double mongo_index_count( mongo *conn, const char *ns ) {
    bson query;
    const char *database_name;
    double result;
    
    database_name = create_database_name_with_ns( ns, NULL );
    
    bson_init( &query );
    bson_append_string( &query, "ns", ns );
    bson_finish( &query );
    
    result = mongo_count( conn, database_name, "system.indexes", &query );
    
    bson_free( ( void * )database_name );
    bson_destroy( &query );
    return result;
}

int mongo_drop_indexes( mongo *conn, const char *ns, bson *index )
{
    bson cmd;
    bson out = INIT_BSON;
    const char *database_name;
    const char *collection_name;
    int result;
    
    database_name = create_database_name_with_ns( ns, &collection_name );
    
    bson_init( &cmd );
    bson_append_string( &cmd, "dropIndexes", collection_name );
    bson_append_bson( &cmd, "index", index );
    bson_finish( &cmd );
    
    result = ( mongo_run_command( conn, database_name, &cmd, &out ) == MONGO_OK )?MONGO_OK:MONGO_ERROR;
    
    free( ( void * )database_name );
    bson_destroy( &cmd );
    bson_destroy( &out );
    
    return result;
}

int mongo_reindex( mongo *conn, const char *ns )
{
    bson cmd;
    bson out = INIT_BSON;
    const char *database_name;
    const char *collection_name;
    int result;
    
    database_name = create_database_name_with_ns( ns, &collection_name );
    
    bson_init( &cmd );
    bson_append_string( &cmd, "reIndex", collection_name );
    bson_finish( &cmd );
    
    result = ( mongo_run_command( conn, database_name, &cmd, &out ) == MONGO_OK )?MONGO_OK:MONGO_ERROR;
    
    free( ( void * )database_name );
    bson_destroy( &cmd );
    bson_destroy( &out );
    
    return result;
}

int mongo_map_reduce( mongo *conn, const char *ns, const char *map_function, const char *reduce_function, bson *query, bson *sort, int64_t limit, bson *out, int keeptemp, const char *finalize, bson *scope, int jsmode, int verbose, bson *output )
{
    bson cmd;
    const char *database_name;
    const char *collection_name;
    int result;
    
    database_name = create_database_name_with_ns( ns, &collection_name );
    
    bson_init( &cmd );
    bson_append_string( &cmd, "mapreduce", collection_name );
    bson_append_string( &cmd, "map", map_function );
    bson_append_string( &cmd, "reduce", reduce_function );
    if ( query ) {
        bson_append_bson( &cmd, "query", query );
    }
    if ( sort ) {
        bson_append_bson( &cmd, "sort", sort );
    }
    if ( limit > 0 ) {
        bson_append_long( &cmd, "limit", limit );
    }
    if ( out ) {
        bson_iterator iterator;
        
        bson_find( &iterator, out, "out" );
        bson_append_element(&cmd, "out", &iterator);
    }
    bson_append_bool( &cmd, "keeptemp", keeptemp );
    if ( finalize ) {
        bson_append_string( &cmd, "finalize", finalize );
    }
    if ( scope ) {
        bson_append_bson( &cmd, "scope", scope );
    }
    bson_append_bool( &cmd, "jsMode", jsmode );
    bson_append_bool( &cmd, "verbose", verbose );
    bson_finish( &cmd );
    
    result = ( mongo_run_command( conn, database_name, &cmd, output ) == MONGO_OK )?MONGO_OK:MONGO_ERROR;
    
    free( ( void * )database_name );
    bson_destroy( &cmd );
    
    return result;
}

MONGO_EXPORT int mongo_create_capped_collection( mongo *conn, const char *db,
        const char *collection, int size, int max, bson *out ) {

    bson b[1];
    int result;

    bson_init( b );
    bson_append_string( b, "create", collection );
    bson_append_bool( b, "capped", 1 );
    bson_append_int( b, "size", size );
    if( max > 0 )
        bson_append_int( b, "max", size );
    bson_finish( b );

    result = mongo_run_command( conn, db, b, out );

    bson_destroy( b );

    return result;
}

MONGO_EXPORT double mongo_count( mongo *conn, const char *db, const char *coll, const bson *query ) {
<<<<<<< HEAD
    bson cmd;
    bson out = INIT_BSON;
    double count = -1;
=======
    bson cmd[1];
    bson out[1];
    double count = MONGO_ERROR;  // -1
>>>>>>> d497a5a5

    bson_init( cmd );
    bson_append_string( cmd, "count", coll );
    if ( query && bson_size( query ) > 5 ) /* not empty */
        bson_append_bson( cmd, "query", query );
    bson_finish( cmd );

    if( mongo_run_command( conn, db, cmd, out ) == MONGO_OK ) {
        bson_iterator it[1];
        if( bson_find( it, out, "n" ) )
            count = bson_iterator_double( it );
    }
    bson_destroy( out );
    bson_destroy( cmd );
    return count;
}

MONGO_EXPORT int mongo_run_command( mongo *conn, const char *db, const bson *command,
                                    bson *out ) {
<<<<<<< HEAD
    bson response = INIT_BSON;
    bson_iterator it;
=======
    bson response[1];
    bson_iterator it[1];
>>>>>>> d497a5a5
    size_t sl = strlen( db );
    char *ns = (char*) bson_malloc( sl + 5 + 1 ); /* ".$cmd" + nul */
    int res = 0;

    strcpy( ns, db );
    strcpy( ns+sl, ".$cmd" );

    res = mongo_find_one( conn, ns, command, bson_shared_empty( ), response );
    bson_free( ns );

    if (res == MONGO_OK && (!bson_find( it, response, "ok" ) || !bson_iterator_bool( it )) ) {
        conn->err = MONGO_COMMAND_FAILED;
        bson_destroy( response );
        res = MONGO_ERROR;
    }

    if (out)
        if (res == MONGO_OK)
            *out = *response;
        else
            bson_init_zero(out);
    else if (res == MONGO_OK)
        bson_destroy(response);

    return res;
}

MONGO_EXPORT int mongo_simple_int_command( mongo *conn, const char *db,
        const char *cmdstr, int arg, bson *out ) {

    bson cmd[1];
    int result;

    bson_init( cmd );
    bson_append_int( cmd, cmdstr, arg );
    bson_finish( cmd );

    result = mongo_run_command( conn, db, cmd, out );

    bson_destroy( cmd );

    return result;
}

MONGO_EXPORT int mongo_simple_str_command( mongo *conn, const char *db,
        const char *cmdstr, const char *arg, bson *out ) {

    int result;
    bson cmd;
    bson_init( &cmd );
    bson_append_string( &cmd, cmdstr, arg );
    bson_finish( &cmd );

    result = mongo_run_command( conn, db, &cmd, out );

    bson_destroy( &cmd );

    return result;
}

MONGO_EXPORT int mongo_cmd_drop_db( mongo *conn, const char *db ) {
    return mongo_simple_int_command( conn, db, "dropDatabase", 1, NULL );
}

MONGO_EXPORT int mongo_cmd_drop_collection( mongo *conn, const char *db, const char *collection, bson *out ) {
    return mongo_simple_str_command( conn, db, "drop", collection, out );
}

MONGO_EXPORT int mongo_cmd_create_collection( mongo *conn, const char *db, const char *collection ) {
    return mongo_simple_str_command( conn, db, "create", collection, NULL );
}

MONGO_EXPORT int mongo_cmd_create_capped_collection( mongo *conn, const char *db, const char *collection, int64_t capsize ) {

    bson out = INIT_BSON;
    int result;
    
    bson cmd;
    bson_init( &cmd );
    bson_append_string( &cmd, "create", collection );
    bson_append_bool( &cmd, "capped", 1 );
    bson_append_long( &cmd, "size", capsize );
    bson_finish( &cmd );
    
    result = mongo_run_command( conn, db, &cmd, &out );
    
    bson_destroy( &cmd );
    bson_destroy( &out );
    
    return result;
}

MONGO_EXPORT int mongo_cmd_rename_collection( mongo *conn, const char *db, const char *oldcollection, const char *newcollection )
{
    
    bson out = INIT_BSON;
    int result;
    size_t new_nsname_size, old_nsname_size;
    char *new_nsname;
    char *old_nsname;
    
    old_nsname_size = strlen(db) + 1 + strlen(oldcollection);
    old_nsname = malloc(old_nsname_size);
    snprintf(old_nsname, old_nsname_size, "%s.%s", db, oldcollection);
    new_nsname_size = strlen(db) + 1 + strlen(newcollection);
    new_nsname = malloc(new_nsname_size);
    snprintf(new_nsname, new_nsname_size, "%s.%s", db, newcollection);
    bson cmd;
    bson_init( &cmd );
    bson_append_string( &cmd, "rename", old_nsname );
    bson_append_string( &cmd, "to", new_nsname );
    bson_finish( &cmd );
    
    result = mongo_run_command( conn, db, &cmd, &out );
    
    bson_destroy( &cmd );
    bson_destroy( &out );
    free(old_nsname);
    free(new_nsname);
    
    return result;
}

MONGO_EXPORT void mongo_cmd_reset_error( mongo *conn, const char *db ) {
    mongo_simple_int_command( conn, db, "reseterror", 1, NULL );
}

static int mongo_cmd_get_error_helper( mongo *conn, const char *db,
                                       bson *realout, const char *cmdtype ) {

<<<<<<< HEAD
    bson out;
=======
    bson out[1];
>>>>>>> d497a5a5
    bson_bool_t haserror = 0;

    /* Reset last error codes. */
    mongo_clear_errors( conn );
    bson_init_zero(out);

    /* If there's an error, store its code and string in the connection object. */
    if( mongo_simple_int_command( conn, db, cmdtype, 1, out ) == MONGO_OK ) {
        bson_iterator it[1];
        haserror = ( bson_find( it, out, "err" ) != BSON_NULL );
        if( haserror ) mongo_set_last_error( conn, it, out );
    }

    if( realout )
        *realout = *out; /* transfer of ownership */
    else
        bson_destroy( out );

    if( haserror )
        return MONGO_ERROR;
    else
        return MONGO_OK;
}

MONGO_EXPORT int mongo_cmd_get_prev_error( mongo *conn, const char *db, bson *out ) {
    return mongo_cmd_get_error_helper( conn, db, out, "getpreverror" );
}

MONGO_EXPORT int mongo_cmd_get_last_error( mongo *conn, const char *db, bson *out ) {
    return mongo_cmd_get_error_helper( conn, db, out, "getlasterror" );
}

MONGO_EXPORT bson_bool_t mongo_cmd_ismaster( mongo *conn, bson *realout ) {
<<<<<<< HEAD
    bson out;
=======
    bson out[1];
>>>>>>> d497a5a5
    bson_bool_t ismaster = 0;

    int res = mongo_simple_int_command( conn, "admin", "ismaster", 1, out );
    if (res == MONGO_OK) {
        bson_iterator it[1];
        bson_find( it, out, "ismaster" );
        ismaster = bson_iterator_bool( it );
        if (realout)
            *realout = *out; /* transfer of ownership */
        else
            bson_destroy( out );
    } else if (realout)
        bson_init_zero(realout);

    return ismaster;
}

static void digest2hex( mongo_md5_byte_t digest[16], char hex_digest[33] ) {
    static const char hex[16] = {'0','1','2','3','4','5','6','7','8','9','a','b','c','d','e','f'};
    int i;
    for ( i=0; i<16; i++ ) {
        hex_digest[2*i]     = hex[( digest[i] & 0xf0 ) >> 4];
        hex_digest[2*i + 1] = hex[ digest[i] & 0x0f      ];
    }
    hex_digest[32] = '\0';
}

static int mongo_pass_digest( mongo *conn, const char *user, const char *pass, char hex_digest[33] ) {
    mongo_md5_state_t st;
    mongo_md5_byte_t digest[16];

    if( strlen( user ) >= INT32_MAX || strlen( pass ) >= INT32_MAX ) {
        conn->err = MONGO_BSON_TOO_LARGE;
        return MONGO_ERROR;
    }
    mongo_md5_init( &st );
    mongo_md5_append( &st, ( const mongo_md5_byte_t * )user, ( int )strlen( user ) );
    mongo_md5_append( &st, ( const mongo_md5_byte_t * )":mongo:", 7 );
    mongo_md5_append( &st, ( const mongo_md5_byte_t * )pass, ( int )strlen( pass ) );
    mongo_md5_finish( &st, digest );
    digest2hex( digest, hex_digest );
    
    return MONGO_OK;
}

MONGO_EXPORT int mongo_cmd_add_user( mongo *conn, const char *db, const char *user, const char *pass ) {
    bson user_obj;
    bson pass_obj;
    char hex_digest[33];
    char *ns = bson_malloc( strlen( db ) + strlen( ".system.users" ) + 1 );
    int res;

    strcpy( ns, db );
    strcpy( ns+strlen( db ), ".system.users" );

    res = mongo_pass_digest( conn, user, pass, hex_digest );
    if (res != MONGO_OK) {
        free(ns);
        return res;
    }

    bson_init( &user_obj );
    bson_append_string( &user_obj, "user", user );
    bson_finish( &user_obj );

    bson_init( &pass_obj );
    bson_append_start_object( &pass_obj, "$set" );
    bson_append_string( &pass_obj, "pwd", hex_digest );
    bson_append_finish_object( &pass_obj );
    bson_finish( &pass_obj );

    res = mongo_update( conn, ns, &user_obj, &pass_obj, MONGO_UPDATE_UPSERT, NULL );

    bson_free( ns );
    bson_destroy( &user_obj );
    bson_destroy( &pass_obj );

    return res;
}

MONGO_EXPORT bson_bool_t mongo_cmd_authenticate( mongo *conn, const char *db, const char *user, const char *pass ) {
    bson from_db;
    bson cmd;
    const char *nonce;
    int result;
    bson_iterator it;

    mongo_md5_state_t st;
    mongo_md5_byte_t digest[16];
    char hex_digest[33];

    if( mongo_simple_int_command( conn, db, "getnonce", 1, &from_db ) != MONGO_OK )
        return MONGO_ERROR;
    
    bson_find( &it, &from_db, "nonce" );
    nonce = bson_iterator_string( &it );

    result = mongo_pass_digest( conn, user, pass, hex_digest );
    if( result != MONGO_OK ) {
        return result;
    }

    if( strlen( nonce ) >= INT32_MAX || strlen( user ) >= INT32_MAX ) {
        conn->err = MONGO_BSON_TOO_LARGE;
        return MONGO_ERROR;
    }

    if( strlen( nonce ) >= INT32_MAX || strlen( user ) >= INT32_MAX ) {
        conn->err = MONGO_BSON_TOO_LARGE;
        return MONGO_ERROR;
    }
    mongo_md5_init( &st );
    mongo_md5_append( &st, ( const mongo_md5_byte_t * )nonce, ( int )strlen( nonce ) );
    mongo_md5_append( &st, ( const mongo_md5_byte_t * )user, ( int )strlen( user ) );
    mongo_md5_append( &st, ( const mongo_md5_byte_t * )hex_digest, 32 );
    mongo_md5_finish( &st, digest );
    digest2hex( digest, hex_digest );

    bson_init( &cmd );
    bson_append_int( &cmd, "authenticate", 1 );
    bson_append_string( &cmd, "user", user );
    bson_append_string( &cmd, "nonce", nonce );
    bson_append_string( &cmd, "key", hex_digest );
    bson_finish( &cmd );

    result = mongo_run_command( conn, db, &cmd, NULL );

    bson_destroy( &from_db );
    bson_destroy( &cmd );

    return result;
}<|MERGE_RESOLUTION|>--- conflicted
+++ resolved
@@ -841,13 +841,8 @@
 
 static int mongo_check_last_error( mongo *conn, const char *ns,
                                    mongo_write_concern *write_concern ) {
-<<<<<<< HEAD
-    bson response = INIT_BSON;
-    bson_iterator it;
-=======
     bson response[1];
     bson_iterator it[1];
->>>>>>> d497a5a5
     int res = 0;
     char *cmd_ns = mongo_ns_to_cmd_db( ns );
 
@@ -1623,7 +1618,7 @@
 int mongo_drop_indexes( mongo *conn, const char *ns, bson *index )
 {
     bson cmd;
-    bson out = INIT_BSON;
+    bson out;
     const char *database_name;
     const char *collection_name;
     int result;
@@ -1647,7 +1642,7 @@
 int mongo_reindex( mongo *conn, const char *ns )
 {
     bson cmd;
-    bson out = INIT_BSON;
+    bson out;
     const char *database_name;
     const char *collection_name;
     int result;
@@ -1736,15 +1731,9 @@
 }
 
 MONGO_EXPORT double mongo_count( mongo *conn, const char *db, const char *coll, const bson *query ) {
-<<<<<<< HEAD
-    bson cmd;
-    bson out = INIT_BSON;
-    double count = -1;
-=======
     bson cmd[1];
     bson out[1];
     double count = MONGO_ERROR;  // -1
->>>>>>> d497a5a5
 
     bson_init( cmd );
     bson_append_string( cmd, "count", coll );
@@ -1764,13 +1753,8 @@
 
 MONGO_EXPORT int mongo_run_command( mongo *conn, const char *db, const bson *command,
                                     bson *out ) {
-<<<<<<< HEAD
-    bson response = INIT_BSON;
-    bson_iterator it;
-=======
     bson response[1];
     bson_iterator it[1];
->>>>>>> d497a5a5
     size_t sl = strlen( db );
     char *ns = (char*) bson_malloc( sl + 5 + 1 ); /* ".$cmd" + nul */
     int res = 0;
@@ -1845,7 +1829,7 @@
 
 MONGO_EXPORT int mongo_cmd_create_capped_collection( mongo *conn, const char *db, const char *collection, int64_t capsize ) {
 
-    bson out = INIT_BSON;
+    bson out;
     int result;
     
     bson cmd;
@@ -1866,7 +1850,7 @@
 MONGO_EXPORT int mongo_cmd_rename_collection( mongo *conn, const char *db, const char *oldcollection, const char *newcollection )
 {
     
-    bson out = INIT_BSON;
+    bson out;
     int result;
     size_t new_nsname_size, old_nsname_size;
     char *new_nsname;
@@ -1901,11 +1885,7 @@
 static int mongo_cmd_get_error_helper( mongo *conn, const char *db,
                                        bson *realout, const char *cmdtype ) {
 
-<<<<<<< HEAD
-    bson out;
-=======
     bson out[1];
->>>>>>> d497a5a5
     bson_bool_t haserror = 0;
 
     /* Reset last error codes. */
@@ -1939,11 +1919,7 @@
 }
 
 MONGO_EXPORT bson_bool_t mongo_cmd_ismaster( mongo *conn, bson *realout ) {
-<<<<<<< HEAD
-    bson out;
-=======
     bson out[1];
->>>>>>> d497a5a5
     bson_bool_t ismaster = 0;
 
     int res = mongo_simple_int_command( conn, "admin", "ismaster", 1, out );
