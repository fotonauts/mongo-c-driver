/* mongo.c */

/*    Copyright 2009-2012 10gen Inc.
 *
 *    Licensed under the Apache License, Version 2.0 (the "License");
 *    you may not use this file except in compliance with the License.
 *    You may obtain a copy of the License at
 *
 *    http://www.apache.org/licenses/LICENSE-2.0
 *
 *    Unless required by applicable law or agreed to in writing, software
 *    distributed under the License is distributed on an "AS IS" BASIS,
 *    WITHOUT WARRANTIES OR CONDITIONS OF ANY KIND, either express or implied.
 *    See the License for the specific language governing permissions and
 *    limitations under the License.
 */

#include "mongo.h"
#include "md5.h"
#include "env.h"

#include <string.h>

MONGO_EXPORT mongo* mongo_create( void ) {
    return (mongo*)bson_malloc(sizeof(mongo));
}


MONGO_EXPORT void mongo_dispose(mongo* conn) {
    bson_free(conn);
}

MONGO_EXPORT int mongo_get_err(mongo* conn) {
    return conn->err;
}


MONGO_EXPORT int mongo_is_connected(mongo* conn) {
    return conn->connected != 0;
}


MONGO_EXPORT int mongo_get_op_timeout(mongo* conn) {
    return conn->op_timeout_ms;
}


static const char* _get_host_port(mongo_host_port* hp) {
    static char _hp[sizeof(hp->host)+12];
    bson_sprintf(_hp, "%s:%d", hp->host, hp->port);
    return _hp;
}


MONGO_EXPORT const char* mongo_get_primary(mongo* conn) {
    mongo* conn_ = (mongo*)conn;
    if( !(conn_->connected) || (conn_->primary->host[0] == '\0') )
        return NULL;
    return _get_host_port(conn_->primary);
}


MONGO_EXPORT int mongo_get_socket(mongo* conn) {
    mongo* conn_ = (mongo*)conn;
    return conn_->sock;
}


MONGO_EXPORT int mongo_get_host_count(mongo* conn) {
    mongo_replica_set* r = conn->replica_set;
    mongo_host_port* hp;
    int count = 0;
    if (!r) return 0;
    for (hp = r->hosts; hp; hp = hp->next)
        ++count;
    return count;
}


MONGO_EXPORT const char* mongo_get_host(mongo* conn, int i) {
    mongo_replica_set* r = conn->replica_set;
    mongo_host_port* hp;
    int count = 0;
    if (!r) return 0;
    for (hp = r->hosts; hp; hp = hp->next) {
        if (count == i)
            return _get_host_port(hp);
        ++count;
    }
    return 0;
}


MONGO_EXPORT mongo_cursor* mongo_cursor_create( void ) {
    return (mongo_cursor*)bson_malloc(sizeof(mongo_cursor));
}


MONGO_EXPORT void mongo_cursor_dispose(mongo_cursor* cursor) {
    bson_free(cursor);
}


MONGO_EXPORT int  mongo_get_server_err(mongo* conn) {
    return conn->lasterrcode;
}


MONGO_EXPORT const char*  mongo_get_server_err_string(mongo* conn) {
    return conn->lasterrstr;
}

MONGO_EXPORT void __mongo_set_error( mongo *conn, mongo_error_t err, const char *str,
                                     int errcode ) {
    size_t errstr_size, str_size;

    conn->err = err;
    conn->errcode = errcode;

    if( str ) {
        str_size = strlen( str ) + 1;
        errstr_size = str_size > MONGO_ERR_LEN ? MONGO_ERR_LEN : str_size;
        memcpy( conn->errstr, str, errstr_size );
        conn->errstr[errstr_size-1] = '\0';
    }
}

MONGO_EXPORT void mongo_clear_errors( mongo *conn ) {
    conn->err = 0;
    conn->errcode = 0;
    conn->lasterrcode = 0;
    memset( conn->errstr, 0, MONGO_ERR_LEN );
    memset( conn->lasterrstr, 0, MONGO_ERR_LEN );
}

/* Note: this function returns a char* which must be freed. */
static char *mongo_ns_to_cmd_db( const char *ns ) {
    char *current = NULL;
    char *cmd_db_name = NULL;
    int len = 0;

    for( current = (char *)ns; *current != '.'; current++ ) {
        len++;
    }

    cmd_db_name = (char *)bson_malloc( len + 6 );
    strncpy( cmd_db_name, ns, len );
    strncpy( cmd_db_name + len, ".$cmd", 6 );

    return cmd_db_name;
}

MONGO_EXPORT int mongo_validate_ns( mongo *conn, const char *ns ) {
    char *last = NULL;
    char *current = NULL;
    const char *db_name = ns;
    char *collection_name = NULL;
    char errmsg[64];
    int ns_len = 0;

    /* If the first character is a '.', fail. */
    if( *ns == '.' ) {
        __mongo_set_error( conn, MONGO_NS_INVALID, "ns cannot start with a '.'.", 0 );
        return MONGO_ERROR;
    }

    /* Find the division between database and collection names. */
    for( current = (char *)ns; *current != '\0'; current++ ) {
        if( *current == '.' ) {
            current++;
            break;
        }
    }

    /* Fail if the collection part starts with a dot. */
    if( *current == '.' ) {
        __mongo_set_error( conn, MONGO_NS_INVALID, "ns cannot start with a '.'.", 0 );
        return MONGO_ERROR;
    }

    /* Fail if collection length is 0.
     * or the ns doesn't contain a '.'. */
    if( *current == '\0' ) {
        __mongo_set_error( conn, MONGO_NS_INVALID, "Collection name missing.", 0 );
        return MONGO_ERROR;
    }


    /* Point to the beginning of the collection name. */
    collection_name = current;

    /* Ensure that the database name is greater than one char.*/
    if( collection_name - 1 == db_name ) {
        __mongo_set_error( conn, MONGO_NS_INVALID, "Database name missing.", 0 );
        return MONGO_ERROR;
    }

    /* Go back and validate the database name. */
    for( current = (char *)db_name; *current != '.'; current++ ) {
        switch( *current ) {
        case ' ':
        case '$':
        case '/':
        case '\\':
            __mongo_set_error( conn, MONGO_NS_INVALID,
                               "Database name may not contain ' ', '$', '/', or '\\'", 0 );
            return MONGO_ERROR;
        default:
            break;
        }

        ns_len++;
    }

    /* Add one to the length for the '.' character. */
    ns_len++;

    /* Now validate the collection name. */
    for( current = collection_name; *current != '\0'; current++ ) {

        /* Cannot have two consecutive dots. */
        if( last && *last == '.' && *current == '.' ) {
            __mongo_set_error( conn, MONGO_NS_INVALID,
                               "Collection may not contain two consecutive '.'", 0 );
            return MONGO_ERROR;
        }

        /* Cannot contain a '$' */
        if( *current == '$' ) {
            __mongo_set_error( conn, MONGO_NS_INVALID,
                               "Collection may not contain '$'", 0 );
            return MONGO_ERROR;
        }

        last = current;
        ns_len++;
    }

    if( ns_len > 128 ) {
        bson_sprintf( errmsg, "Namespace too long; has %d but must <= 128.",
                      ns_len );
        __mongo_set_error( conn, MONGO_NS_INVALID, errmsg, 0 );
        return MONGO_ERROR;
    }

    /* Cannot end with a '.' */
    if( *(current - 1) == '.' ) {
        __mongo_set_error( conn, MONGO_NS_INVALID,
                           "Collection may not end with '.'", 0 );
        return MONGO_ERROR;
    }

    return MONGO_OK;
}

static void mongo_set_last_error( mongo *conn, bson_iterator *it, bson *obj ) {
    int result_len = bson_iterator_string_len( it );
    const char *result_string = bson_iterator_string( it );
    int len = result_len < MONGO_ERR_LEN ? result_len : MONGO_ERR_LEN;
    memcpy( conn->lasterrstr, result_string, len );

    if( bson_find( it, obj, "code" ) != BSON_NULL )
        conn->lasterrcode = bson_iterator_int( it );
}

static const int ZERO = 0;
static const int ONE = 1;
<<<<<<< HEAD
=======
static mongo_message *mongo_message_create( size_t len , int id , int responseTo , int op ) {
    mongo_message *mm = ( mongo_message * )bson_malloc( len );
>>>>>>> 9c7f59ab

static const char *create_database_name_with_ns( const char *ns, const char **collection_name ) {
    const char *collection = ns;
    char *database_name;
    
    while ( collection[0] != '.' ) {
        collection++;
    }
    collection++;
    database_name = malloc( collection - ns );
    strncpy( database_name, ns, collection - ns );
    database_name[collection - ns - 1] = 0;
    if ( collection_name ) {
        *collection_name = collection;
    }
    return database_name;
}

static mongo_message *mongo_message_create( size_t len , int id , int responseTo , int op ) {
    mongo_message *mm = ( mongo_message * )bson_malloc( len );
    
    if( len >= INT32_MAX) {
        bson_free( mm );
        return NULL;
    }
    if ( !id )
        id = rand();
    
    /* native endian (converted on send) */
<<<<<<< HEAD
    mm->head.len = ( int ) len;
=======
    mm->head.len = ( int )len;
>>>>>>> 9c7f59ab
    mm->head.id = id;
    mm->head.responseTo = responseTo;
    mm->head.op = op;
    
    return mm;
}


static mongo_message *mongo_connection_message_create( mongo *conn, size_t len , int id , int responseTo , int op ) {
    mongo_message *mm = mongo_message_create( len , id , responseTo , op );

    if( mm == NULL) {
        conn->err = MONGO_BSON_TOO_LARGE;
        return NULL;
    }

    return mm;
}

static mongo_message *mongo_cursor_message_create( mongo_cursor *cursor, size_t len , int id , int responseTo , int op ) {
    mongo_message *mm = mongo_message_create( len , id , responseTo , op );
    
    if ( mm == NULL) {
        cursor->err = MONGO_CURSOR_OVERFLOW;
        return NULL;
    }
    
    return mm;
}

/* Always calls bson_free(mm) */
static int mongo_message_send( mongo *conn, mongo_message *mm ) {
    mongo_header head; /* little endian */
    int res;
    bson_little_endian32( &head.len, &mm->head.len );
    bson_little_endian32( &head.id, &mm->head.id );
    bson_little_endian32( &head.responseTo, &mm->head.responseTo );
    bson_little_endian32( &head.op, &mm->head.op );

    res = mongo_env_write_socket( conn, &head, sizeof( head ) );
    if( res != MONGO_OK ) {
        bson_free( mm );
        return res;
    }

    res = mongo_env_write_socket( conn, &mm->data, mm->head.len - sizeof( head ) );
    if( res != MONGO_OK ) {
        bson_free( mm );
        return res;
    }

    bson_free( mm );
    return MONGO_OK;
}

static int mongo_read_response( mongo *conn, mongo_reply **reply ) {
    mongo_header head; /* header from network */
    mongo_reply_fields fields; /* header from network */
    mongo_reply *out;  /* native endian */
    unsigned int len;
    int res;

    mongo_env_read_socket( conn, &head, sizeof( head ) );
    mongo_env_read_socket( conn, &fields, sizeof( fields ) );

    bson_little_endian32( &len, &head.len );

    if ( len < sizeof( head )+sizeof( fields ) || len > 64*1024*1024 )
        return MONGO_READ_SIZE_ERROR;  /* most likely corruption */

    out = ( mongo_reply * )bson_malloc( len );

    out->head.len = len;
    bson_little_endian32( &out->head.id, &head.id );
    bson_little_endian32( &out->head.responseTo, &head.responseTo );
    bson_little_endian32( &out->head.op, &head.op );

    bson_little_endian32( &out->fields.flag, &fields.flag );
    bson_little_endian64( &out->fields.cursorID, &fields.cursorID );
    bson_little_endian32( &out->fields.start, &fields.start );
    bson_little_endian32( &out->fields.num, &fields.num );

    res = mongo_env_read_socket( conn, &out->objs, len-sizeof( head )-sizeof( fields ) );
    if( res != MONGO_OK ) {
        bson_free( out );
        return res;
    }

    *reply = out;

    return MONGO_OK;
}


static char *mongo_data_append( char *start , const void *data , size_t len ) {
    memcpy( start , data , len );
    return start + len;
}

static char *mongo_data_append32( char *start , const void *data ) {
    bson_little_endian32( start , data );
    return start + 4;
}

static char *mongo_data_append64( char *start , const void *data ) {
    bson_little_endian64( start , data );
    return start + 8;
}

/* Connection API */

static int mongo_check_is_master( mongo *conn ) {
    bson out;
    bson_iterator it;
    bson_bool_t ismaster = 0;
    int max_bson_size = MONGO_DEFAULT_MAX_BSON_SIZE;

    out.data = NULL;

    if ( mongo_simple_int_command( conn, "admin", "ismaster", 1, &out ) == MONGO_OK ) {
        if( bson_find( &it, &out, "ismaster" ) )
            ismaster = bson_iterator_bool( &it );
        if( bson_find( &it, &out, "maxBsonObjectSize" ) ) {
            max_bson_size = bson_iterator_int( &it );
        }
        conn->max_bson_size = max_bson_size;
    }
    else {
        return MONGO_ERROR;
    }

    bson_destroy( &out );

    if( ismaster )
        return MONGO_OK;
    else {
        conn->err = MONGO_CONN_NOT_MASTER;
        return MONGO_ERROR;
    }
}

MONGO_EXPORT void mongo_init_sockets( void ) {
    mongo_env_sock_init();
}

/* WC1 is completely static */
static char WC1_data[] = {23,0,0,0,16,103,101,116,108,97,115,116,101,114,114,111,114,0,1,0,0,0,0,0,0,0,0,0,0,0,0,0};
static bson WC1_cmd = {
    WC1_data, WC1_data, 128, 1, {0,0,0,0,0,0,0,0,0,0,0,0,0,0,0,0,0,0,0,0,0,0,0,0,0,0,0,0,0,0,0,0}, 0, 0, ""
};
static mongo_write_concern WC1 = { 1, 0, 0, 0, 0, &WC1_cmd }; /* w = 1 */

MONGO_EXPORT void mongo_init( mongo *conn ) {
    memset( conn, 0, sizeof( mongo ) );
    conn->max_bson_size = MONGO_DEFAULT_MAX_BSON_SIZE;
    mongo_set_write_concern( conn, &WC1 );
}

MONGO_EXPORT int mongo_client( mongo *conn , const char *host, int port ) {
    mongo_init( conn );

    conn->primary = bson_malloc( sizeof( mongo_host_port ) );
    strncpy( conn->primary->host, host, strlen( host ) + 1 );
    conn->primary->port = port;
    conn->primary->next = NULL;

    if( mongo_env_socket_connect( conn, host, port ) != MONGO_OK )
        return MONGO_ERROR;

    if( mongo_check_is_master( conn ) != MONGO_OK )
        return MONGO_ERROR;
    else
        return MONGO_OK;
}

MONGO_EXPORT int mongo_connect( mongo *conn , const char *host, int port ) {
    int ret;
    bson_errprintf("WARNING: mongo_connect() is deprecated, please use mongo_client()\n");
    ret = mongo_client( conn, host, port );
    mongo_set_write_concern( conn, 0 );
    return ret;
}

MONGO_EXPORT void mongo_replica_set_init( mongo *conn, const char *name ) {
    mongo_init( conn );

    conn->replica_set = bson_malloc( sizeof( mongo_replica_set ) );
    conn->replica_set->primary_connected = 0;
    conn->replica_set->seeds = NULL;
    conn->replica_set->hosts = NULL;
    conn->replica_set->name = ( char * )bson_malloc( strlen( name ) + 1 );
    memcpy( conn->replica_set->name, name, strlen( name ) + 1  );

    conn->primary = bson_malloc( sizeof( mongo_host_port ) );
    conn->primary->host[0] = '\0';
    conn->primary->next = NULL;
}

MONGO_EXPORT void mongo_replset_init( mongo *conn, const char *name ) {
    bson_errprintf("WARNING: mongo_replset_init() is deprecated, please use mongo_replica_set_init()\n");
    mongo_replica_set_init( conn, name );
}

static void mongo_replica_set_add_node( mongo_host_port **list, const char *host, int port ) {
    mongo_host_port *host_port = bson_malloc( sizeof( mongo_host_port ) );
    host_port->port = port;
    host_port->next = NULL;
    strncpy( host_port->host, host, strlen( host ) + 1 );

    if( *list == NULL )
        *list = host_port;
    else {
        mongo_host_port *p = *list;
        while( p->next != NULL )
            p = p->next;
        p->next = host_port;
    }
}

static void mongo_replica_set_free_list( mongo_host_port **list ) {
    mongo_host_port *node = *list;
    mongo_host_port *prev;

    while( node != NULL ) {
        prev = node;
        node = node->next;
        bson_free( prev );
    }

    *list = NULL;
}

MONGO_EXPORT void mongo_replica_set_add_seed( mongo *conn, const char *host, int port ) {
    mongo_replica_set_add_node( &conn->replica_set->seeds, host, port );
}

MONGO_EXPORT void mongo_replset_add_seed( mongo *conn, const char *host, int port ) {
    bson_errprintf("WARNING: mongo_replset_add_seed() is deprecated, please use mongo_replica_set_add_seed()\n");
    mongo_replica_set_add_node( &conn->replica_set->seeds, host, port );
}

void mongo_parse_host( const char *host_string, mongo_host_port *host_port ) {
    int len, idx, split;
    len = split = idx = 0;

    /* Split the host_port string at the ':' */
    while( 1 ) {
        if( *( host_string + len ) == '\0' )
            break;
        if( *( host_string + len ) == ':' )
            split = len;

        len++;
    }

    /* If 'split' is set, we know the that port exists;
     * Otherwise, we set the default port. */
    idx = split ? split : len;
    memcpy( host_port->host, host_string, idx );
    memcpy( host_port->host + idx, "\0", 1 );
    if( split )
        host_port->port = atoi( host_string + idx + 1 );
    else
        host_port->port = MONGO_DEFAULT_PORT;
}

static void mongo_replica_set_check_seed( mongo *conn ) {
    bson out;
    bson hosts;
    const char *data;
    bson_iterator it;
    bson_iterator it_sub;
    const char *host_string;
    mongo_host_port *host_port = NULL;

    out.data = NULL;

    hosts.data = NULL;

    if( mongo_simple_int_command( conn, "admin", "ismaster", 1, &out ) == MONGO_OK ) {

        if( bson_find( &it, &out, "hosts" ) ) {
            data = bson_iterator_value( &it );
            bson_iterator_from_buffer( &it_sub, data );

            /* Iterate over host list, adding each host to the
             * connection's host list. */
            while( bson_iterator_next( &it_sub ) ) {
                host_string = bson_iterator_string( &it_sub );

                host_port = bson_malloc( sizeof( mongo_host_port ) );

                if( host_port ) {
                    mongo_parse_host( host_string, host_port );
                    mongo_replica_set_add_node( &conn->replica_set->hosts,
                                                host_port->host, host_port->port );

                    bson_free( host_port );
                    host_port = NULL;
                }
            }
        }
    }

    bson_destroy( &out );
    bson_destroy( &hosts );
    mongo_env_close_socket( conn->sock );
    conn->sock = 0;
    conn->connected = 0;

}

/* Find out whether the current connected node is master, and
 * verify that the node's replica set name matched the provided name
 */
static int mongo_replica_set_check_host( mongo *conn ) {

    bson out;
    bson_iterator it;
    bson_bool_t ismaster = 0;
    const char *set_name;
    int max_bson_size = MONGO_DEFAULT_MAX_BSON_SIZE;

    out.data = NULL;

    if ( mongo_simple_int_command( conn, "admin", "ismaster", 1, &out ) == MONGO_OK ) {
        if( bson_find( &it, &out, "ismaster" ) )
            ismaster = bson_iterator_bool( &it );

        if( bson_find( &it, &out, "maxBsonObjectSize" ) )
            max_bson_size = bson_iterator_int( &it );
        conn->max_bson_size = max_bson_size;

        if( bson_find( &it, &out, "setName" ) ) {
            set_name = bson_iterator_string( &it );
            if( strcmp( set_name, conn->replica_set->name ) != 0 ) {
                bson_destroy( &out );
                conn->err = MONGO_CONN_BAD_SET_NAME;
                return MONGO_ERROR;
            }
        }
    }

    bson_destroy( &out );

    if( ismaster ) {
        conn->replica_set->primary_connected = 1;
    }
    else {
        mongo_env_close_socket( conn->sock );
    }

    return MONGO_OK;
}

MONGO_EXPORT int mongo_replica_set_client( mongo *conn ) {

    int res = 0;
    mongo_host_port *node;

    conn->sock = 0;
    conn->connected = 0;

    /* First iterate over the seed nodes to get the canonical list of hosts
     * from the replica set. Break out once we have a host list.
     */
    node = conn->replica_set->seeds;
    while( node != NULL ) {
        res = mongo_env_socket_connect( conn, ( const char * )&node->host, node->port );
        if( res == MONGO_OK ) {
            mongo_replica_set_check_seed( conn );
            if( conn->replica_set->hosts )
                break;
        }
        node = node->next;
    }

    /* Iterate over the host list, checking for the primary node. */
    if( !conn->replica_set->hosts ) {
        conn->err = MONGO_CONN_NO_PRIMARY;
        return MONGO_ERROR;
    }
    else {
        node = conn->replica_set->hosts;

        while( node != NULL ) {
            res = mongo_env_socket_connect( conn, ( const char * )&node->host, node->port );

            if( res == MONGO_OK ) {
                if( mongo_replica_set_check_host( conn ) != MONGO_OK )
                    return MONGO_ERROR;

                /* Primary found, so return. */
                else if( conn->replica_set->primary_connected ) {
                    conn->primary = bson_malloc( sizeof( mongo_host_port ) );
                    strncpy( conn->primary->host, node->host, strlen( node->host ) + 1 );
                    conn->primary->port = node->port;
                    return MONGO_OK;
                }

                /* No primary, so close the connection. */
                else {
                    mongo_env_close_socket( conn->sock );
                    conn->sock = 0;
                    conn->connected = 0;
                }
            }

            node = node->next;
        }
    }


    conn->err = MONGO_CONN_NO_PRIMARY;
    return MONGO_ERROR;
}

MONGO_EXPORT int mongo_replset_connect( mongo *conn ) {
    int ret;
    bson_errprintf("WARNING: mongo_replset_connect() is deprecated, please use mongo_replica_set_client()\n");
    ret = mongo_replica_set_client( conn );
    mongo_set_write_concern( conn, 0 );
    return ret;
}

MONGO_EXPORT int mongo_set_op_timeout( mongo *conn, int millis ) {
    conn->op_timeout_ms = millis;
    if( conn->sock && conn->connected )
        mongo_env_set_socket_op_timeout( conn, millis );

    return MONGO_OK;
}

MONGO_EXPORT int mongo_reconnect( mongo *conn ) {
    int res;
    mongo_disconnect( conn );

    if( conn->replica_set ) {
        conn->replica_set->primary_connected = 0;
        mongo_replica_set_free_list( &conn->replica_set->hosts );
        conn->replica_set->hosts = NULL;
        res = mongo_replica_set_client( conn );
        return res;
    }
    else
        return mongo_env_socket_connect( conn, conn->primary->host, conn->primary->port );
}

MONGO_EXPORT int mongo_check_connection( mongo *conn ) {
    if( ! conn->connected )
        return MONGO_ERROR;

    if( mongo_simple_int_command( conn, "admin", "ping", 1, NULL ) == MONGO_OK )
        return MONGO_OK;
    else
        return MONGO_ERROR;
}

MONGO_EXPORT void mongo_disconnect( mongo *conn ) {
    if( ! conn->connected )
        return;

    if( conn->replica_set ) {
        conn->replica_set->primary_connected = 0;
        mongo_replica_set_free_list( &conn->replica_set->hosts );
        conn->replica_set->hosts = NULL;
    }

    mongo_env_close_socket( conn->sock );

    conn->sock = 0;
    conn->connected = 0;
}

MONGO_EXPORT void mongo_destroy( mongo *conn ) {
    mongo_disconnect( conn );

    if( conn->replica_set ) {
        mongo_replica_set_free_list( &conn->replica_set->seeds );
        mongo_replica_set_free_list( &conn->replica_set->hosts );
        bson_free( conn->replica_set->name );
        bson_free( conn->replica_set );
        conn->replica_set = NULL;
    }

    bson_free( conn->primary );

    mongo_clear_errors( conn );
}

/* Determine whether this BSON object is valid for the given operation.  */
static int mongo_bson_valid( mongo *conn, const bson *bson, int write ) {
    int size;

    if( ! bson->finished ) {
        conn->err = MONGO_BSON_NOT_FINISHED;
        return MONGO_ERROR;
    }

    size = bson_size( bson );
    if( size > conn->max_bson_size ) {
        conn->err = MONGO_BSON_TOO_LARGE;
        return MONGO_ERROR;
    }

    if( bson->err & BSON_NOT_UTF8 ) {
        conn->err = MONGO_BSON_INVALID;
        return MONGO_ERROR;
    }

    if( write ) {
        if( ( bson->err & BSON_FIELD_HAS_DOT ) ||
                ( bson->err & BSON_FIELD_INIT_DOLLAR ) ) {

            conn->err = MONGO_BSON_INVALID;
            return MONGO_ERROR;

        }
    }

    conn->err = 0;

    return MONGO_OK;
}

/* Determine whether this BSON object is valid for the given operation.  */
static int mongo_cursor_bson_valid( mongo_cursor *cursor, const bson *bson ) {
    if( ! bson->finished ) {
        cursor->err = MONGO_CURSOR_BSON_ERROR;
        cursor->conn->err = MONGO_BSON_NOT_FINISHED;
        return MONGO_ERROR;
    }

    if( bson->err & BSON_NOT_UTF8 ) {
        cursor->err = MONGO_CURSOR_BSON_ERROR;
        cursor->conn->err = MONGO_BSON_INVALID;
        return MONGO_ERROR;
    }

    return MONGO_OK;
}

static int mongo_check_last_error( mongo *conn, const char *ns,
                                   mongo_write_concern *write_concern ) {
    int ret = MONGO_OK;
    bson response = {NULL, 0};
    bson fields;
    bson_iterator it;
    int res = 0;
    char *cmd_ns = mongo_ns_to_cmd_db( ns );

    res = mongo_find_one( conn, cmd_ns, write_concern->cmd, bson_empty( &fields ), &response );
    bson_free( cmd_ns );

    if( res != MONGO_OK )
        ret = MONGO_ERROR;
    else {
        if( ( bson_find( &it, &response, "$err" ) == BSON_STRING ) ||
                ( bson_find( &it, &response, "err" ) == BSON_STRING ) ) {

            __mongo_set_error( conn, MONGO_WRITE_ERROR,
                               "See conn->lasterrstr for details.", 0 );
            mongo_set_last_error( conn, &it, &response );
            ret = MONGO_ERROR;
        }
        bson_destroy( &response );
    }
    return ret;
}

static int mongo_choose_write_concern( mongo *conn,
                                       mongo_write_concern *custom_write_concern,
                                       mongo_write_concern **write_concern ) {

    if( custom_write_concern ) {
        *write_concern = custom_write_concern;
    }
    else if( conn->write_concern ) {
        *write_concern = conn->write_concern;
    }
    if ( *write_concern && (*write_concern)->w < 1 ) {
        *write_concern = 0; /* do not generate getLastError request */
    }
    if( *write_concern && !((*write_concern)->cmd) ) {
        __mongo_set_error( conn, MONGO_WRITE_CONCERN_INVALID,
                           "Must call mongo_write_concern_finish() before using *write_concern.", 0 );
        return MONGO_ERROR;
    }
    else
        return MONGO_OK;
}


/*********************************************************************
CRUD API
**********************************************************************/

MONGO_EXPORT int mongo_insert( mongo *conn, const char *ns,
                               const bson *bson, mongo_write_concern *custom_write_concern ) {

    char *data;
    mongo_message *mm;
    mongo_write_concern *write_concern = NULL;

    if( mongo_validate_ns( conn, ns ) != MONGO_OK )
        return MONGO_ERROR;

    if( mongo_bson_valid( conn, bson, 1 ) != MONGO_OK ) {
        return MONGO_ERROR;
    }

    if( mongo_choose_write_concern( conn, custom_write_concern,
                                    &write_concern ) == MONGO_ERROR ) {
        return MONGO_ERROR;
    }

    mm = mongo_message_create( 16 /* header */
                               + 4 /* ZERO */
                               + strlen( ns )
                               + 1 + bson_size( bson )
                               , 0, 0, MONGO_OP_INSERT );
    if( mm == NULL) {
        conn->err = MONGO_BSON_TOO_LARGE;
        return MONGO_ERROR;
    }

    data = &mm->data;
    data = mongo_data_append32( data, &ZERO );
    data = mongo_data_append( data, ns, strlen( ns ) + 1 );
    mongo_data_append( data, bson->data, bson_size( bson ) );


    /* TODO: refactor so that we can send the insert message
       and the getlasterror messages together. */
    if( write_concern ) {
        if( mongo_message_send( conn, mm ) == MONGO_ERROR ) {
            return MONGO_ERROR;
        }

        return mongo_check_last_error( conn, ns, write_concern );
    }
    else {
        return mongo_message_send( conn, mm );
    }
}

MONGO_EXPORT int mongo_insert_batch( mongo *conn, const char *ns,
                                     const bson **bsons, int count, mongo_write_concern *custom_write_concern,
                                     int flags ) {

    mongo_message *mm;
    mongo_write_concern *write_concern = NULL;
    int i;
    char *data;
    size_t overhead =  16 + 4 + strlen( ns ) + 1;
    size_t size = overhead;

    if( mongo_validate_ns( conn, ns ) != MONGO_OK )
        return MONGO_ERROR;

    for( i=0; i<count; i++ ) {
        size += bson_size( bsons[i] );
        if( mongo_bson_valid( conn, bsons[i], 1 ) != MONGO_OK )
            return MONGO_ERROR;
    }

    if( ( size - overhead ) > conn->max_bson_size ) {
        conn->err = MONGO_BSON_TOO_LARGE;
        return MONGO_ERROR;
    }

    if( mongo_choose_write_concern( conn, custom_write_concern,
                                    &write_concern ) == MONGO_ERROR ) {
        return MONGO_ERROR;
    }

    mm = mongo_message_create( size , 0 , 0 , MONGO_OP_INSERT );
    if( mm == NULL) {
        conn->err = MONGO_BSON_TOO_LARGE;
        return MONGO_ERROR;
    }

    data = &mm->data;
    if( flags & MONGO_CONTINUE_ON_ERROR )
        data = mongo_data_append32( data, &ONE );
    else
        data = mongo_data_append32( data, &ZERO );
    data = mongo_data_append( data, ns, strlen( ns ) + 1 );

    for( i=0; i<count; i++ ) {
        data = mongo_data_append( data, bsons[i]->data, bson_size( bsons[i] ) );
    }

    /* TODO: refactor so that we can send the insert message
     * and the getlasterror messages together. */
    if( write_concern ) {
        if( mongo_message_send( conn, mm ) == MONGO_ERROR ) {
            return MONGO_ERROR;
        }

        return mongo_check_last_error( conn, ns, write_concern );
    }
    else {
        return mongo_message_send( conn, mm );
    }
}

MONGO_EXPORT int mongo_update( mongo *conn, const char *ns, const bson *cond,
                               const bson *op, int flags, mongo_write_concern *custom_write_concern ) {

    char *data;
    mongo_message *mm;
    mongo_write_concern *write_concern = NULL;

    /* Make sure that the op BSON is valid UTF-8.
     * TODO: decide whether to check cond as well.
     * */
    if( mongo_bson_valid( conn, ( bson * )op, 0 ) != MONGO_OK ) {
        return MONGO_ERROR;
    }

    if( mongo_choose_write_concern( conn, custom_write_concern,
                                    &write_concern ) == MONGO_ERROR ) {
        return MONGO_ERROR;
    }

    mm = mongo_message_create( 16 /* header */
                               + 4  /* ZERO */
                               + strlen( ns ) + 1
                               + 4  /* flags */
                               + bson_size( cond )
                               + bson_size( op )
                               , 0 , 0 , MONGO_OP_UPDATE );
    if( mm == NULL) {
        conn->err = MONGO_BSON_TOO_LARGE;
        return MONGO_ERROR;
    }

    data = &mm->data;
    data = mongo_data_append32( data, &ZERO );
    data = mongo_data_append( data, ns, strlen( ns ) + 1 );
    data = mongo_data_append32( data, &flags );
    data = mongo_data_append( data, cond->data, bson_size( cond ) );
    mongo_data_append( data, op->data, bson_size( op ) );

    /* TODO: refactor so that we can send the insert message
     * and the getlasterror messages together. */
    if( write_concern ) {
        if( mongo_message_send( conn, mm ) == MONGO_ERROR ) {
            return MONGO_ERROR;
        }

        return mongo_check_last_error( conn, ns, write_concern );
    }
    else {
        return mongo_message_send( conn, mm );
    }
}

MONGO_EXPORT int mongo_remove( mongo *conn, const char *ns, const bson *cond,
                               mongo_write_concern *custom_write_concern ) {

    char *data;
    mongo_message *mm;
    mongo_write_concern *write_concern = NULL;

    /* Make sure that the BSON is valid UTF-8.
     * TODO: decide whether to check cond as well.
     * */
    if( mongo_bson_valid( conn, ( bson * )cond, 0 ) != MONGO_OK ) {
        return MONGO_ERROR;
    }

    if( mongo_choose_write_concern( conn, custom_write_concern,
                                    &write_concern ) == MONGO_ERROR ) {
        return MONGO_ERROR;
    }

    mm = mongo_message_create( 16  /* header */
                               + 4  /* ZERO */
                               + strlen( ns ) + 1
                               + 4  /* ZERO */
                               + bson_size( cond )
                               , 0 , 0 , MONGO_OP_DELETE );
    if( mm == NULL) {
        conn->err = MONGO_BSON_TOO_LARGE;
        return MONGO_ERROR;
    }

    data = &mm->data;
    data = mongo_data_append32( data, &ZERO );
    data = mongo_data_append( data, ns, strlen( ns ) + 1 );
    data = mongo_data_append32( data, &ZERO );
    mongo_data_append( data, cond->data, bson_size( cond ) );

    /* TODO: refactor so that we can send the insert message
     * and the getlasterror messages together. */
    if( write_concern ) {
        if( mongo_message_send( conn, mm ) == MONGO_ERROR ) {
            return MONGO_ERROR;
        }

        return mongo_check_last_error( conn, ns, write_concern );
    }
    else {
        return mongo_message_send( conn, mm );
    }
}


/*********************************************************************
Write Concern API
**********************************************************************/

MONGO_EXPORT void mongo_write_concern_init( mongo_write_concern *write_concern ) {
    memset( write_concern, 0, sizeof( mongo_write_concern ) );
}

MONGO_EXPORT int mongo_write_concern_finish( mongo_write_concern *write_concern ) {
    bson *command;

    /* Destory any existing serialized write concern object and reuse it. */
    if( write_concern->cmd ) {
        bson_destroy( write_concern->cmd );
        command = write_concern->cmd;
    }
    else
        command = (bson *)bson_malloc( sizeof( bson ) );

    if( !command ) {
        return MONGO_ERROR;
    }

    bson_init( command );

    bson_append_int( command, "getlasterror", 1 );

    if( write_concern->mode ) {
        bson_append_string( command, "w", write_concern->mode );
    }

    else if( write_concern->w && write_concern->w > 1 ) {
        bson_append_int( command, "w", write_concern->w );
    }

    if( write_concern->wtimeout ) {
        bson_append_int( command, "wtimeout", write_concern->wtimeout );
    }

    if( write_concern->j ) {
        bson_append_int( command, "j", write_concern->j );
    }

    if( write_concern->fsync ) {
        bson_append_int( command, "fsync", write_concern->fsync );
    }

    bson_finish( command );

    /* write_concern now owns the BSON command object.
     * This is freed in mongo_write_concern_destroy(). */
    write_concern->cmd = command;

    return MONGO_OK;
}

MONGO_EXPORT void mongo_write_concern_destroy( mongo_write_concern *write_concern ) {
    if( !write_concern )
        return;

    if( write_concern->cmd )
        bson_destroy( write_concern->cmd );

    bson_free( write_concern->cmd );
}

MONGO_EXPORT void mongo_set_write_concern( mongo *conn,
        mongo_write_concern *write_concern ) {

    conn->write_concern = write_concern;
}

/**
 * Free the write_concern object (specifically, the BSON object that it holds).
 */
MONGO_EXPORT void mongo_write_concern_destroy( mongo_write_concern *write_concern );


static int mongo_cursor_op_query( mongo_cursor *cursor ) {
    int res;
    bson empty;
    char *data;
    mongo_message *mm;
    bson temp;
    bson_iterator it;

    /* Clear any errors. */
    mongo_clear_errors( cursor->conn );

    /* Set up default values for query and fields, if necessary. */
    if( ! cursor->query )
        cursor->query = bson_empty( &empty );
    else if( mongo_cursor_bson_valid( cursor, cursor->query ) != MONGO_OK )
        return MONGO_ERROR;

    if( ! cursor->fields )
        cursor->fields = bson_empty( &empty );
    else if( mongo_cursor_bson_valid( cursor, cursor->fields ) != MONGO_OK )
        return MONGO_ERROR;

    mm = mongo_cursor_message_create( cursor, 16 + /* header */
                               4 + /*  options */
                               strlen( cursor->ns ) + 1 + /* ns */
                               4 + 4 + /* skip,return */
                               bson_size( cursor->query ) +
                               bson_size( cursor->fields ) ,
                               0 , 0 , MONGO_OP_QUERY );
    if( mm == NULL ) {
        return MONGO_ERROR;
    }

    data = &mm->data;
    data = mongo_data_append32( data , &cursor->options );
    data = mongo_data_append( data , cursor->ns , strlen( cursor->ns ) + 1 );
    data = mongo_data_append32( data , &cursor->skip );
    data = mongo_data_append32( data , &cursor->limit );
    data = mongo_data_append( data , cursor->query->data , bson_size( cursor->query ) );
    if ( cursor->fields )
        data = mongo_data_append( data , cursor->fields->data , bson_size( cursor->fields ) );

    bson_fatal_msg( ( data == ( ( char * )mm ) + mm->head.len ), "query building fail!" );

    res = mongo_message_send( cursor->conn , mm );
    if( res != MONGO_OK ) {
        return MONGO_ERROR;
    }

    res = mongo_read_response( cursor->conn, ( mongo_reply ** )&( cursor->reply ) );
    if( res != MONGO_OK ) {
        return MONGO_ERROR;
    }

    if( cursor->reply->fields.num == 1 ) {
        bson_init_data( &temp, &cursor->reply->objs );
        if( bson_find( &it, &temp, "$err" ) ) {
            mongo_set_last_error( cursor->conn, &it, &temp );
            cursor->err = MONGO_CURSOR_QUERY_FAIL;
            return MONGO_ERROR;
        }
    }

    cursor->seen += cursor->reply->fields.num;
    cursor->flags |= MONGO_CURSOR_QUERY_SENT;
    return MONGO_OK;
}

static int mongo_cursor_get_more( mongo_cursor *cursor ) {
    int res;

    if( cursor->limit > 0 && cursor->seen >= cursor->limit ) {
        cursor->err = MONGO_CURSOR_EXHAUSTED;
        return MONGO_ERROR;
    }
    else if( ! cursor->reply ) {
        cursor->err = MONGO_CURSOR_INVALID;
        return MONGO_ERROR;
    }
    else if( ! cursor->reply->fields.cursorID ) {
        cursor->err = MONGO_CURSOR_EXHAUSTED;
        return MONGO_ERROR;
    }
    else {
        char *data;
        size_t sl = strlen( cursor->ns )+1;
        int limit = 0;
        mongo_message *mm;

        if( cursor->limit > 0 )
            limit = cursor->limit - cursor->seen;

        mm = mongo_cursor_message_create( cursor, 16 /*header*/
                                   +4 /*ZERO*/
                                   +sl
                                   +4 /*numToReturn*/
                                   +8 /*cursorID*/
                                   , 0, 0, MONGO_OP_GET_MORE );
        if( mm == NULL ) {
            return MONGO_ERROR;
        }
        
        data = &mm->data;
        data = mongo_data_append32( data, &ZERO );
        data = mongo_data_append( data, cursor->ns, sl );
        data = mongo_data_append32( data, &limit );
        mongo_data_append64( data, &cursor->reply->fields.cursorID );

        bson_free( cursor->reply );
        res = mongo_message_send( cursor->conn, mm );
        if( res != MONGO_OK ) {
            mongo_cursor_destroy( cursor );
            return MONGO_ERROR;
        }

        res = mongo_read_response( cursor->conn, &( cursor->reply ) );
        if( res != MONGO_OK ) {
            mongo_cursor_destroy( cursor );
            return MONGO_ERROR;
        }
        cursor->current.data = NULL;
        cursor->seen += cursor->reply->fields.num;

        return MONGO_OK;
    }
}

MONGO_EXPORT mongo_cursor *mongo_find( mongo *conn, const char *ns, const bson *query,
                                       const bson *fields, int limit, int skip, int options ) {

    mongo_cursor *cursor = ( mongo_cursor * )bson_malloc( sizeof( mongo_cursor ) );
    mongo_cursor_init( cursor, conn, ns );
    cursor->flags |= MONGO_CURSOR_MUST_FREE;

    mongo_cursor_set_query( cursor, query );
    mongo_cursor_set_fields( cursor, fields );
    mongo_cursor_set_limit( cursor, limit );
    mongo_cursor_set_skip( cursor, skip );
    mongo_cursor_set_options( cursor, options );

    if( mongo_cursor_op_query( cursor ) == MONGO_OK )
        return cursor;
    else {
        mongo_cursor_destroy( cursor );
        return NULL;
    }
}

MONGO_EXPORT int mongo_find_one( mongo *conn, const char *ns, const bson *query,
                                 const bson *fields, bson *out ) {

    mongo_cursor cursor[1];
    mongo_cursor_init( cursor, conn, ns );
    mongo_cursor_set_query( cursor, query );
    mongo_cursor_set_fields( cursor, fields );
    mongo_cursor_set_limit( cursor, 1 );

    if ( mongo_cursor_next( cursor ) == MONGO_OK ) {
        if( out ) {
            bson_init_size( out, bson_size( (bson *)&cursor->current ) );
            memcpy( out->data, cursor->current.data,
                    bson_size( (bson *)&cursor->current ) );
            out->finished = 1;
        }
        mongo_cursor_destroy( cursor );
        return MONGO_OK;
    }
    else {
        mongo_cursor_destroy( cursor );
        return MONGO_ERROR;
    }
}

MONGO_EXPORT void mongo_cursor_init( mongo_cursor *cursor, mongo *conn, const char *ns ) {
    memset( cursor, 0, sizeof( mongo_cursor ) );
    cursor->conn = conn;
    cursor->ns = ( const char * )bson_malloc( strlen( ns ) + 1 );
    strncpy( ( char * )cursor->ns, ns, strlen( ns ) + 1 );
    cursor->current.data = NULL;
}

MONGO_EXPORT void mongo_cursor_set_query( mongo_cursor *cursor, const bson *query ) {
    cursor->query = query;
}

MONGO_EXPORT void mongo_cursor_set_fields( mongo_cursor *cursor, const bson *fields ) {
    cursor->fields = fields;
}

MONGO_EXPORT void mongo_cursor_set_skip( mongo_cursor *cursor, int skip ) {
    cursor->skip = skip;
}

MONGO_EXPORT void mongo_cursor_set_limit( mongo_cursor *cursor, int limit ) {
    cursor->limit = limit;
}

MONGO_EXPORT void mongo_cursor_set_options( mongo_cursor *cursor, int options ) {
    cursor->options = options;
}

MONGO_EXPORT const char *mongo_cursor_data( mongo_cursor *cursor ) {
    return cursor->current.data;
}

MONGO_EXPORT const bson *mongo_cursor_bson( mongo_cursor *cursor ) {
    return (const bson *)&(cursor->current);
}

MONGO_EXPORT int mongo_cursor_next( mongo_cursor *cursor ) {
    char *next_object;
    char *message_end;

    if( ! ( cursor->flags & MONGO_CURSOR_QUERY_SENT ) )
        if( mongo_cursor_op_query( cursor ) != MONGO_OK )
            return MONGO_ERROR;

    if( !cursor->reply )
        return MONGO_ERROR;

    /* no data */
    if ( cursor->reply->fields.num == 0 ) {

        /* Special case for tailable cursors. */
        if( cursor->reply->fields.cursorID ) {
            if( ( mongo_cursor_get_more( cursor ) != MONGO_OK ) ||
                    cursor->reply->fields.num == 0 ) {
                return MONGO_ERROR;
            }
        }

        else
            return MONGO_ERROR;
    }

    /* first */
    if ( cursor->current.data == NULL ) {
        bson_init_finished_data( &cursor->current, &cursor->reply->objs );
        return MONGO_OK;
    }

    next_object = cursor->current.data + bson_size( &cursor->current );
    message_end = ( char * )cursor->reply + cursor->reply->head.len;

    if ( next_object >= message_end ) {
        if( mongo_cursor_get_more( cursor ) != MONGO_OK )
            return MONGO_ERROR;

        if ( cursor->reply->fields.num == 0 ) {
            /* Special case for tailable cursors. */
            if ( cursor->reply->fields.cursorID ) {
                cursor->err = MONGO_CURSOR_PENDING;
                return MONGO_ERROR;
            }
            else
                return MONGO_ERROR;
        }

        bson_init_finished_data( &cursor->current, &cursor->reply->objs );
    }
    else {
        bson_init_finished_data( &cursor->current, next_object );
    }

    return MONGO_OK;
}

MONGO_EXPORT int mongo_cursor_destroy( mongo_cursor *cursor ) {
    int result = MONGO_OK;

    if ( !cursor ) return result;

    /* Kill cursor if live. */
    if ( cursor->reply && cursor->reply->fields.cursorID ) {
        mongo *conn = cursor->conn;
        mongo_message *mm = mongo_cursor_message_create( cursor, 16 /*header*/
                            +4 /*ZERO*/
                            +4 /*numCursors*/
                            +8 /*cursorID*/
                            , 0, 0, MONGO_OP_KILL_CURSORS );
        if( mm == NULL ) {
            return MONGO_ERROR;
        }
        
        char *data = &mm->data;
        data = mongo_data_append32( data, &ZERO );
        data = mongo_data_append32( data, &ONE );
        mongo_data_append64( data, &cursor->reply->fields.cursorID );

        result = mongo_message_send( conn, mm );
    }

    bson_free( cursor->reply );
    bson_free( ( void * )cursor->ns );

    if( cursor->flags & MONGO_CURSOR_MUST_FREE )
        bson_free( cursor );

    return result;
}

/* MongoDB Helper Functions */

MONGO_EXPORT int mongo_create_index( mongo *conn, const char *ns, const char *name, const bson *key, int options, bson *out ) {
    bson b;
    bson_iterator it;
    char default_name[255];
    int i = 0;
    char idxns[1024];
    
    if (!name) {
        bson_iterator_init( &it, key );
        while( i < 255 && bson_iterator_next( &it ) ) {
            strncpy( default_name + i, bson_iterator_key( &it ), 255 - i );
            i += strlen( bson_iterator_key( &it ) );
            default_name[i] = '_';
            i++;
        }
        default_name[254] = '\0';
        name = default_name;
    }

    bson_init( &b );
    bson_append_bson( &b, "key", key );
    bson_append_string( &b, "ns", ns );
    bson_append_string( &b, "name", name );
    if ( options & MONGO_INDEX_UNIQUE )
        bson_append_bool( &b, "unique", 1 );
    if ( options & MONGO_INDEX_DROP_DUPS )
        bson_append_bool( &b, "dropDups", 1 );
    if ( options & MONGO_INDEX_BACKGROUND )
        bson_append_bool( &b, "background", 1 );
    if ( options & MONGO_INDEX_SPARSE )
        bson_append_bool( &b, "sparse", 1 );
    bson_finish( &b );

    strncpy( idxns, ns, 1024-16 );
    strcpy( strchr( idxns, '.' ), ".system.indexes" );
    mongo_insert( conn, idxns, &b, NULL );
    bson_destroy( &b );

    *strchr( idxns, '.' ) = '\0'; /* just db not ns */
    return mongo_cmd_get_last_error( conn, idxns, out );
}

MONGO_EXPORT bson_bool_t mongo_create_simple_index( mongo *conn, const char *ns, const char *field, int options, bson *out ) {
    bson b;
    bson_bool_t success;

    bson_init( &b );
    bson_append_int( &b, field, 1 );
    bson_finish( &b );

    success = mongo_create_index( conn, ns, NULL, &b, options, out );
    bson_destroy( &b );
    return success;
}

mongo_cursor *mongo_index_list( mongo *conn, const char *ns, int skip, int limit ) {
    bson query;
    mongo_cursor *cursor;
    size_t index_collection_name_size;
    char *index_collection_name;
    size_t ii = 0;
    
    index_collection_name_size = strlen( ns ) + strlen( ".system.indexes" ) + 1;
    index_collection_name = bson_malloc( index_collection_name_size );
    while (ns[ii] != '.' && ns[ii] != 0) {
        index_collection_name[ii] = ns[ii];
        ii++;
    }
    snprintf( index_collection_name + ii, index_collection_name_size - ii, ".system.indexes" );
    
    bson_init(&query);
    bson_append_start_object( &query, "$query" );
    bson_append_string( &query, "ns", ns );
    bson_append_finish_object( &query );
    bson_finish(&query);
    
    cursor = ( mongo_cursor * )bson_malloc( sizeof( mongo_cursor ) );
    mongo_cursor_init( cursor, conn, index_collection_name );
    mongo_cursor_set_skip( cursor, skip );
    mongo_cursor_set_limit( cursor, limit );
    mongo_cursor_set_query( cursor, &query );
    cursor->flags |= MONGO_CURSOR_MUST_FREE;
    
    
    if( mongo_cursor_op_query( cursor ) != MONGO_OK ) {
        mongo_cursor_destroy( cursor );
        cursor = NULL;
    }
    bson_free( index_collection_name );
    bson_destroy( &query );
    return cursor;
}

MONGO_EXPORT double mongo_index_count( mongo *conn, const char *ns ) {
    bson query;
    const char *database_name;
    double result;
    
    database_name = create_database_name_with_ns( ns, NULL );
    
    bson_init( &query );
    bson_append_string( &query, "ns", ns );
    bson_finish( &query );
    
    result = mongo_count( conn, database_name, "system.indexes", &query );
    
    bson_free( ( void * )database_name );
    bson_destroy( &query );
    return result;
}

int mongo_drop_indexes( mongo *conn, const char *ns, bson *index )
{
    bson cmd;
    bson out = {NULL, 0};
    const char *database_name;
    const char *collection_name;
    int result;
    
    database_name = create_database_name_with_ns( ns, &collection_name );
    
    bson_init( &cmd );
    bson_append_string( &cmd, "dropIndexes", collection_name );
    bson_append_bson( &cmd, "index", index );
    bson_finish( &cmd );
    
    result = ( mongo_run_command( conn, database_name, &cmd, &out ) == MONGO_OK )?MONGO_OK:MONGO_ERROR;
    
    free( ( void * )database_name );
    bson_destroy( &cmd );
    bson_destroy( &out );
    
    return result;
}

int mongo_reindex( mongo *conn, const char *ns )
{
    bson cmd;
    bson out = {NULL, 0};
    const char *database_name;
    const char *collection_name;
    int result;
    
    database_name = create_database_name_with_ns( ns, &collection_name );
    
    bson_init( &cmd );
    bson_append_string( &cmd, "reIndex", collection_name );
    bson_finish( &cmd );
    
    result = ( mongo_run_command( conn, database_name, &cmd, &out ) == MONGO_OK )?MONGO_OK:MONGO_ERROR;
    
    free( ( void * )database_name );
    bson_destroy( &cmd );
    bson_destroy( &out );
    
    return result;
}

int mongo_map_reduce( mongo *conn, const char *ns, const char *map_function, const char *reduce_function, bson *query, bson *sort, int64_t limit, bson *out, int keeptemp, const char *finalize, bson *scope, int jsmode, int verbose, bson *output )
{
    bson cmd;
    const char *database_name;
    const char *collection_name;
    int result;
    
    database_name = create_database_name_with_ns( ns, &collection_name );
    
    bson_init( &cmd );
    bson_append_string( &cmd, "mapreduce", collection_name );
    bson_append_string( &cmd, "map", map_function );
    bson_append_string( &cmd, "reduce", reduce_function );
    if ( query ) {
        bson_append_bson( &cmd, "query", query );
    }
    if ( sort ) {
        bson_append_bson( &cmd, "sort", sort );
    }
    if ( limit > 0 ) {
        bson_append_long( &cmd, "limit", limit );
    }
    if ( out ) {
        bson_iterator iterator;
        
        bson_find( &iterator, out, "out" );
        bson_append_element(&cmd, "out", &iterator);
    }
    bson_append_bool( &cmd, "keeptemp", keeptemp );
    if ( finalize ) {
        bson_append_string( &cmd, "finalize", finalize );
    }
    if ( scope ) {
        bson_append_bson( &cmd, "scope", scope );
    }
    bson_append_bool( &cmd, "jsMode", jsmode );
    bson_append_bool( &cmd, "verbose", verbose );
    bson_finish( &cmd );
    
    result = ( mongo_run_command( conn, database_name, &cmd, output ) == MONGO_OK )?MONGO_OK:MONGO_ERROR;
    
    free( ( void * )database_name );
    bson_destroy( &cmd );
    
    return result;
}

MONGO_EXPORT int mongo_create_capped_collection( mongo *conn, const char *db,
        const char *collection, int size, int max, bson *out ) {

    bson b;
    int result;

    bson_init( &b );
    bson_append_string( &b, "create", collection );
    bson_append_bool( &b, "capped", 1 );
    bson_append_int( &b, "size", size );
    if( max > 0 )
        bson_append_int( &b, "max", size );
    bson_finish( &b );

    result = mongo_run_command( conn, db, &b, out );

    bson_destroy( &b );

    return result;
}

MONGO_EXPORT double mongo_count( mongo *conn, const char *db, const char *coll, const bson *query ) {
    bson cmd;
    bson out = {NULL, 0};
    double count = -1;

    bson_init( &cmd );
    bson_append_string( &cmd, "count", coll );
    if ( query && bson_size( query ) > 5 ) /* not empty */
        bson_append_bson( &cmd, "query", query );
    bson_finish( &cmd );

    if( mongo_run_command( conn, db, &cmd, &out ) == MONGO_OK ) {
        bson_iterator it;
        if( bson_find( &it, &out, "n" ) )
            count = bson_iterator_double( &it );
        bson_destroy( &cmd );
        bson_destroy( &out );
        return count;
    }
    else {
        bson_destroy( &out );
        bson_destroy( &cmd );
        bson_destroy( &out );
        return MONGO_ERROR;
    }
}

MONGO_EXPORT int mongo_run_command( mongo *conn, const char *db, const bson *command,
                                    bson *out ) {
    int ret = MONGO_OK;
    bson response = {NULL, 0};
    bson fields;
    size_t sl = strlen( db );
    char *ns = bson_malloc( sl + 5 + 1 ); /* ".$cmd" + nul */
    int res, success = 0;

    strcpy( ns, db );
    strcpy( ns+sl, ".$cmd" );

    res = mongo_find_one( conn, ns, command, bson_empty( &fields ), &response );
    bson_free( ns );

    if( res != MONGO_OK ) {
        if( out ) {
            out->data = NULL;
            out->cur = NULL;
        }
    
        ret = MONGO_ERROR;
    } else {
        bson_iterator it;
        if( bson_find( &it, &response, "ok" ) )
            success = bson_iterator_bool( &it );

        if( bson_find( &it, &response, "errmsg" ) ) {
            strncpy( conn->lasterrstr, bson_iterator_string( &it ), sizeof( conn->lasterrstr ) );
            conn->lasterrstr[sizeof( conn->lasterrstr ) - 1] = 0;
        }

        if( !success ) {
            conn->err = MONGO_COMMAND_FAILED;
            bson_destroy( &response );
            ret = MONGO_ERROR;
        }
        else {
            if( out )
                *out = response;
            else
                bson_destroy( &response );
        }
    }
    return ret;
}

MONGO_EXPORT int mongo_simple_int_command( mongo *conn, const char *db,
        const char *cmdstr, int arg, bson *realout ) {

    bson out = {NULL, 0};
    bson cmd;
    int result;

    bson_init( &cmd );
    bson_append_int( &cmd, cmdstr, arg );
    bson_finish( &cmd );

    result = mongo_run_command( conn, db, &cmd, &out );

    bson_destroy( &cmd );

    if ( realout )
        *realout = out;
    else
        bson_destroy( &out );

    return result;
}

MONGO_EXPORT int mongo_simple_str_command( mongo *conn, const char *db,
        const char *cmdstr, const char *arg, bson *realout ) {

    bson out = {NULL, 0};
    int result;

    bson cmd;
    bson_init( &cmd );
    bson_append_string( &cmd, cmdstr, arg );
    bson_finish( &cmd );

    result = mongo_run_command( conn, db, &cmd, &out );

    bson_destroy( &cmd );

    if ( realout )
        *realout = out;
    else
        bson_destroy( &out );

    return result;
}

MONGO_EXPORT int mongo_cmd_drop_db( mongo *conn, const char *db ) {
    return mongo_simple_int_command( conn, db, "dropDatabase", 1, NULL );
}

MONGO_EXPORT int mongo_cmd_drop_collection( mongo *conn, const char *db, const char *collection, bson *out ) {
    return mongo_simple_str_command( conn, db, "drop", collection, out );
}

MONGO_EXPORT int mongo_cmd_create_collection( mongo *conn, const char *db, const char *collection ) {
    return mongo_simple_str_command( conn, db, "create", collection, NULL );
}

MONGO_EXPORT int mongo_cmd_create_capped_collection( mongo *conn, const char *db, const char *collection, int64_t capsize ) {

    bson out = {NULL, 0};
    int result;
    
    bson cmd;
    bson_init( &cmd );
    bson_append_string( &cmd, "create", collection );
    bson_append_bool( &cmd, "capped", 1 );
    bson_append_long( &cmd, "size", capsize );
    bson_finish( &cmd );
    
    result = mongo_run_command( conn, db, &cmd, &out );
    
    bson_destroy( &cmd );
    bson_destroy( &out );
    
    return result;
}

MONGO_EXPORT int mongo_cmd_rename_collection( mongo *conn, const char *db, const char *oldcollection, const char *newcollection )
{
    
    bson out = {NULL, 0};
    int result;
    size_t new_nsname_size, old_nsname_size;
    char *new_nsname;
    char *old_nsname;
    
    old_nsname_size = strlen(db) + 1 + strlen(oldcollection);
    old_nsname = malloc(old_nsname_size);
    snprintf(old_nsname, old_nsname_size, "%s.%s", db, oldcollection);
    new_nsname_size = strlen(db) + 1 + strlen(newcollection);
    new_nsname = malloc(new_nsname_size);
    snprintf(new_nsname, new_nsname_size, "%s.%s", db, newcollection);
    bson cmd;
    bson_init( &cmd );
    bson_append_string( &cmd, "rename", old_nsname );
    bson_append_string( &cmd, "to", new_nsname );
    bson_finish( &cmd );
    
    result = mongo_run_command( conn, db, &cmd, &out );
    
    bson_destroy( &cmd );
    bson_destroy( &out );
    free(old_nsname);
    free(new_nsname);
    
    return result;
}

MONGO_EXPORT void mongo_cmd_reset_error( mongo *conn, const char *db ) {
    mongo_simple_int_command( conn, db, "reseterror", 1, NULL );
}

static int mongo_cmd_get_error_helper( mongo *conn, const char *db,
                                       bson *realout, const char *cmdtype ) {

    bson out = {NULL,0};
    bson_bool_t haserror = 0;

    /* Reset last error codes. */
    mongo_clear_errors( conn );

    /* If there's an error, store its code and string in the connection object. */
    if( mongo_simple_int_command( conn, db, cmdtype, 1, &out ) == MONGO_OK ) {
        bson_iterator it;
        haserror = ( bson_find( &it, &out, "err" ) != BSON_NULL );
        if( haserror ) mongo_set_last_error( conn, &it, &out );
    }

    if( realout )
        *realout = out; /* transfer of ownership */
    else
        bson_destroy( &out );

    if( haserror )
        return MONGO_ERROR;
    else
        return MONGO_OK;
}

MONGO_EXPORT int mongo_cmd_get_prev_error( mongo *conn, const char *db, bson *out ) {
    return mongo_cmd_get_error_helper( conn, db, out, "getpreverror" );
}

MONGO_EXPORT int mongo_cmd_get_last_error( mongo *conn, const char *db, bson *out ) {
    return mongo_cmd_get_error_helper( conn, db, out, "getlasterror" );
}

MONGO_EXPORT bson_bool_t mongo_cmd_ismaster( mongo *conn, bson *realout ) {
    bson out = {NULL,0};
    bson_bool_t ismaster = 0;

    if ( mongo_simple_int_command( conn, "admin", "ismaster", 1, &out ) == MONGO_OK ) {
        bson_iterator it;
        bson_find( &it, &out, "ismaster" );
        ismaster = bson_iterator_bool( &it );
    }

    if( realout )
        *realout = out; /* transfer of ownership */
    else
        bson_destroy( &out );

    return ismaster;
}

static void digest2hex( mongo_md5_byte_t digest[16], char hex_digest[33] ) {
    static const char hex[16] = {'0','1','2','3','4','5','6','7','8','9','a','b','c','d','e','f'};
    int i;
    for ( i=0; i<16; i++ ) {
        hex_digest[2*i]     = hex[( digest[i] & 0xf0 ) >> 4];
        hex_digest[2*i + 1] = hex[ digest[i] & 0x0f      ];
    }
    hex_digest[32] = '\0';
}

static int mongo_pass_digest( mongo *conn, const char *user, const char *pass, char hex_digest[33] ) {
    mongo_md5_state_t st;
    mongo_md5_byte_t digest[16];
    
    if( strlen( user ) >= INT32_MAX || strlen( pass ) >= INT32_MAX ) {
        conn->err = MONGO_BSON_TOO_LARGE;
        return MONGO_ERROR;
    }
    mongo_md5_init( &st );
<<<<<<< HEAD
    mongo_md5_append( &st, ( const mongo_md5_byte_t * )user, (int)strlen( user ) );
    mongo_md5_append( &st, ( const mongo_md5_byte_t * )":mongo:", 7 );
    mongo_md5_append( &st, ( const mongo_md5_byte_t * )pass, (int)strlen( pass ) );
=======
    mongo_md5_append( &st, ( const mongo_md5_byte_t * )user, ( int )strlen( user ) );
    mongo_md5_append( &st, ( const mongo_md5_byte_t * )":mongo:", 7 );
    mongo_md5_append( &st, ( const mongo_md5_byte_t * )pass, ( int )strlen( pass ) );
>>>>>>> 9c7f59ab
    mongo_md5_finish( &st, digest );
    digest2hex( digest, hex_digest );
    return MONGO_OK;
}

MONGO_EXPORT int mongo_cmd_add_user( mongo *conn, const char *db, const char *user, const char *pass ) {
    bson user_obj;
    bson pass_obj;
    char hex_digest[33];
    char *ns = bson_malloc( strlen( db ) + strlen( ".system.users" ) + 1 );
    int res;

    strcpy( ns, db );
    strcpy( ns+strlen( db ), ".system.users" );

    res = mongo_pass_digest( conn, user, pass, hex_digest );
    if (res != MONGO_OK) {
        return res;
    }

    bson_init( &user_obj );
    bson_append_string( &user_obj, "user", user );
    bson_finish( &user_obj );

    bson_init( &pass_obj );
    bson_append_start_object( &pass_obj, "$set" );
    bson_append_string( &pass_obj, "pwd", hex_digest );
    bson_append_finish_object( &pass_obj );
    bson_finish( &pass_obj );

    res = mongo_update( conn, ns, &user_obj, &pass_obj, MONGO_UPDATE_UPSERT, NULL );

    bson_free( ns );
    bson_destroy( &user_obj );
    bson_destroy( &pass_obj );

    return res;
}

MONGO_EXPORT bson_bool_t mongo_cmd_authenticate( mongo *conn, const char *db, const char *user, const char *pass ) {
    bson from_db;
    bson cmd;
    const char *nonce;
    int result;

    mongo_md5_state_t st;
    mongo_md5_byte_t digest[16];
    char hex_digest[33];

    if( mongo_simple_int_command( conn, db, "getnonce", 1, &from_db ) == MONGO_OK ) {
        bson_iterator it;
        bson_find( &it, &from_db, "nonce" );
        nonce = bson_iterator_string( &it );
    }
    else {
        return MONGO_ERROR;
    }

    result = mongo_pass_digest( conn, user, pass, hex_digest );
    if( result != MONGO_OK ) {
        return result;
    }

    if( strlen( nonce ) >= INT32_MAX || strlen( user ) >= INT32_MAX ) {
        conn->err = MONGO_BSON_TOO_LARGE;
        return MONGO_ERROR;
    }
    mongo_md5_init( &st );
<<<<<<< HEAD
    mongo_md5_append( &st, ( const mongo_md5_byte_t * )nonce, (int)strlen( nonce ) );
    mongo_md5_append( &st, ( const mongo_md5_byte_t * )user, (int)strlen( user ) );
=======
    mongo_md5_append( &st, ( const mongo_md5_byte_t * )nonce, ( int )strlen( nonce ) );
    mongo_md5_append( &st, ( const mongo_md5_byte_t * )user, ( int )strlen( user ) );
>>>>>>> 9c7f59ab
    mongo_md5_append( &st, ( const mongo_md5_byte_t * )hex_digest, 32 );
    mongo_md5_finish( &st, digest );
    digest2hex( digest, hex_digest );

    bson_init( &cmd );
    bson_append_int( &cmd, "authenticate", 1 );
    bson_append_string( &cmd, "user", user );
    bson_append_string( &cmd, "nonce", nonce );
    bson_append_string( &cmd, "key", hex_digest );
    bson_finish( &cmd );

    bson_destroy( &from_db );

    result = mongo_run_command( conn, db, &cmd, NULL );

    bson_destroy( &cmd );

    return result;
}<|MERGE_RESOLUTION|>--- conflicted
+++ resolved
@@ -265,11 +265,6 @@
 
 static const int ZERO = 0;
 static const int ONE = 1;
-<<<<<<< HEAD
-=======
-static mongo_message *mongo_message_create( size_t len , int id , int responseTo , int op ) {
-    mongo_message *mm = ( mongo_message * )bson_malloc( len );
->>>>>>> 9c7f59ab
 
 static const char *create_database_name_with_ns( const char *ns, const char **collection_name ) {
     const char *collection = ns;
@@ -299,11 +294,7 @@
         id = rand();
     
     /* native endian (converted on send) */
-<<<<<<< HEAD
-    mm->head.len = ( int ) len;
-=======
     mm->head.len = ( int )len;
->>>>>>> 9c7f59ab
     mm->head.id = id;
     mm->head.responseTo = responseTo;
     mm->head.op = op;
@@ -1980,15 +1971,9 @@
         return MONGO_ERROR;
     }
     mongo_md5_init( &st );
-<<<<<<< HEAD
-    mongo_md5_append( &st, ( const mongo_md5_byte_t * )user, (int)strlen( user ) );
-    mongo_md5_append( &st, ( const mongo_md5_byte_t * )":mongo:", 7 );
-    mongo_md5_append( &st, ( const mongo_md5_byte_t * )pass, (int)strlen( pass ) );
-=======
     mongo_md5_append( &st, ( const mongo_md5_byte_t * )user, ( int )strlen( user ) );
     mongo_md5_append( &st, ( const mongo_md5_byte_t * )":mongo:", 7 );
     mongo_md5_append( &st, ( const mongo_md5_byte_t * )pass, ( int )strlen( pass ) );
->>>>>>> 9c7f59ab
     mongo_md5_finish( &st, digest );
     digest2hex( digest, hex_digest );
     return MONGO_OK;
@@ -2057,13 +2042,8 @@
         return MONGO_ERROR;
     }
     mongo_md5_init( &st );
-<<<<<<< HEAD
-    mongo_md5_append( &st, ( const mongo_md5_byte_t * )nonce, (int)strlen( nonce ) );
-    mongo_md5_append( &st, ( const mongo_md5_byte_t * )user, (int)strlen( user ) );
-=======
     mongo_md5_append( &st, ( const mongo_md5_byte_t * )nonce, ( int )strlen( nonce ) );
     mongo_md5_append( &st, ( const mongo_md5_byte_t * )user, ( int )strlen( user ) );
->>>>>>> 9c7f59ab
     mongo_md5_append( &st, ( const mongo_md5_byte_t * )hex_digest, 32 );
     mongo_md5_finish( &st, digest );
     digest2hex( digest, hex_digest );
