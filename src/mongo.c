/* mongo.c */

/*    Copyright 2009-2012 10gen Inc.
 *
 *    Licensed under the Apache License, Version 2.0 (the "License");
 *    you may not use this file except in compliance with the License.
 *    You may obtain a copy of the License at
 *
 *    http://www.apache.org/licenses/LICENSE-2.0
 *
 *    Unless required by applicable law or agreed to in writing, software
 *    distributed under the License is distributed on an "AS IS" BASIS,
 *    WITHOUT WARRANTIES OR CONDITIONS OF ANY KIND, either express or implied.
 *    See the License for the specific language governing permissions and
 *    limitations under the License.
 */

#include "mongo.h"
#include "md5.h"
#include "env.h"

#include <stdlib.h>
#include <stdio.h>
#include <string.h>
#include <stdlib.h>

MONGO_EXPORT mongo* mongo_create() {
    return (mongo*)bson_malloc(sizeof(mongo));
}


MONGO_EXPORT void mongo_dispose(mongo* conn) {
    free(conn);
}

MONGO_EXPORT int mongo_get_err(mongo* conn) {
    return conn->err;
}


MONGO_EXPORT int mongo_is_connected(mongo* conn) {
    return conn->connected != 0;
}


MONGO_EXPORT int mongo_get_op_timeout(mongo* conn) {
    return conn->op_timeout_ms;
}


static const char* _get_host_port(mongo_host_port* hp) {
    static char _hp[sizeof(hp->host)+12];
    bson_sprintf(_hp, "%s:%d", hp->host, hp->port);
    return _hp;
}


MONGO_EXPORT const char* mongo_get_primary(mongo* conn) {
    mongo* conn_ = (mongo*)conn;
    if( !(conn_->connected) || (conn_->primary->host == '\0') )
        return NULL;
    return _get_host_port(conn_->primary);
}


MONGO_EXPORT int mongo_get_socket(mongo* conn) {
    mongo* conn_ = (mongo*)conn;
    return conn_->sock;
}


MONGO_EXPORT int mongo_get_host_count(mongo* conn) {
    mongo_replset* r = conn->replset;
    mongo_host_port* hp;
    int count = 0;
    if (!r) return 0;
    for (hp = r->hosts; hp; hp = hp->next)
        ++count;
    return count;
}


MONGO_EXPORT const char* mongo_get_host(mongo* conn, int i) {
    mongo_replset* r = conn->replset;
    mongo_host_port* hp;
    int count = 0;
    if (!r) return 0;
    for (hp = r->hosts; hp; hp = hp->next) {
        if (count == i)
            return _get_host_port(hp);
        ++count;
    }
    return 0;
}


MONGO_EXPORT mongo_cursor* mongo_cursor_create( void ) {
    return (mongo_cursor*)bson_malloc(sizeof(mongo_cursor));
}


MONGO_EXPORT void mongo_cursor_dispose(mongo_cursor* cursor) {
    free(cursor);
}


MONGO_EXPORT int  mongo_get_server_err(mongo* conn) {
    return conn->lasterrcode;
}


MONGO_EXPORT const char*  mongo_get_server_err_string(mongo* conn) {
    return conn->lasterrstr;
}

MONGO_EXPORT void __mongo_set_error( mongo *conn, mongo_error_t err, const char *str,
                               int errcode ) {
    int errstr_size, str_size;

    conn->err = err;
    conn->errcode = errcode;

    if( str ) {
        str_size = strlen( str ) + 1;
        errstr_size = str_size > MONGO_ERR_LEN ? MONGO_ERR_LEN : str_size;
        memcpy( conn->errstr, str, errstr_size );
        conn->errstr[errstr_size-1] = '\0';
    }
}

MONGO_EXPORT void mongo_clear_errors( mongo *conn ) {
    conn->err = 0;
    conn->errcode = 0;
    conn->lasterrcode = 0;
    memset( conn->errstr, 0, MONGO_ERR_LEN );
    memset( conn->lasterrstr, 0, MONGO_ERR_LEN );
}

/* Note: this function returns a char* which must be freed. */
static char *mongo_ns_to_cmd_db( const char *ns ) {
    char *current = NULL;
    char *cmd_db_name = NULL;
    int len = 0;

    for( current = (char *)ns; *current != '.'; current++ ) {
      len++;
    }

    cmd_db_name = (char *)bson_malloc( len + 6 );
    strncpy( cmd_db_name, ns, len );
    strncpy( cmd_db_name + len, ".$cmd", 6 );

    return cmd_db_name;
}

MONGO_EXPORT int mongo_validate_ns( mongo *conn, const char *ns ) {
    char *last = NULL;
    char *current = NULL;
    const char *db_name = ns;
    char *collection_name = NULL;
    char errmsg[64];
    int ns_len = 0;

    /* If the first character is a '.', fail. */
    if( *ns == '.' ) {
        __mongo_set_error( conn, MONGO_NS_INVALID, "ns cannot start with a '.'.", 0 );
        return MONGO_ERROR;
    }

    /* Find the division between database and collection names. */
    for( current = (char *)ns; *current != '\0'; current++ ) {
        if( *current == '.' ) {
            current++;
            break;
        }
    }

    /* Fail because the ns doesn't contain a '.'
     * or the collection part starts with a dot. */
    if( *current == '\0' || *current == '.' ) {
        __mongo_set_error( conn, MONGO_NS_INVALID, "ns cannot start with a '.'.", 0 );
        return MONGO_ERROR;
    }

    /* Fail if collection length is 0. */
    if( *(current + 1) == '\0' ) {
        __mongo_set_error( conn, MONGO_NS_INVALID, "Collection name missing.", 0 );
        return MONGO_ERROR;
    }


    /* Point to the beginning of the collection name. */
    collection_name = current;

    /* Ensure that the database name is greater than one char.*/
    if( collection_name - 1 == db_name ) {
        __mongo_set_error( conn, MONGO_NS_INVALID, "Database name missing.", 0 );
        return MONGO_ERROR;
    }

    /* Go back and validate the database name. */
    for( current = (char *)db_name; *current != '.'; current++ ) {
        switch( *current ) {
            case ' ':
            case '$':
            case '/':
            case '\\':
                __mongo_set_error( conn, MONGO_NS_INVALID,
                    "Database name may not contain ' ', '$', '/', or '\\'", 0 );
                return MONGO_ERROR;
            default:
                break;
        }

        ns_len++;
    }

    /* Add one to the length for the '.' character. */
    ns_len++;

    /* Now validate the collection name. */
    for( current = collection_name; *current != '\0'; current++ ) {

        /* Cannot have two consecutive dots. */
        if( last && *last == '.' && *current == '.' ) {
                __mongo_set_error( conn, MONGO_NS_INVALID,
                    "Collection may not contain two consecutive '.'", 0 );
            return MONGO_ERROR;
        }

        /* Cannot contain a '$' */
        if( *current == '$' ) {
            __mongo_set_error( conn, MONGO_NS_INVALID,
                "Collection may not contain '$'", 0 );
            return MONGO_ERROR;
        }

        last = current;
        ns_len++;
    }

    if( ns_len > 128 ) {
        bson_sprintf( errmsg, "Namespace too long; has %d but must <= 128.",
                      ns_len );
        __mongo_set_error( conn, MONGO_NS_INVALID, errmsg, 0 );
        return MONGO_ERROR;
    }

    /* Cannot end with a '.' */
    if( *(current - 1) == '.' ) {
        __mongo_set_error( conn, MONGO_NS_INVALID,
            "Collection may not end with '.'", 0 );
        return MONGO_ERROR;
    }

    return MONGO_OK;
}

static void mongo_set_last_error( mongo *conn, bson_iterator *it, bson *obj ) {
    int result_len = bson_iterator_string_len( it );
    const char *result_string = bson_iterator_string( it );
    int len = result_len < MONGO_ERR_LEN ? result_len : MONGO_ERR_LEN;
    memcpy( conn->lasterrstr, result_string, len );

    if( bson_find( it, obj, "code" ) != BSON_NULL )
        conn->lasterrcode = bson_iterator_int( it );
}

static const int ZERO = 0;
static const int ONE = 1;

static const char *create_database_name_with_ns( const char *ns, const char **collection_name ) {
    const char *collection = ns;
    char *database_name;
    
    while ( collection[0] != '.' ) {
        collection++;
    }
    collection++;
    database_name = malloc( collection - ns );
    strncpy( database_name, ns, collection - ns );
    database_name[collection - ns - 1] = 0;
    if ( collection_name ) {
        *collection_name = collection;
    }
    return database_name;
}

static mongo_message *mongo_message_create( size_t len , int id , int responseTo , int op ) {
    mongo_message *mm = ( mongo_message * )bson_malloc( len );
    
    if ( len >= INT32_MAX) {
        bson_free( mm );
        return NULL;
    }
    if ( !id )
        id = rand();
    
    /* native endian (converted on send) */
    mm->head.len = (int)len;
    mm->head.id = id;
    mm->head.responseTo = responseTo;
    mm->head.op = op;
    
    return mm;
}


static mongo_message *mongo_connection_message_create( mongo *conn, size_t len , int id , int responseTo , int op ) {
    mongo_message *mm = mongo_message_create( len , id , responseTo , op );

    if ( mm == NULL) {
        conn->err = MONGO_BSON_TOO_LARGE;
        return NULL;
    }

    return mm;
}

static mongo_message *mongo_cursor_message_create( mongo_cursor *cursor, size_t len , int id , int responseTo , int op ) {
    mongo_message *mm = mongo_message_create( len , id , responseTo , op );
    
    if ( mm == NULL) {
        cursor->err = MONGO_CURSOR_OVERFLOW;
        return NULL;
    }
    
    return mm;
}

/* Always calls bson_free(mm) */
static int mongo_message_send( mongo *conn, mongo_message *mm ) {
    mongo_header head; /* little endian */
    int res;
    bson_little_endian32( &head.len, &mm->head.len );
    bson_little_endian32( &head.id, &mm->head.id );
    bson_little_endian32( &head.responseTo, &mm->head.responseTo );
    bson_little_endian32( &head.op, &mm->head.op );

    res = mongo_env_write_socket( conn, &head, sizeof( head ) );
    if( res != MONGO_OK ) {
        bson_free( mm );
        return res;
    }

    res = mongo_env_write_socket( conn, &mm->data, mm->head.len - sizeof( head ) );
    if( res != MONGO_OK ) {
        bson_free( mm );
        return res;
    }

    bson_free( mm );
    return MONGO_OK;
}

static int mongo_read_response( mongo *conn, mongo_reply **reply ) {
    mongo_header head; /* header from network */
    mongo_reply_fields fields; /* header from network */
    mongo_reply *out;  /* native endian */
    unsigned int len;
    int res;

    mongo_env_read_socket( conn, &head, sizeof( head ) );
    mongo_env_read_socket( conn, &fields, sizeof( fields ) );

    bson_little_endian32( &len, &head.len );

    if ( len < sizeof( head )+sizeof( fields ) || len > 64*1024*1024 )
        return MONGO_READ_SIZE_ERROR;  /* most likely corruption */

    out = ( mongo_reply * )bson_malloc( len );

    out->head.len = len;
    bson_little_endian32( &out->head.id, &head.id );
    bson_little_endian32( &out->head.responseTo, &head.responseTo );
    bson_little_endian32( &out->head.op, &head.op );

    bson_little_endian32( &out->fields.flag, &fields.flag );
    bson_little_endian64( &out->fields.cursorID, &fields.cursorID );
    bson_little_endian32( &out->fields.start, &fields.start );
    bson_little_endian32( &out->fields.num, &fields.num );

    res = mongo_env_read_socket( conn, &out->objs, len-sizeof( head )-sizeof( fields ) );
    if( res != MONGO_OK ) {
        bson_free( out );
        return res;
    }

    *reply = out;

    return MONGO_OK;
}


static char *mongo_data_append( char *start , const void *data , size_t len ) {
    memcpy( start , data , len );
    return start + len;
}

static char *mongo_data_append32( char *start , const void *data ) {
    bson_little_endian32( start , data );
    return start + 4;
}

static char *mongo_data_append64( char *start , const void *data ) {
    bson_little_endian64( start , data );
    return start + 8;
}

/* Connection API */

static int mongo_check_is_master( mongo *conn ) {
    bson out;
    bson_iterator it;
    bson_bool_t ismaster = 0;
    int max_bson_size = MONGO_DEFAULT_MAX_BSON_SIZE;

    out.data = NULL;

    if ( mongo_simple_int_command( conn, "admin", "ismaster", 1, &out ) == MONGO_OK ) {
        if( bson_find( &it, &out, "ismaster" ) )
            ismaster = bson_iterator_bool( &it );
        if( bson_find( &it, &out, "maxBsonObjectSize" ) ) {
            max_bson_size = bson_iterator_int( &it ); 
        }
        conn->max_bson_size = max_bson_size;
    } else {
        return MONGO_ERROR;
    }

    bson_destroy( &out );

    if( ismaster )
        return MONGO_OK;
    else {
        conn->err = MONGO_CONN_NOT_MASTER;
        return MONGO_ERROR;
    }
}

MONGO_EXPORT void mongo_init_sockets( void ) {
    mongo_env_sock_init();
}

MONGO_EXPORT void mongo_init( mongo *conn ) {
    memset( conn, 0, sizeof( mongo ) );
    conn->max_bson_size = MONGO_DEFAULT_MAX_BSON_SIZE;
}

MONGO_EXPORT int mongo_connect( mongo *conn, const char *host, int port ) {
    mongo_init( conn );

    conn->primary = bson_malloc( sizeof( mongo_host_port ) );
    strncpy( conn->primary->host, host, strlen( host ) + 1 );
    conn->primary->port = port;
    conn->primary->next = NULL;

    if( mongo_env_socket_connect( conn, host, port ) != MONGO_OK )
        return MONGO_ERROR;

    if( mongo_check_is_master( conn ) != MONGO_OK )
        return MONGO_ERROR;
    else
        return MONGO_OK;
}

MONGO_EXPORT void mongo_replset_init( mongo *conn, const char *name ) {
    mongo_init( conn );

    conn->replset = bson_malloc( sizeof( mongo_replset ) );
    conn->replset->primary_connected = 0;
    conn->replset->seeds = NULL;
    conn->replset->hosts = NULL;
    conn->replset->name = ( char * )bson_malloc( strlen( name ) + 1 );
    memcpy( conn->replset->name, name, strlen( name ) + 1  );

    conn->primary = bson_malloc( sizeof( mongo_host_port ) );
    conn->primary->host[0] = '\0';
    conn->primary->next = NULL;
}

static void mongo_replset_add_node( mongo_host_port **list, const char *host, int port ) {
    mongo_host_port *host_port = bson_malloc( sizeof( mongo_host_port ) );
    host_port->port = port;
    host_port->next = NULL;
    strncpy( host_port->host, host, strlen( host ) + 1 );

    if( *list == NULL )
        *list = host_port;
    else {
        mongo_host_port *p = *list;
        while( p->next != NULL )
            p = p->next;
        p->next = host_port;
    }
}

static void mongo_replset_free_list( mongo_host_port **list ) {
    mongo_host_port *node = *list;
    mongo_host_port *prev;

    while( node != NULL ) {
        prev = node;
        node = node->next;
        bson_free( prev );
    }

    *list = NULL;
}

MONGO_EXPORT void mongo_replset_add_seed( mongo *conn, const char *host, int port ) {
    mongo_replset_add_node( &conn->replset->seeds, host, port );
}

void mongo_parse_host( const char *host_string, mongo_host_port *host_port ) {
    int len, idx, split;
    len = split = idx = 0;

    /* Split the host_port string at the ':' */
    while( 1 ) {
        if( *( host_string + len ) == '\0' )
            break;
        if( *( host_string + len ) == ':' )
            split = len;

        len++;
    }

    /* If 'split' is set, we know the that port exists;
     * Otherwise, we set the default port. */
    idx = split ? split : len;
    memcpy( host_port->host, host_string, idx );
    memcpy( host_port->host + idx, "\0", 1 );
    if( split )
        host_port->port = atoi( host_string + idx + 1 );
    else
        host_port->port = MONGO_DEFAULT_PORT;
}

static void mongo_replset_check_seed( mongo *conn ) {
    bson out;
    bson hosts;
    const char *data;
    bson_iterator it;
    bson_iterator it_sub;
    const char *host_string;
    mongo_host_port *host_port = NULL;

    out.data = NULL;

    hosts.data = NULL;

    if( mongo_simple_int_command( conn, "admin", "ismaster", 1, &out ) == MONGO_OK ) {

        if( bson_find( &it, &out, "hosts" ) ) {
            data = bson_iterator_value( &it );
            bson_iterator_from_buffer( &it_sub, data );

            /* Iterate over host list, adding each host to the
             * connection's host list. */
            while( bson_iterator_next( &it_sub ) ) {
                host_string = bson_iterator_string( &it_sub );

                host_port = bson_malloc( sizeof( mongo_host_port ) );
                mongo_parse_host( host_string, host_port );

                if( host_port ) {
                    mongo_replset_add_node( &conn->replset->hosts,
                                            host_port->host, host_port->port );

                    bson_free( host_port );
                    host_port = NULL;
                }
            }
        }
    }

    bson_destroy( &out );
    bson_destroy( &hosts );
    mongo_env_close_socket( conn->sock );
    conn->sock = 0;
    conn->connected = 0;

}

/* Find out whether the current connected node is master, and
 * verify that the node's replica set name matched the provided name
 */
static int mongo_replset_check_host( mongo *conn ) {

    bson out;
    bson_iterator it;
    bson_bool_t ismaster = 0;
    const char *set_name;
    int max_bson_size = MONGO_DEFAULT_MAX_BSON_SIZE;

    out.data = NULL;

    if ( mongo_simple_int_command( conn, "admin", "ismaster", 1, &out ) == MONGO_OK ) {
        if( bson_find( &it, &out, "ismaster" ) )
            ismaster = bson_iterator_bool( &it );

        if( bson_find( &it, &out, "maxBsonObjectSize" ) )
            max_bson_size = bson_iterator_int( &it ); 
        conn->max_bson_size = max_bson_size;

        if( bson_find( &it, &out, "setName" ) ) {
            set_name = bson_iterator_string( &it );
            if( strcmp( set_name, conn->replset->name ) != 0 ) {
                bson_destroy( &out );
                conn->err = MONGO_CONN_BAD_SET_NAME;
                return MONGO_ERROR;
            }
        }
    }

    bson_destroy( &out );

    if( ismaster ) {
        conn->replset->primary_connected = 1;
    } else {
        mongo_env_close_socket( conn->sock );
    }

    return MONGO_OK;
}

int mongo_replset_connect( mongo *conn ) {

    int res = 0;
    mongo_host_port *node;

    conn->sock = 0;
    conn->connected = 0;

    /* First iterate over the seed nodes to get the canonical list of hosts
     * from the replica set. Break out once we have a host list.
     */
    node = conn->replset->seeds;
    while( node != NULL ) {
        res = mongo_env_socket_connect( conn, ( const char * )&node->host, node->port );
        if( res == MONGO_OK ) {
            mongo_replset_check_seed( conn );
            if( conn->replset->hosts )
                break;
        }
        node = node->next;
    }

    /* Iterate over the host list, checking for the primary node. */
    if( !conn->replset->hosts ) {
        conn->err = MONGO_CONN_NO_PRIMARY;
        return MONGO_ERROR;
    } else {
        node = conn->replset->hosts;

        while( node != NULL ) {
            res = mongo_env_socket_connect( conn, ( const char * )&node->host, node->port );

            if( res == MONGO_OK ) {
                if( mongo_replset_check_host( conn ) != MONGO_OK )
                    return MONGO_ERROR;

                /* Primary found, so return. */
                else if( conn->replset->primary_connected ) {
                    strncpy( conn->primary->host, node->host, strlen( node->host ) + 1 );
                    conn->primary->port = node->port;
                    return MONGO_OK;
                }

                /* No primary, so close the connection. */
                else {
                    mongo_env_close_socket( conn->sock );
                    conn->sock = 0;
                    conn->connected = 0;
                }
            }

            node = node->next;
        }
    }


    conn->err = MONGO_CONN_NO_PRIMARY;
    return MONGO_ERROR;
}

MONGO_EXPORT int mongo_set_op_timeout( mongo *conn, int millis ) {
    conn->op_timeout_ms = millis;
    if( conn->sock && conn->connected )
        mongo_env_set_socket_op_timeout( conn, millis );

    return MONGO_OK;
}

MONGO_EXPORT int mongo_reconnect( mongo *conn ) {
    int res;
    mongo_disconnect( conn );

    if( conn->replset ) {
        conn->replset->primary_connected = 0;
        mongo_replset_free_list( &conn->replset->hosts );
        conn->replset->hosts = NULL;
        res = mongo_replset_connect( conn );
        return res;
    } else
        return mongo_env_socket_connect( conn, conn->primary->host, conn->primary->port );
}

MONGO_EXPORT int mongo_check_connection( mongo *conn ) {
    if( ! conn->connected )
        return MONGO_ERROR;

    if( mongo_simple_int_command( conn, "admin", "ping", 1, NULL ) == MONGO_OK )
        return MONGO_OK;
    else
        return MONGO_ERROR;
}

MONGO_EXPORT void mongo_disconnect( mongo *conn ) {
    if( ! conn->connected )
        return;

    if( conn->replset ) {
        conn->replset->primary_connected = 0;
        mongo_replset_free_list( &conn->replset->hosts );
        conn->replset->hosts = NULL;
    }

    mongo_env_close_socket( conn->sock );

    conn->sock = 0;
    conn->connected = 0;
}

MONGO_EXPORT void mongo_destroy( mongo *conn ) {
    mongo_disconnect( conn );

    if( conn->replset ) {
        mongo_replset_free_list( &conn->replset->seeds );
        mongo_replset_free_list( &conn->replset->hosts );
        bson_free( conn->replset->name );
        bson_free( conn->replset );
        conn->replset = NULL;
    }

    bson_free( conn->primary );

    mongo_clear_errors( conn );
}

/* Determine whether this BSON object is valid for the given operation.  */
static int mongo_bson_valid( mongo *conn, const bson *bson, int write ) {
    int size;

    size = bson_size( bson );
    if( size > conn->max_bson_size ) {
        conn->err = MONGO_BSON_TOO_LARGE;
        return MONGO_ERROR;
    }

    if( ! bson->finished ) {
        conn->err = MONGO_BSON_NOT_FINISHED;
        return MONGO_ERROR;
    }

    if( bson->err & BSON_NOT_UTF8 ) {
        conn->err = MONGO_BSON_INVALID;
        return MONGO_ERROR;
    }

    if( write ) {
        if( ( bson->err & BSON_FIELD_HAS_DOT ) ||
                ( bson->err & BSON_FIELD_INIT_DOLLAR ) ) {

            conn->err = MONGO_BSON_INVALID;
            return MONGO_ERROR;

        }
    }

    conn->err = 0;

    return MONGO_OK;
}

/* Determine whether this BSON object is valid for the given operation.  */
static int mongo_cursor_bson_valid( mongo_cursor *cursor, const bson *bson ) {
    if( ! bson->finished ) {
        cursor->err = MONGO_CURSOR_BSON_ERROR;
        cursor->conn->err = MONGO_BSON_NOT_FINISHED;
        return MONGO_ERROR;
    }

    if( bson->err & BSON_NOT_UTF8 ) {
        cursor->err = MONGO_CURSOR_BSON_ERROR;
        cursor->conn->err = MONGO_BSON_INVALID;
        return MONGO_ERROR;
    }

    return MONGO_OK;
}

static int mongo_check_last_error( mongo *conn, const char *ns,
    mongo_write_concern *write_concern ) {
    int ret = MONGO_OK;
    bson response = {NULL, 0};
    bson fields;
    bson_iterator it;
    int res = 0;
    char *cmd_ns = mongo_ns_to_cmd_db( ns );

    res = mongo_find_one( conn, cmd_ns, write_concern->cmd, bson_empty( &fields ), &response );
    bson_free( cmd_ns );

    if( res != MONGO_OK )
        ret = MONGO_ERROR;
    else {
        if( ( bson_find( &it, &response, "$err" ) == BSON_STRING ) ||
            ( bson_find( &it, &response, "err" ) == BSON_STRING ) ) {

            __mongo_set_error( conn, MONGO_WRITE_ERROR,
                "See conn->lasterrstr for details.", 0 );
            mongo_set_last_error( conn, &it, &response );
            ret = MONGO_ERROR;
        }
        bson_destroy( &response );
    }
    return ret;
}

static int mongo_choose_write_concern( mongo *conn,
    mongo_write_concern *custom_write_concern,
    mongo_write_concern **write_concern ) {

    if( custom_write_concern ) {
        *write_concern = custom_write_concern;
    }
    else if( conn->write_concern ) {
        *write_concern = conn->write_concern;
    }

    if( *write_concern && !((*write_concern)->cmd) ) {
        __mongo_set_error( conn, MONGO_WRITE_CONCERN_INVALID,
            "Must call mongo_write_concern_finish() before using *write_concern.", 0 );
        return MONGO_ERROR;
    }
    else
        return MONGO_OK;
}


/*********************************************************************
CRUD API
**********************************************************************/

MONGO_EXPORT int mongo_insert( mongo *conn, const char *ns,
    const bson *bson, mongo_write_concern *custom_write_concern ) {

    char *data;
    mongo_message *mm;
    mongo_write_concern *write_concern = NULL;

    if( mongo_validate_ns( conn, ns ) != MONGO_OK )
        return MONGO_ERROR;

    if( mongo_bson_valid( conn, bson, 1 ) != MONGO_OK ) {
        return MONGO_ERROR;
    }

    if( mongo_choose_write_concern( conn, custom_write_concern,
        &write_concern ) == MONGO_ERROR ) {
        return MONGO_ERROR;
    }

    mm = mongo_message_create( 16 /* header */
                               + 4 /* ZERO */
                               + strlen( ns )
                               + 1 + bson_size( bson )
                               , 0, 0, MONGO_OP_INSERT );

    data = &mm->data;
    data = mongo_data_append32( data, &ZERO );
    data = mongo_data_append( data, ns, strlen( ns ) + 1 );
    data = mongo_data_append( data, bson->data, bson_size( bson ) );


    /* TODO: refactor so that we can send the insert message
       and the getlasterror messages together. */
    if( write_concern ) {
        if( mongo_message_send( conn, mm ) == MONGO_ERROR ) {
            return MONGO_ERROR;
        }

        return mongo_check_last_error( conn, ns, write_concern );
    }
    else {
        return mongo_message_send( conn, mm );
    }
}

MONGO_EXPORT int mongo_insert_batch( mongo *conn, const char *ns,
    const bson **bsons, int count, mongo_write_concern *custom_write_concern,
    int flags ) {

    mongo_message *mm;
    mongo_write_concern *write_concern = NULL;
    int i;
    char *data;
    int overhead =  16 + 4 + strlen( ns ) + 1;
    int size = overhead;

    if( mongo_validate_ns( conn, ns ) != MONGO_OK )
        return MONGO_ERROR;

    for( i=0; i<count; i++ ) {
        size += bson_size( bsons[i] );
        if( mongo_bson_valid( conn, bsons[i], 1 ) != MONGO_OK )
            return MONGO_ERROR;
    }

    if( ( size - overhead ) > conn->max_bson_size ) {
        conn->err = MONGO_BSON_TOO_LARGE;
        return MONGO_ERROR;
    }

    if( mongo_choose_write_concern( conn, custom_write_concern,
        &write_concern ) == MONGO_ERROR ) {
        return MONGO_ERROR;
    }

    mm = mongo_message_create( size , 0 , 0 , MONGO_OP_INSERT );

    data = &mm->data;
    if( flags & MONGO_CONTINUE_ON_ERROR )
        data = mongo_data_append32( data, &ONE );
    else
        data = mongo_data_append32( data, &ZERO );
    data = mongo_data_append( data, ns, strlen( ns ) + 1 );

    for( i=0; i<count; i++ ) {
        data = mongo_data_append( data, bsons[i]->data, bson_size( bsons[i] ) );
    }

    /* TODO: refactor so that we can send the insert message
     * and the getlasterror messages together. */
    if( write_concern ) {
        if( mongo_message_send( conn, mm ) == MONGO_ERROR ) {
            return MONGO_ERROR;
        }

        return mongo_check_last_error( conn, ns, write_concern );
    }
    else {
        return mongo_message_send( conn, mm );
    }
<<<<<<< HEAD

    mm = mongo_connection_message_create( conn, 16 /* header */
                               + 4 /* ZERO */
                               + strlen( ns )
                               + 1 + bson_size( bson )
                               , 0, 0, MONGO_OP_INSERT );
    if( mm == NULL ) {
        return MONGO_ERROR;
    }

    data = &mm->data;
    data = mongo_data_append32( data, &ZERO );
    data = mongo_data_append( data, ns, strlen( ns ) + 1 );
    mongo_data_append( data, bson->data, bson_size( bson ) );

    return mongo_message_send( conn, mm );
=======
>>>>>>> 2a6c4aad
}

MONGO_EXPORT int mongo_update( mongo *conn, const char *ns, const bson *cond,
    const bson *op, int flags, mongo_write_concern *custom_write_concern ) {

    char *data;
    mongo_message *mm;
    mongo_write_concern *write_concern = NULL;

    /* Make sure that the op BSON is valid UTF-8.
     * TODO: decide whether to check cond as well.
     * */
    if( mongo_bson_valid( conn, ( bson * )op, 0 ) != MONGO_OK ) {
        return MONGO_ERROR;
    }

<<<<<<< HEAD
    mm = mongo_connection_message_create( conn, 16 /* header */
=======
    if( mongo_choose_write_concern( conn, custom_write_concern,
        &write_concern ) == MONGO_ERROR ) {
        return MONGO_ERROR;
    }

    mm = mongo_message_create( 16 /* header */
>>>>>>> 2a6c4aad
                               + 4  /* ZERO */
                               + strlen( ns ) + 1
                               + 4  /* flags */
                               + bson_size( cond )
                               + bson_size( op )
                               , 0 , 0 , MONGO_OP_UPDATE );
    if( mm == NULL ) {
        return MONGO_ERROR;
    }

    data = &mm->data;
    data = mongo_data_append32( data, &ZERO );
    data = mongo_data_append( data, ns, strlen( ns ) + 1 );
    data = mongo_data_append32( data, &flags );
    data = mongo_data_append( data, cond->data, bson_size( cond ) );
    mongo_data_append( data, op->data, bson_size( op ) );

    /* TODO: refactor so that we can send the insert message
     * and the getlasterror messages together. */
    if( write_concern ) {
        if( mongo_message_send( conn, mm ) == MONGO_ERROR ) {
            return MONGO_ERROR;
        }

        return mongo_check_last_error( conn, ns, write_concern );
    }
    else {
        return mongo_message_send( conn, mm );
    }
}

MONGO_EXPORT int mongo_remove( mongo *conn, const char *ns, const bson *cond,
    mongo_write_concern *custom_write_concern ) {

    char *data;
    mongo_message *mm;
    mongo_write_concern *write_concern = NULL;

    /* Make sure that the BSON is valid UTF-8.
     * TODO: decide whether to check cond as well.
     * */
    if( mongo_bson_valid( conn, ( bson * )cond, 0 ) != MONGO_OK ) {
        return MONGO_ERROR;
    }

<<<<<<< HEAD
    mm = mongo_connection_message_create( conn, 16  /* header */
=======
    if( mongo_choose_write_concern( conn, custom_write_concern,
        &write_concern ) == MONGO_ERROR ) {
        return MONGO_ERROR;
    }

    mm = mongo_message_create( 16  /* header */
>>>>>>> 2a6c4aad
                              + 4  /* ZERO */
                              + strlen( ns ) + 1
                              + 4  /* ZERO */
                              + bson_size( cond )
                              , 0 , 0 , MONGO_OP_DELETE );
    if( mm == NULL ) {
        return MONGO_ERROR;
    }

    data = &mm->data;
    data = mongo_data_append32( data, &ZERO );
    data = mongo_data_append( data, ns, strlen( ns ) + 1 );
    data = mongo_data_append32( data, &ZERO );
    mongo_data_append( data, cond->data, bson_size( cond ) );

    /* TODO: refactor so that we can send the insert message
     * and the getlasterror messages together. */
    if( write_concern ) {
        if( mongo_message_send( conn, mm ) == MONGO_ERROR ) {
            return MONGO_ERROR;
        }

        return mongo_check_last_error( conn, ns, write_concern );
    }
    else {
        return mongo_message_send( conn, mm );
    }
}


/*********************************************************************
Write Concern API
**********************************************************************/

MONGO_EXPORT void mongo_write_concern_init( mongo_write_concern *write_concern ) {
    memset( write_concern, 0, sizeof( mongo_write_concern ) );
}

MONGO_EXPORT int mongo_write_concern_finish( mongo_write_concern *write_concern ) {
    bson *command;

    /* Destory any existing serialized write concern object and reuse it. */
    if( write_concern->cmd ) {
        bson_destroy( write_concern->cmd );
        command = write_concern->cmd;
    }
    else
        command = (bson *)bson_malloc( sizeof( bson ) );

    if( !command ) {
        return MONGO_ERROR;
    }

    bson_init( command );

    bson_append_int( command, "getlasterror", 1 );

    if( write_concern->mode ) {
        bson_append_string( command, "w", write_concern->mode );
    }

    else if( write_concern->w ) {
        bson_append_int( command, "w", write_concern->w );
    }

    if( write_concern->wtimeout ) {
        bson_append_int( command, "wtimeout", write_concern->wtimeout );
    }

    if( write_concern->j ) {
        bson_append_int( command, "j", write_concern->j );
    }

    if( write_concern->fsync ) {
        bson_append_int( command, "fsync", write_concern->fsync );
    }

    bson_finish( command );

    /* write_concern now owns the BSON command object.
     * This is freed in mongo_write_concern_destroy(). */
    write_concern->cmd = command;

    return MONGO_OK;
}

MONGO_EXPORT void mongo_write_concern_destroy( mongo_write_concern *write_concern ) {
    if( !write_concern )
        return;

    if( write_concern->cmd )
        bson_destroy( write_concern->cmd );

    bson_free( write_concern->cmd );
}

MONGO_EXPORT void mongo_set_write_concern( mongo *conn,
    mongo_write_concern *write_concern ) {

    conn->write_concern = write_concern;
}

/**
 * Free the write_concern object (specifically, the BSON object that it holds).
 */
MONGO_EXPORT void mongo_write_concern_destroy( mongo_write_concern *write_concern );


static int mongo_cursor_op_query( mongo_cursor *cursor ) {
    int res;
    bson empty;
    char *data;
    mongo_message *mm;
    bson temp;
    bson_iterator it;

    /* Clear any errors. */
    mongo_clear_errors( cursor->conn );

    /* Set up default values for query and fields, if necessary. */
    if( ! cursor->query )
        cursor->query = bson_empty( &empty );
    else if( mongo_cursor_bson_valid( cursor, cursor->query ) != MONGO_OK )
        return MONGO_ERROR;

    if( ! cursor->fields )
        cursor->fields = bson_empty( &empty );
    else if( mongo_cursor_bson_valid( cursor, cursor->fields ) != MONGO_OK )
        return MONGO_ERROR;

    mm = mongo_cursor_message_create( cursor, 16 + /* header */
                               4 + /*  options */
                               strlen( cursor->ns ) + 1 + /* ns */
                               4 + 4 + /* skip,return */
                               bson_size( cursor->query ) +
                               bson_size( cursor->fields ) ,
                               0 , 0 , MONGO_OP_QUERY );
    if( mm == NULL ) {
        return MONGO_ERROR;
    }

    data = &mm->data;
    data = mongo_data_append32( data , &cursor->options );
    data = mongo_data_append( data , cursor->ns , strlen( cursor->ns ) + 1 );
    data = mongo_data_append32( data , &cursor->skip );
    data = mongo_data_append32( data , &cursor->limit );
    data = mongo_data_append( data , cursor->query->data , bson_size( cursor->query ) );
    if ( cursor->fields )
        data = mongo_data_append( data , cursor->fields->data , bson_size( cursor->fields ) );

    bson_fatal_msg( ( data == ( ( char * )mm ) + mm->head.len ), "query building fail!" );

    res = mongo_message_send( cursor->conn , mm );
    if( res != MONGO_OK ) {
        return MONGO_ERROR;
    }

    res = mongo_read_response( cursor->conn, ( mongo_reply ** )&( cursor->reply ) );
    if( res != MONGO_OK ) {
        return MONGO_ERROR;
    }

    if( cursor->reply->fields.num == 1 ) {
        bson_init_data( &temp, &cursor->reply->objs );
        if( bson_find( &it, &temp, "$err" ) ) {
            mongo_set_last_error( cursor->conn, &it, &temp );
            cursor->err = MONGO_CURSOR_QUERY_FAIL;
            return MONGO_ERROR;
        }
    }

    cursor->seen += cursor->reply->fields.num;
    cursor->flags |= MONGO_CURSOR_QUERY_SENT;
    return MONGO_OK;
}

static int mongo_cursor_get_more( mongo_cursor *cursor ) {
    int res;

    if( cursor->limit > 0 && cursor->seen >= cursor->limit ) {
        cursor->err = MONGO_CURSOR_EXHAUSTED;
        return MONGO_ERROR;
    } else if( ! cursor->reply ) {
        cursor->err = MONGO_CURSOR_INVALID;
        return MONGO_ERROR;
    } else if( ! cursor->reply->fields.cursorID ) {
        cursor->err = MONGO_CURSOR_EXHAUSTED;
        return MONGO_ERROR;
    } else {
        char *data;
        size_t sl = strlen( cursor->ns )+1;
        int limit = 0;
        mongo_message *mm;

        if( cursor->limit > 0 )
            limit = cursor->limit - cursor->seen;

        mm = mongo_cursor_message_create( cursor, 16 /*header*/
                                   +4 /*ZERO*/
                                   +sl
                                   +4 /*numToReturn*/
                                   +8 /*cursorID*/
                                   , 0, 0, MONGO_OP_GET_MORE );
        if( mm == NULL ) {
            return MONGO_ERROR;
        }
        
        data = &mm->data;
        data = mongo_data_append32( data, &ZERO );
        data = mongo_data_append( data, cursor->ns, sl );
        data = mongo_data_append32( data, &limit );
        mongo_data_append64( data, &cursor->reply->fields.cursorID );

        bson_free( cursor->reply );
        res = mongo_message_send( cursor->conn, mm );
        if( res != MONGO_OK ) {
            mongo_cursor_destroy( cursor );
            return MONGO_ERROR;
        }

        res = mongo_read_response( cursor->conn, &( cursor->reply ) );
        if( res != MONGO_OK ) {
            mongo_cursor_destroy( cursor );
            return MONGO_ERROR;
        }
        cursor->current.data = NULL;
        cursor->seen += cursor->reply->fields.num;

        return MONGO_OK;
    }
}

MONGO_EXPORT mongo_cursor *mongo_find( mongo *conn, const char *ns, const bson *query,
                          const bson *fields, int limit, int skip, int options ) {

    mongo_cursor *cursor = ( mongo_cursor * )bson_malloc( sizeof( mongo_cursor ) );
    mongo_cursor_init( cursor, conn, ns );
    cursor->flags |= MONGO_CURSOR_MUST_FREE;

    mongo_cursor_set_query( cursor, query );
    mongo_cursor_set_fields( cursor, fields );
    mongo_cursor_set_limit( cursor, limit );
    mongo_cursor_set_skip( cursor, skip );
    mongo_cursor_set_options( cursor, options );

    if( mongo_cursor_op_query( cursor ) == MONGO_OK )
        return cursor;
    else {
        mongo_cursor_destroy( cursor );
        return NULL;
    }
}

MONGO_EXPORT bson_bool_t mongo_find_one( mongo *conn, const char *ns, const bson *query,
                    const bson *fields, bson *out ) {

    mongo_cursor cursor[1];
    mongo_cursor_init( cursor, conn, ns );
    mongo_cursor_set_query( cursor, query );
    mongo_cursor_set_fields( cursor, fields );
    mongo_cursor_set_limit( cursor, 1 );

    if ( mongo_cursor_next( cursor ) == MONGO_OK ) {
        if( out ) {
            bson_init_size( out, bson_size( (bson *)&cursor->current ) );
            memcpy( out->data, cursor->current.data,
                bson_size( (bson *)&cursor->current ) );
            out->finished = 1;
        }
        mongo_cursor_destroy( cursor );
        return MONGO_OK;
    } else {
        mongo_cursor_destroy( cursor );
        return MONGO_ERROR;
    }
}

MONGO_EXPORT void mongo_cursor_init( mongo_cursor *cursor, mongo *conn, const char *ns ) {
    memset( cursor, 0, sizeof( mongo_cursor ) );
    cursor->conn = conn;
    cursor->ns = ( const char * )bson_malloc( strlen( ns ) + 1 );
    strncpy( ( char * )cursor->ns, ns, strlen( ns ) + 1 );
    cursor->current.data = NULL;
}

MONGO_EXPORT void mongo_cursor_set_query( mongo_cursor *cursor, const bson *query ) {
    cursor->query = query;
}

MONGO_EXPORT void mongo_cursor_set_fields( mongo_cursor *cursor, const bson *fields ) {
    cursor->fields = fields;
}

MONGO_EXPORT void mongo_cursor_set_skip( mongo_cursor *cursor, int skip ) {
    cursor->skip = skip;
}

MONGO_EXPORT void mongo_cursor_set_limit( mongo_cursor *cursor, int limit ) {
    cursor->limit = limit;
}

MONGO_EXPORT void mongo_cursor_set_options( mongo_cursor *cursor, int options ) {
    cursor->options = options;
}

MONGO_EXPORT const char *mongo_cursor_data( mongo_cursor *cursor ) {
    return cursor->current.data;
}

MONGO_EXPORT const bson *mongo_cursor_bson( mongo_cursor *cursor ) {
    return (const bson *)&(cursor->current);
}

MONGO_EXPORT int mongo_cursor_next( mongo_cursor *cursor ) {
    char *next_object;
    char *message_end;

    if( ! ( cursor->flags & MONGO_CURSOR_QUERY_SENT ) )
        if( mongo_cursor_op_query( cursor ) != MONGO_OK )
            return MONGO_ERROR;

    if( !cursor->reply )
        return MONGO_ERROR;

    /* no data */
    if ( cursor->reply->fields.num == 0 ) {

        /* Special case for tailable cursors. */
        if( cursor->reply->fields.cursorID ) {
            if( ( mongo_cursor_get_more( cursor ) != MONGO_OK ) ||
                    cursor->reply->fields.num == 0 ) {
                return MONGO_ERROR;
            }
        }

        else
            return MONGO_ERROR;
    }

    /* first */
    if ( cursor->current.data == NULL ) {
        bson_init_finished_data( &cursor->current, &cursor->reply->objs );
        return MONGO_OK;
    }

    next_object = cursor->current.data + bson_size( &cursor->current );
    message_end = ( char * )cursor->reply + cursor->reply->head.len;

    if ( next_object >= message_end ) {
        if( mongo_cursor_get_more( cursor ) != MONGO_OK )
            return MONGO_ERROR;

        /* If there's still a cursor id, then the message should be pending. */
        if( cursor->reply->fields.num == 0 && cursor->reply->fields.cursorID ) {
            cursor->err = MONGO_CURSOR_PENDING;
            return MONGO_ERROR;
        }

        bson_init_finished_data( &cursor->current, &cursor->reply->objs );
    } else {
        bson_init_finished_data( &cursor->current, next_object );
    }

    return MONGO_OK;
}

MONGO_EXPORT int mongo_cursor_destroy( mongo_cursor *cursor ) {
    int result = MONGO_OK;

    if ( !cursor ) return result;

    /* Kill cursor if live. */
    if ( cursor->reply && cursor->reply->fields.cursorID ) {
        mongo *conn = cursor->conn;
        mongo_message *mm = mongo_cursor_message_create( cursor, 16 /*header*/
                            +4 /*ZERO*/
                            +4 /*numCursors*/
                            +8 /*cursorID*/
                            , 0, 0, MONGO_OP_KILL_CURSORS );
        if( mm == NULL ) {
            return MONGO_ERROR;
        }
        
        char *data = &mm->data;
        data = mongo_data_append32( data, &ZERO );
        data = mongo_data_append32( data, &ONE );
        mongo_data_append64( data, &cursor->reply->fields.cursorID );

        result = mongo_message_send( conn, mm );
    }

    bson_free( cursor->reply );
    bson_free( ( void * )cursor->ns );

    if( cursor->flags & MONGO_CURSOR_MUST_FREE )
        bson_free( cursor );

    return result;
}

/* MongoDB Helper Functions */

MONGO_EXPORT int mongo_create_index( mongo *conn, const char *ns, const char *name, const bson *key, int options, bson *out ) {
    bson b;
    bson_iterator it;
    char default_name[255];
    int i = 0;
    char idxns[1024];
    
    if (!name) {
        bson_iterator_init( &it, key );
        while( i < 255 && bson_iterator_next( &it ) ) {
            strncpy( default_name + i, bson_iterator_key( &it ), 255 - i );
            i += strlen( bson_iterator_key( &it ) );
            default_name[i] = '_';
            i++;
        }
        default_name[254] = '\0';
        name = default_name;
    }

    bson_init( &b );
    bson_append_bson( &b, "key", key );
    bson_append_string( &b, "ns", ns );
    bson_append_string( &b, "name", name );
    if ( options & MONGO_INDEX_UNIQUE )
        bson_append_bool( &b, "unique", 1 );
    if ( options & MONGO_INDEX_DROP_DUPS )
        bson_append_bool( &b, "dropDups", 1 );
    if ( options & MONGO_INDEX_BACKGROUND )
        bson_append_bool( &b, "background", 1 );
    if ( options & MONGO_INDEX_SPARSE )
        bson_append_bool( &b, "sparse", 1 );
    bson_finish( &b );

    strncpy( idxns, ns, 1024-16 );
    strcpy( strchr( idxns, '.' ), ".system.indexes" );
    mongo_insert( conn, idxns, &b, NULL );
    bson_destroy( &b );

    *strchr( idxns, '.' ) = '\0'; /* just db not ns */
    return mongo_cmd_get_last_error( conn, idxns, out );
}

MONGO_EXPORT bson_bool_t mongo_create_simple_index( mongo *conn, const char *ns, const char *field, int options, bson *out ) {
    bson b;
    bson_bool_t success;

    bson_init( &b );
    bson_append_int( &b, field, 1 );
    bson_finish( &b );

    success = mongo_create_index( conn, ns, NULL, &b, options, out );
    bson_destroy( &b );
    return success;
}

<<<<<<< HEAD
mongo_cursor *mongo_index_list( mongo *conn, const char *ns, int skip, int limit ) {
    bson query;
    mongo_cursor *cursor;
    size_t index_collection_name_size;
    char *index_collection_name;
    size_t ii = 0;
    
    index_collection_name_size = strlen( ns ) + strlen( ".system.indexes" ) + 1;
    index_collection_name = bson_malloc( index_collection_name_size );
    while (ns[ii] != '.' && ns[ii] != 0) {
        index_collection_name[ii] = ns[ii];
        ii++;
    }
    snprintf( index_collection_name + ii, index_collection_name_size - ii, ".system.indexes" );
    
    bson_init(&query);
    bson_append_start_object( &query, "$query" );
    bson_append_string( &query, "ns", ns );
    bson_append_finish_object( &query );
    bson_finish(&query);
    
    cursor = ( mongo_cursor * )bson_malloc( sizeof( mongo_cursor ) );
    mongo_cursor_init( cursor, conn, index_collection_name );
    mongo_cursor_set_skip( cursor, skip );
    mongo_cursor_set_limit( cursor, limit );
    mongo_cursor_set_query( cursor, &query );
    cursor->flags |= MONGO_CURSOR_MUST_FREE;
    
    
    if( mongo_cursor_op_query( cursor ) != MONGO_OK ) {
        mongo_cursor_destroy( cursor );
        cursor = NULL;
    }
    bson_free( index_collection_name );
    bson_destroy( &query );
    return cursor;
}

MONGO_EXPORT double mongo_index_count( mongo *conn, const char *ns ) {
    bson query;
    const char *database_name;
    double result;
    
    database_name = create_database_name_with_ns( ns, NULL );
    
    bson_init( &query );
    bson_append_string( &query, "ns", ns );
    bson_finish( &query );
    
    result = mongo_count( conn, database_name, "system.indexes", &query );
    
    bson_free( ( void * )database_name );
    bson_destroy( &query );
    return result;
}

int mongo_drop_indexes( mongo *conn, const char *ns, bson *index )
{
    bson cmd;
    bson out = {NULL, 0};
    const char *database_name;
    const char *collection_name;
    int result;
    
    database_name = create_database_name_with_ns( ns, &collection_name );
    
    bson_init( &cmd );
    bson_append_string( &cmd, "dropIndexes", collection_name );
    bson_append_bson( &cmd, "index", index );
    bson_finish( &cmd );
    
    result = ( mongo_run_command( conn, database_name, &cmd, &out ) == MONGO_OK )?MONGO_OK:MONGO_ERROR;
    
    free( ( void * )database_name );
    bson_destroy( &cmd );
    bson_destroy( &out );
    
    return result;
}

int mongo_reindex( mongo *conn, const char *ns )
{
    bson cmd;
    bson out = {NULL, 0};
    const char *database_name;
    const char *collection_name;
    int result;
    
    database_name = create_database_name_with_ns( ns, &collection_name );
    
    bson_init( &cmd );
    bson_append_string( &cmd, "reIndex", collection_name );
    bson_finish( &cmd );
    
    result = ( mongo_run_command( conn, database_name, &cmd, &out ) == MONGO_OK )?MONGO_OK:MONGO_ERROR;
    
    free( ( void * )database_name );
    bson_destroy( &cmd );
    bson_destroy( &out );
    
    return result;
}

int mongo_map_reduce( mongo *conn, const char *ns, const char *map_function, const char *reduce_function, bson *query, bson *sort, int64_t limit, bson *out, int keeptemp, const char *finalize, bson *scope, int jsmode, int verbose, bson *output )
{
    bson cmd;
    const char *database_name;
    const char *collection_name;
    int result;
    
    database_name = create_database_name_with_ns( ns, &collection_name );
    
    bson_init( &cmd );
    bson_append_string( &cmd, "mapreduce", collection_name );
    bson_append_string( &cmd, "map", map_function );
    bson_append_string( &cmd, "reduce", reduce_function );
    if ( query ) {
        bson_append_bson( &cmd, "query", query );
    }
    if ( sort ) {
        bson_append_bson( &cmd, "sort", sort );
    }
    if ( limit > 0 ) {
        bson_append_long( &cmd, "limit", limit );
    }
    if ( out ) {
        bson_iterator iterator;
        
        bson_find( &iterator, out, "out" );
        bson_append_element(&cmd, "out", &iterator);
    }
    bson_append_bool( &cmd, "keeptemp", keeptemp );
    if ( finalize ) {
        bson_append_string( &cmd, "finalize", finalize );
    }
    if ( scope ) {
        bson_append_bson( &cmd, "scope", scope );
    }
    bson_append_bool( &cmd, "jsMode", jsmode );
    bson_append_bool( &cmd, "verbose", verbose );
    bson_finish( &cmd );
    
    result = ( mongo_run_command( conn, database_name, &cmd, output ) == MONGO_OK )?MONGO_OK:MONGO_ERROR;
    
    free( ( void * )database_name );
    bson_destroy( &cmd );
    
    return result;
}

MONGO_EXPORT double mongo_count( mongo *conn, const char *db, const char *coll, const bson *query ) {
=======
MONGO_EXPORT int mongo_create_capped_collection( mongo *conn, const char *db,
    const char *collection, int size, int max, bson *out ) {

    bson b;
    int result;

    bson_init( &b );
    bson_append_string( &b, "create", collection );
    bson_append_bool( &b, "capped", 1 );
    bson_append_int( &b, "size", size );
    if( max > 0 )
        bson_append_int( &b, "max", size );
    bson_finish( &b );

    result = mongo_run_command( conn, db, &b, out );

    bson_destroy( &b );

    return result;
}

MONGO_EXPORT double mongo_count( mongo *conn, const char *db, const char *ns, const bson *query ) {
>>>>>>> 2a6c4aad
    bson cmd;
    bson out = {NULL, 0};
    double count = -1;

    bson_init( &cmd );
    bson_append_string( &cmd, "count", coll );
    if ( query && bson_size( query ) > 5 ) /* not empty */
        bson_append_bson( &cmd, "query", query );
    bson_finish( &cmd );

    if( mongo_run_command( conn, db, &cmd, &out ) == MONGO_OK ) {
        bson_iterator it;
        if( bson_find( &it, &out, "n" ) )
            count = bson_iterator_double( &it );
        bson_destroy( &cmd );
        bson_destroy( &out );
        return count;
    } else {
        bson_destroy( &out );
        bson_destroy( &cmd );
        bson_destroy( &out );
        return MONGO_ERROR;
    }
}

MONGO_EXPORT bson_bool_t mongo_run_command( mongo *conn, const char *db, const bson *command,
                       bson *out ) {
    int ret = MONGO_OK;
    bson response = {NULL, 0};
    bson fields;
    size_t sl = strlen( db );
    char *ns = bson_malloc( sl + 5 + 1 ); /* ".$cmd" + nul */
    int res, success = 0;

    strcpy( ns, db );
    strcpy( ns+sl, ".$cmd" );

    res = mongo_find_one( conn, ns, command, bson_empty( &fields ), &response );
    bson_free( ns );

<<<<<<< HEAD
    if( res != MONGO_OK ) {
        if( out ) {
            out->data = NULL;
            out->cur = NULL;
        }
    
        return MONGO_ERROR;
    } else {
=======
    if( res != MONGO_OK )
        ret = MONGO_ERROR;
    else {
>>>>>>> 2a6c4aad
        bson_iterator it;
        if( bson_find( &it, &response, "ok" ) )
            success = bson_iterator_bool( &it );

        if( bson_find( &it, &response, "errmsg" ) ) {
            strncpy( conn->lasterrstr, bson_iterator_string( &it ), sizeof( conn->lasterrstr ) );
            conn->lasterrstr[sizeof( conn->lasterrstr ) - 1] = 0;
        }

        if( out )
            *out = response;
        
        if( !success ) {
            conn->err = MONGO_COMMAND_FAILED;
            bson_destroy( &response );
            ret = MONGO_ERROR;
        } else {
<<<<<<< HEAD
            return MONGO_OK;
=======
            if( out )
                *out = response;
            else
                bson_destroy( &response );
>>>>>>> 2a6c4aad
        }
    }
    return ret;
}

MONGO_EXPORT int mongo_simple_int_command( mongo *conn, const char *db,
                              const char *cmdstr, int arg, bson *realout ) {

    bson out = {NULL, 0};
    bson cmd;
    int result;

    bson_init( &cmd );
    bson_append_int( &cmd, cmdstr, arg );
    bson_finish( &cmd );

    result = mongo_run_command( conn, db, &cmd, &out );

    bson_destroy( &cmd );

    if ( realout )
        *realout = out;
    else
        bson_destroy( &out );

    return result;
}

MONGO_EXPORT int mongo_simple_str_command( mongo *conn, const char *db,
                              const char *cmdstr, const char *arg, bson *realout ) {

    bson out = {NULL, 0};
    int result;

    bson cmd;
    bson_init( &cmd );
    bson_append_string( &cmd, cmdstr, arg );
    bson_finish( &cmd );

    result = mongo_run_command( conn, db, &cmd, &out );

    bson_destroy( &cmd );

    if ( realout )
        *realout = out;
    else
        bson_destroy( &out );

    return result;
}

MONGO_EXPORT int mongo_cmd_drop_db( mongo *conn, const char *db ) {
    return mongo_simple_int_command( conn, db, "dropDatabase", 1, NULL );
}

MONGO_EXPORT int mongo_cmd_drop_collection( mongo *conn, const char *db, const char *collection, bson *out ) {
    return mongo_simple_str_command( conn, db, "drop", collection, out );
}

MONGO_EXPORT int mongo_cmd_create_collection( mongo *conn, const char *db, const char *collection ) {
    return mongo_simple_str_command( conn, db, "create", collection, NULL );
}

MONGO_EXPORT int mongo_cmd_create_capped_collection( mongo *conn, const char *db, const char *collection, int64_t capsize ) {

    bson out = {NULL, 0};
    int result;
    
    bson cmd;
    bson_init( &cmd );
    bson_append_string( &cmd, "create", collection );
    bson_append_bool( &cmd, "capped", 1 );
    bson_append_long( &cmd, "size", capsize );
    bson_finish( &cmd );
    
    result = mongo_run_command( conn, db, &cmd, &out );
    
    bson_destroy( &cmd );
    bson_destroy( &out );
    
    return result;
}

MONGO_EXPORT bson_bool_t mongo_cmd_rename_collection( mongo *conn, const char *db, const char *oldcollection, const char *newcollection )
{
    
    bson out = {NULL, 0};
    int result;
    size_t new_nsname_size, old_nsname_size;
    char *new_nsname;
    char *old_nsname;
    
    old_nsname_size = strlen(db) + 1 + strlen(oldcollection);
    old_nsname = malloc(old_nsname_size);
    snprintf(old_nsname, old_nsname_size, "%s.%s", db, oldcollection);
    new_nsname_size = strlen(db) + 1 + strlen(newcollection);
    new_nsname = malloc(new_nsname_size);
    snprintf(new_nsname, new_nsname_size, "%s.%s", db, newcollection);
    bson cmd;
    bson_init( &cmd );
    bson_append_string( &cmd, "rename", old_nsname );
    bson_append_string( &cmd, "to", new_nsname );
    bson_finish( &cmd );
    
    result = mongo_run_command( conn, db, &cmd, &out );
    
    bson_destroy( &cmd );
    bson_destroy( &out );
    free(old_nsname);
    free(new_nsname);
    
    return result;
}

MONGO_EXPORT void mongo_cmd_reset_error( mongo *conn, const char *db ) {
    mongo_simple_int_command( conn, db, "reseterror", 1, NULL );
}

static int mongo_cmd_get_error_helper( mongo *conn, const char *db,
                                       bson *realout, const char *cmdtype ) {

    bson out = {NULL,0};
    bson_bool_t haserror = 0;

    /* Reset last error codes. */
    mongo_clear_errors( conn );

    /* If there's an error, store its code and string in the connection object. */
    if( mongo_simple_int_command( conn, db, cmdtype, 1, &out ) == MONGO_OK ) {
        bson_iterator it;
        haserror = ( bson_find( &it, &out, "err" ) != BSON_NULL );
        if( haserror ) mongo_set_last_error( conn, &it, &out );
    }

    if( realout )
        *realout = out; /* transfer of ownership */
    else
        bson_destroy( &out );

    if( haserror )
        return MONGO_ERROR;
    else
        return MONGO_OK;
}

MONGO_EXPORT bson_bool_t mongo_cmd_get_prev_error( mongo *conn, const char *db, bson *out ) {
    return mongo_cmd_get_error_helper( conn, db, out, "getpreverror" );
}

MONGO_EXPORT bson_bool_t mongo_cmd_get_last_error( mongo *conn, const char *db, bson *out ) {
    return mongo_cmd_get_error_helper( conn, db, out, "getlasterror" );
}

MONGO_EXPORT bson_bool_t mongo_cmd_ismaster( mongo *conn, bson *realout ) {
    bson out = {NULL,0};
    bson_bool_t ismaster = 0;

    if ( mongo_simple_int_command( conn, "admin", "ismaster", 1, &out ) == MONGO_OK ) {
        bson_iterator it;
        bson_find( &it, &out, "ismaster" );
        ismaster = bson_iterator_bool( &it );
    }

    if( realout )
        *realout = out; /* transfer of ownership */
    else
        bson_destroy( &out );

    return ismaster;
}

static void digest2hex( mongo_md5_byte_t digest[16], char hex_digest[33] ) {
    static const char hex[16] = {'0','1','2','3','4','5','6','7','8','9','a','b','c','d','e','f'};
    int i;
    for ( i=0; i<16; i++ ) {
        hex_digest[2*i]     = hex[( digest[i] & 0xf0 ) >> 4];
        hex_digest[2*i + 1] = hex[ digest[i] & 0x0f      ];
    }
    hex_digest[32] = '\0';
}

static int mongo_pass_digest( mongo *conn, const char *user, const char *pass, char hex_digest[33] ) {
    mongo_md5_state_t st;
    mongo_md5_byte_t digest[16];
    
    if( strlen( user ) >= INT32_MAX || strlen( pass ) >= INT32_MAX ) {
        conn->err = MONGO_BSON_TOO_LARGE;
        return MONGO_ERROR;
    }
    mongo_md5_init( &st );
    mongo_md5_append( &st, ( const mongo_md5_byte_t * )user, (int)strlen( user ) );
    mongo_md5_append( &st, ( const mongo_md5_byte_t * )":mongo:", 7 );
    mongo_md5_append( &st, ( const mongo_md5_byte_t * )pass, (int)strlen( pass ) );
    mongo_md5_finish( &st, digest );
    digest2hex( digest, hex_digest );
    return MONGO_OK;
}

MONGO_EXPORT int mongo_cmd_add_user( mongo *conn, const char *db, const char *user, const char *pass ) {
    bson user_obj;
    bson pass_obj;
    char hex_digest[33];
    char *ns = bson_malloc( strlen( db ) + strlen( ".system.users" ) + 1 );
    int res;

    strcpy( ns, db );
    strcpy( ns+strlen( db ), ".system.users" );

    res = mongo_pass_digest( conn, user, pass, hex_digest );
    if (res != MONGO_OK) {
        return res;
    }

    bson_init( &user_obj );
    bson_append_string( &user_obj, "user", user );
    bson_finish( &user_obj );

    bson_init( &pass_obj );
    bson_append_start_object( &pass_obj, "$set" );
    bson_append_string( &pass_obj, "pwd", hex_digest );
    bson_append_finish_object( &pass_obj );
    bson_finish( &pass_obj );

    res = mongo_update( conn, ns, &user_obj, &pass_obj, MONGO_UPDATE_UPSERT, NULL );

    bson_free( ns );
    bson_destroy( &user_obj );
    bson_destroy( &pass_obj );

    return res;
}

MONGO_EXPORT bson_bool_t mongo_cmd_authenticate( mongo *conn, const char *db, const char *user, const char *pass ) {
    bson from_db;
    bson cmd;
    const char *nonce;
    int result;

    mongo_md5_state_t st;
    mongo_md5_byte_t digest[16];
    char hex_digest[33];

    if( mongo_simple_int_command( conn, db, "getnonce", 1, &from_db ) == MONGO_OK ) {
        bson_iterator it;
        bson_find( &it, &from_db, "nonce" );
        nonce = bson_iterator_string( &it );
    } else {
        return MONGO_ERROR;
    }

    result = mongo_pass_digest( conn, user, pass, hex_digest );
    if( result != MONGO_OK ) {
        return result;
    }

    if( strlen( nonce ) >= INT32_MAX || strlen( user ) >= INT32_MAX ) {
        conn->err = MONGO_BSON_TOO_LARGE;
        return MONGO_ERROR;
    }
    mongo_md5_init( &st );
    mongo_md5_append( &st, ( const mongo_md5_byte_t * )nonce, (int)strlen( nonce ) );
    mongo_md5_append( &st, ( const mongo_md5_byte_t * )user, (int)strlen( user ) );
    mongo_md5_append( &st, ( const mongo_md5_byte_t * )hex_digest, 32 );
    mongo_md5_finish( &st, digest );
    digest2hex( digest, hex_digest );

    bson_init( &cmd );
    bson_append_int( &cmd, "authenticate", 1 );
    bson_append_string( &cmd, "user", user );
    bson_append_string( &cmd, "nonce", nonce );
    bson_append_string( &cmd, "key", hex_digest );
    bson_finish( &cmd );

    bson_destroy( &from_db );

    result = mongo_run_command( conn, db, &cmd, NULL );

    bson_destroy( &cmd );
    bson_destroy( &out );

    return result;
}<|MERGE_RESOLUTION|>--- conflicted
+++ resolved
@@ -954,25 +954,6 @@
     else {
         return mongo_message_send( conn, mm );
     }
-<<<<<<< HEAD
-
-    mm = mongo_connection_message_create( conn, 16 /* header */
-                               + 4 /* ZERO */
-                               + strlen( ns )
-                               + 1 + bson_size( bson )
-                               , 0, 0, MONGO_OP_INSERT );
-    if( mm == NULL ) {
-        return MONGO_ERROR;
-    }
-
-    data = &mm->data;
-    data = mongo_data_append32( data, &ZERO );
-    data = mongo_data_append( data, ns, strlen( ns ) + 1 );
-    mongo_data_append( data, bson->data, bson_size( bson ) );
-
-    return mongo_message_send( conn, mm );
-=======
->>>>>>> 2a6c4aad
 }
 
 MONGO_EXPORT int mongo_update( mongo *conn, const char *ns, const bson *cond,
@@ -989,16 +970,12 @@
         return MONGO_ERROR;
     }
 
-<<<<<<< HEAD
-    mm = mongo_connection_message_create( conn, 16 /* header */
-=======
     if( mongo_choose_write_concern( conn, custom_write_concern,
         &write_concern ) == MONGO_ERROR ) {
         return MONGO_ERROR;
     }
 
     mm = mongo_message_create( 16 /* header */
->>>>>>> 2a6c4aad
                                + 4  /* ZERO */
                                + strlen( ns ) + 1
                                + 4  /* flags */
@@ -1044,16 +1021,12 @@
         return MONGO_ERROR;
     }
 
-<<<<<<< HEAD
-    mm = mongo_connection_message_create( conn, 16  /* header */
-=======
     if( mongo_choose_write_concern( conn, custom_write_concern,
         &write_concern ) == MONGO_ERROR ) {
         return MONGO_ERROR;
     }
 
     mm = mongo_message_create( 16  /* header */
->>>>>>> 2a6c4aad
                               + 4  /* ZERO */
                               + strlen( ns ) + 1
                               + 4  /* ZERO */
@@ -1511,7 +1484,6 @@
     return success;
 }
 
-<<<<<<< HEAD
 mongo_cursor *mongo_index_list( mongo *conn, const char *ns, int skip, int limit ) {
     bson query;
     mongo_cursor *cursor;
@@ -1662,8 +1634,6 @@
     return result;
 }
 
-MONGO_EXPORT double mongo_count( mongo *conn, const char *db, const char *coll, const bson *query ) {
-=======
 MONGO_EXPORT int mongo_create_capped_collection( mongo *conn, const char *db,
     const char *collection, int size, int max, bson *out ) {
 
@@ -1685,8 +1655,7 @@
     return result;
 }
 
-MONGO_EXPORT double mongo_count( mongo *conn, const char *db, const char *ns, const bson *query ) {
->>>>>>> 2a6c4aad
+MONGO_EXPORT double mongo_count( mongo *conn, const char *db, const char *coll, const bson *query ) {
     bson cmd;
     bson out = {NULL, 0};
     double count = -1;
@@ -1727,20 +1696,14 @@
     res = mongo_find_one( conn, ns, command, bson_empty( &fields ), &response );
     bson_free( ns );
 
-<<<<<<< HEAD
     if( res != MONGO_OK ) {
         if( out ) {
             out->data = NULL;
             out->cur = NULL;
         }
     
-        return MONGO_ERROR;
+        ret = MONGO_ERROR;
     } else {
-=======
-    if( res != MONGO_OK )
-        ret = MONGO_ERROR;
-    else {
->>>>>>> 2a6c4aad
         bson_iterator it;
         if( bson_find( &it, &response, "ok" ) )
             success = bson_iterator_bool( &it );
@@ -1750,22 +1713,15 @@
             conn->lasterrstr[sizeof( conn->lasterrstr ) - 1] = 0;
         }
 
-        if( out )
-            *out = response;
-        
         if( !success ) {
             conn->err = MONGO_COMMAND_FAILED;
             bson_destroy( &response );
             ret = MONGO_ERROR;
         } else {
-<<<<<<< HEAD
-            return MONGO_OK;
-=======
             if( out )
                 *out = response;
             else
                 bson_destroy( &response );
->>>>>>> 2a6c4aad
         }
     }
     return ret;
@@ -2044,7 +2000,6 @@
     result = mongo_run_command( conn, db, &cmd, NULL );
 
     bson_destroy( &cmd );
-    bson_destroy( &out );
 
     return result;
 }