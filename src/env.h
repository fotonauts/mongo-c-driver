--- conflicted
+++ resolved
@@ -24,18 +24,9 @@
 MONGO_EXTERN_C_START
 
 /* This is a no-op in the generic implementation. */
-<<<<<<< HEAD
-int mongo_set_socket_op_timeout( mongo *conn, int millis );
-int mongo_read_socket( mongo *conn, void *buf, size_t len );
-int mongo_write_socket( mongo *conn, const void *buf, size_t len );
-int mongo_socket_connect( mongo *conn, const char *host, int port );
-
-/* Initialize the socket services */
-MONGO_EXPORT int mongo_sock_init( void );
-=======
 int mongo_env_set_socket_op_timeout( mongo *conn, int millis );
-int mongo_env_read_socket( mongo *conn, void *buf, int len );
-int mongo_env_write_socket( mongo *conn, const void *buf, int len );
+int mongo_env_read_socket( mongo *conn, void *buf, size_t len );
+int mongo_env_write_socket( mongo *conn, const void *buf, size_t len );
 int mongo_env_socket_connect( mongo *conn, const char *host, int port );
 
 /* Initialize socket services */
@@ -44,6 +35,5 @@
 /* Close a socket */
 MONGO_EXPORT int mongo_env_close_socket( int socket );
 
->>>>>>> 7b0b07ec
 MONGO_EXTERN_C_END
 #endif