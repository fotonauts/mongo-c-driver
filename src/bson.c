--- conflicted
+++ resolved
@@ -625,11 +625,7 @@
 }
 
 int bson_ensure_space( bson *b, const size_t bytesNeeded ) {
-<<<<<<< HEAD
     size_t pos = b->cur - b->data;
-=======
-    int pos = b->cur - b->data;
->>>>>>> 9c7f59ab
     char *orig = b->data;
     int new_size;
 
@@ -666,13 +662,10 @@
     if ( ! b->finished ) {
         if ( bson_ensure_space( b, 1 ) == BSON_ERROR ) return BSON_ERROR;
         bson_append_byte( b, 0 );
-<<<<<<< HEAD
         if ( b->cur - b->data >= INT32_MAX ) {
             b->err = BSON_SIZE_OVERFLOW;
             return BSON_ERROR;
         }
-=======
->>>>>>> 9c7f59ab
         i = ( int )( b->cur - b->data );
         bson_little_endian32( b->data, &i );
         b->finished = 1;
@@ -694,11 +687,7 @@
 }
 
 static int bson_append_estart( bson *b, int type, const char *name, const size_t dataSize ) {
-<<<<<<< HEAD
     const size_t len = strlen( name ) + 1;
-=======
-    const int len = strlen( name ) + 1;
->>>>>>> 9c7f59ab
 
     if ( b->finished ) {
         b->err |= BSON_ALREADY_FINISHED;
@@ -765,18 +754,12 @@
 
 static int bson_append_string_base( bson *b, const char *name,
                                     const char *value, size_t len, bson_type type ) {
-<<<<<<< HEAD
     size_t sl = len + 1;
     if ( sl > INT32_MAX ) {
         b->err = BSON_SIZE_OVERFLOW;
         // string too long
         return BSON_ERROR;
     }
-
-=======
-
-    size_t sl = len + 1;
->>>>>>> 9c7f59ab
     if ( bson_check_string( b, ( const char * )value, sl - 1 ) == BSON_ERROR )
         return BSON_ERROR;
     if ( bson_append_estart( b, type, name, 4 + sl ) == BSON_ERROR ) {
@@ -958,13 +941,10 @@
     bson_append_byte( b , 0 );
 
     start = b->data + b->stack[ --b->stackPos ];
-<<<<<<< HEAD
     if ( b->cur - start >= INT32_MAX ) {
         b->err = BSON_SIZE_OVERFLOW;
         return BSON_ERROR;
     }
-=======
->>>>>>> 9c7f59ab
     i = ( int )( b->cur - start );
     bson_little_endian32( start, &i );
 
