/* bson.c */

/*    Copyright 2009, 2010 10gen Inc.
 *
 *    Licensed under the Apache License, Version 2.0 (the "License");
 *    you may not use this file except in compliance with the License.
 *    You may obtain a copy of the License at
 *
 *    http://www.apache.org/licenses/LICENSE-2.0
 *
 *    Unless required by applicable law or agreed to in writing, software
 *    distributed under the License is distributed on an "AS IS" BASIS,
 *    WITHOUT WARRANTIES OR CONDITIONS OF ANY KIND, either express or implied.
 *    See the License for the specific language governing permissions and
 *    limitations under the License.
 */

#include <stdlib.h>
#include <string.h>
#include <stdio.h>
#include <time.h>
#include <limits.h>

#include "bson.h"
#include "encoding.h"

const int initialBufferSize = 128;

/* only need one of these */
static const int zero = 0;

/* Custom standard function pointers. */
void *( *bson_malloc_func )( size_t ) = malloc;
void *( *bson_realloc_func )( void *, size_t ) = realloc;
void  ( *bson_free_func )( void * ) = free;
#ifdef R_SAFETY_NET
bson_printf_func bson_printf;
#else
bson_printf_func bson_printf = printf;
#endif
bson_fprintf_func bson_fprintf = fprintf;
bson_sprintf_func bson_sprintf = sprintf;

static int _bson_errprintf( const char *, ... );
bson_printf_func bson_errprintf = _bson_errprintf;

/* ObjectId fuzz functions. */
static int ( *oid_fuzz_func )( void ) = NULL;
static int ( *oid_inc_func )( void )  = NULL;

/* ----------------------------
   READING
   ------------------------------ */

MONGO_EXPORT bson* bson_create( void ) {
	return (bson*)bson_malloc(sizeof(bson));
}

MONGO_EXPORT void bson_dispose(bson* b) {
	bson_free(b);
}

MONGO_EXPORT bson *bson_empty( bson *obj ) {
    static char *data = "\005\0\0\0\0";
    bson_init_data( obj, data );
    obj->finished = 1;
    obj->err = 0;
    obj->errstr = NULL;
    obj->stackPos = 0;
    return obj;
}

MONGO_EXPORT int bson_copy( bson *out, const bson *in ) {
    if ( !out || !in ) return BSON_ERROR;
    if ( !in->finished ) return BSON_ERROR;
    bson_init_size( out, bson_size( in ) );
    memcpy( out->data, in->data, bson_size( in ) );
    out->finished = 1;

    return BSON_OK;
}

int bson_init_data( bson *b, char *data ) {
    b->data = data;
    return BSON_OK;
}

int bson_init_finished_data( bson *b, char *data ) {
    bson_init_data( b, data );
    b->finished = 1;
    return BSON_OK;
}

static void _bson_reset( bson *b ) {
    b->finished = 0;
    b->stackPos = 0;
    b->err = 0;
    b->errstr = NULL;
}

MONGO_EXPORT int bson_size( const bson *b ) {
    int i;
    if ( ! b || ! b->data )
        return 0;
    bson_little_endian32( &i, b->data );
    return i;
}

MONGO_EXPORT int bson_buffer_size( const bson *b ) {
    return (b->cur - b->data + 1);
}


MONGO_EXPORT const char *bson_data( const bson *b ) {
    return (const char *)b->data;
}

static char hexbyte( char hex ) {
    if (hex >= '0' && hex <= '9')
        return (hex - '0');
    else if (hex >= 'A' && hex <= 'F')
        return (hex - 'A' + 10);
    else if (hex >= 'a' && hex <= 'f')
        return (hex - 'a' + 10);
    else
        return 0x0;
}

MONGO_EXPORT void bson_oid_from_string( bson_oid_t *oid, const char *str ) {
    int i;
    for ( i=0; i<12; i++ ) {
        oid->bytes[i] = ( hexbyte( str[2*i] ) << 4 ) | hexbyte( str[2*i + 1] );
    }
}

MONGO_EXPORT void bson_oid_to_string( const bson_oid_t *oid, char *str ) {
    static const char hex[16] = {'0','1','2','3','4','5','6','7','8','9','a','b','c','d','e','f'};
    int i;
    for ( i=0; i<12; i++ ) {
        str[2*i]     = hex[( oid->bytes[i] & 0xf0 ) >> 4];
        str[2*i + 1] = hex[ oid->bytes[i] & 0x0f      ];
    }
    str[24] = '\0';
}

MONGO_EXPORT void bson_set_oid_fuzz( int ( *func )( void ) ) {
    oid_fuzz_func = func;
}

MONGO_EXPORT void bson_set_oid_inc( int ( *func )( void ) ) {
    oid_inc_func = func;
}

MONGO_EXPORT void bson_oid_gen( bson_oid_t *oid ) {
    static int incr = 0;
    static int fuzz = 0;
    int i;
    time_t t = time( NULL );

    if( oid_inc_func )
        i = oid_inc_func();
    else
        i = incr++;

    if ( !fuzz ) {
        if ( oid_fuzz_func )
            fuzz = oid_fuzz_func();
        else {
            srand( ( int )t );
            fuzz = rand();
        }
    }

    bson_big_endian32( &oid->ints[0], &t );
    oid->ints[1] = fuzz;
    bson_big_endian32( &oid->ints[2], &i );
}

MONGO_EXPORT time_t bson_oid_generated_time( bson_oid_t *oid ) {
    time_t out;
    bson_big_endian32( &out, &oid->ints[0] );

    return out;
}

MONGO_EXPORT void bson_print( const bson *b ) {
    bson_print_raw( b->data , 0 );
}

MONGO_EXPORT void bson_print_raw( const char *data , int depth ) {
    bson_iterator i;
    const char *key;
    int temp;
    bson_timestamp_t ts;
    char oidhex[25];
    bson scope;
    bson_iterator_from_buffer( &i, data );

    while ( bson_iterator_next( &i ) ) {
        bson_type t = bson_iterator_type( &i );
        if ( t == 0 )
            break;
        key = bson_iterator_key( &i );

        for ( temp=0; temp<=depth; temp++ )
            bson_printf( "\t" );
        bson_printf( "%s : %d \t " , key , t );
        switch ( t ) {
        case BSON_DOUBLE:
            bson_printf( "%f" , bson_iterator_double( &i ) );
            break;
        case BSON_STRING:
            bson_printf( "%s" , bson_iterator_string( &i ) );
            break;
        case BSON_SYMBOL:
            bson_printf( "SYMBOL: %s" , bson_iterator_string( &i ) );
            break;
        case BSON_OID:
            bson_oid_to_string( bson_iterator_oid( &i ), oidhex );
            bson_printf( "%s" , oidhex );
            break;
        case BSON_BOOL:
            bson_printf( "%s" , bson_iterator_bool( &i ) ? "true" : "false" );
            break;
        case BSON_DATE:
            bson_printf( "%ld" , ( long int )bson_iterator_date( &i ) );
            break;
        case BSON_BINDATA:
            bson_printf( "BSON_BINDATA" );
            break;
        case BSON_UNDEFINED:
            bson_printf( "BSON_UNDEFINED" );
            break;
        case BSON_NULL:
            bson_printf( "BSON_NULL" );
            break;
        case BSON_REGEX:
            bson_printf( "BSON_REGEX: %s", bson_iterator_regex( &i ) );
            break;
        case BSON_CODE:
            bson_printf( "BSON_CODE: %s", bson_iterator_code( &i ) );
            break;
        case BSON_CODEWSCOPE:
            bson_printf( "BSON_CODE_W_SCOPE: %s", bson_iterator_code( &i ) );
            /* bson_init( &scope ); */ /* review - stepped on by bson_iterator_code_scope? */
            bson_iterator_code_scope( &i, &scope );
            bson_printf( "\n\t SCOPE: " );
            bson_print( &scope );
            /* bson_destroy( &scope ); */ /* review - causes free error */
            break;
        case BSON_INT:
            bson_printf( "%d" , bson_iterator_int( &i ) );
            break;
        case BSON_LONG:
            bson_printf( "%lld" , ( uint64_t )bson_iterator_long( &i ) );
            break;
        case BSON_TIMESTAMP:
            ts = bson_iterator_timestamp( &i );
            bson_printf( "i: %d, t: %d", ts.i, ts.t );
            break;
        case BSON_OBJECT:
        case BSON_ARRAY:
            bson_printf( "\n" );
            bson_print_raw( bson_iterator_value( &i ) , depth + 1 );
            break;
        default:
            bson_errprintf( "can't print type : %d\n" , t );
        }
        bson_printf( "\n" );
    }
}

/* ----------------------------
   ITERATOR
   ------------------------------ */

MONGO_EXPORT bson_iterator* bson_iterator_create( void ) {
    return ( bson_iterator* )malloc( sizeof( bson_iterator ) );
}

MONGO_EXPORT void bson_iterator_dispose(bson_iterator* i) {
    free(i);
}

MONGO_EXPORT void bson_iterator_init( bson_iterator *i, const bson *b ) {
    i->cur = b->data + 4;
    i->first = 1;
}

MONGO_EXPORT void bson_iterator_from_buffer( bson_iterator *i, const char *buffer ) {
    i->cur = buffer + 4;
    i->first = 1;
}

MONGO_EXPORT bson_type bson_find( bson_iterator *it, const bson *obj, const char *name ) {
    bson_iterator_init( it, (bson *)obj );
    while( bson_iterator_next( it ) ) {
        if ( strcmp( name, bson_iterator_key( it ) ) == 0 )
            break;
    }
    return bson_iterator_type( it );
}

MONGO_EXPORT bson_bool_t bson_iterator_more( const bson_iterator *i ) {
    return *( i->cur );
}

MONGO_EXPORT bson_type bson_iterator_next( bson_iterator *i ) {
    size_t ds;

    if ( i->first ) {
        i->first = 0;
        return ( bson_type )( *i->cur );
    }

    switch ( bson_iterator_type( i ) ) {
    case BSON_EOO:
        return BSON_EOO; /* don't advance */
    case BSON_UNDEFINED:
    case BSON_NULL:
        ds = 0;
        break;
    case BSON_BOOL:
        ds = 1;
        break;
    case BSON_INT:
        ds = 4;
        break;
    case BSON_LONG:
    case BSON_DOUBLE:
    case BSON_TIMESTAMP:
    case BSON_DATE:
        ds = 8;
        break;
    case BSON_OID:
        ds = 12;
        break;
    case BSON_STRING:
    case BSON_SYMBOL:
    case BSON_CODE:
        ds = 4 + bson_iterator_int_raw( i );
        break;
    case BSON_BINDATA:
        ds = 5 + bson_iterator_int_raw( i );
        break;
    case BSON_OBJECT:
    case BSON_ARRAY:
    case BSON_CODEWSCOPE:
        ds = bson_iterator_int_raw( i );
        break;
    case BSON_DBREF:
        ds = 4+12 + bson_iterator_int_raw( i );
        break;
    case BSON_REGEX: {
        const char *s = bson_iterator_value( i );
        const char *p = s;
        p += strlen( p )+1;
        p += strlen( p )+1;
        ds = p-s;
        break;
    }

    default: {
        char msg[] = "unknown type: 000000000000";
        bson_numstr( msg+14, ( unsigned )( i->cur[0] ) );
        bson_fatal_msg( 0, msg );
        return 0;
    }
    }

    i->cur += 1 + strlen( i->cur + 1 ) + 1 + ds;

    return ( bson_type )( *i->cur );
}

MONGO_EXPORT bson_type bson_iterator_type( const bson_iterator *i ) {
    return ( bson_type )i->cur[0];
}

MONGO_EXPORT const char *bson_iterator_key( const bson_iterator *i ) {
    return i->cur + 1;
}

MONGO_EXPORT const char *bson_iterator_value( const bson_iterator *i ) {
    const char *t = i->cur + 1;
    t += strlen( t ) + 1;
    return t;
}

/* types */

int bson_iterator_int_raw( const bson_iterator *i ) {
    int out;
    bson_little_endian32( &out, bson_iterator_value( i ) );
    return out;
}

double bson_iterator_double_raw( const bson_iterator *i ) {
    double out;
    bson_little_endian64( &out, bson_iterator_value( i ) );
    return out;
}

int64_t bson_iterator_long_raw( const bson_iterator *i ) {
    int64_t out;
    bson_little_endian64( &out, bson_iterator_value( i ) );
    return out;
}

bson_bool_t bson_iterator_bool_raw( const bson_iterator *i ) {
    return bson_iterator_value( i )[0];
}

MONGO_EXPORT bson_oid_t *bson_iterator_oid( const bson_iterator *i ) {
    return ( bson_oid_t * )bson_iterator_value( i );
}

MONGO_EXPORT int bson_iterator_int( const bson_iterator *i ) {
    switch ( bson_iterator_type( i ) ) {
    case BSON_INT:
        return bson_iterator_int_raw( i );
    case BSON_LONG:
        return ( int )bson_iterator_long_raw( i );
    case BSON_DOUBLE:
        return bson_iterator_double_raw( i );
    default:
        return 0;
    }
}

MONGO_EXPORT double bson_iterator_double( const bson_iterator *i ) {
    switch ( bson_iterator_type( i ) ) {
    case BSON_INT:
        return bson_iterator_int_raw( i );
    case BSON_LONG:
        return bson_iterator_long_raw( i );
    case BSON_DOUBLE:
        return bson_iterator_double_raw( i );
    default:
        return 0;
    }
}

MONGO_EXPORT int64_t bson_iterator_long( const bson_iterator *i ) {
    switch ( bson_iterator_type( i ) ) {
    case BSON_INT:
        return bson_iterator_int_raw( i );
    case BSON_LONG:
        return bson_iterator_long_raw( i );
    case BSON_DOUBLE:
        return bson_iterator_double_raw( i );
    default:
        return 0;
    }
}

MONGO_EXPORT bson_timestamp_t bson_iterator_timestamp( const bson_iterator *i ) {
    bson_timestamp_t ts;
    bson_little_endian32( &( ts.i ), bson_iterator_value( i ) );
    bson_little_endian32( &( ts.t ), bson_iterator_value( i ) + 4 );
    return ts;
}


MONGO_EXPORT int bson_iterator_timestamp_time( const bson_iterator *i ) {
    int time;
    bson_little_endian32( &time, bson_iterator_value( i ) + 4 );
    return time;
}


MONGO_EXPORT int bson_iterator_timestamp_increment( const bson_iterator *i ) {
    int increment;
    bson_little_endian32( &increment, bson_iterator_value( i ) );
    return increment;
}


MONGO_EXPORT bson_bool_t bson_iterator_bool( const bson_iterator *i ) {
    switch ( bson_iterator_type( i ) ) {
    case BSON_BOOL:
        return bson_iterator_bool_raw( i );
    case BSON_INT:
        return bson_iterator_int_raw( i ) != 0;
    case BSON_LONG:
        return bson_iterator_long_raw( i ) != 0;
    case BSON_DOUBLE:
        return bson_iterator_double_raw( i ) != 0;
    case BSON_EOO:
    case BSON_NULL:
        return 0;
    default:
        return 1;
    }
}

MONGO_EXPORT const char *bson_iterator_string( const bson_iterator *i ) {
    switch ( bson_iterator_type( i ) ) {
    case BSON_STRING:
    case BSON_SYMBOL:
        return bson_iterator_value( i ) + 4;
    default:
        return "";
    }
}

int bson_iterator_string_len( const bson_iterator *i ) {
    return bson_iterator_int_raw( i );
}

MONGO_EXPORT const char *bson_iterator_code( const bson_iterator *i ) {
    switch ( bson_iterator_type( i ) ) {
    case BSON_STRING:
    case BSON_CODE:
        return bson_iterator_value( i ) + 4;
    case BSON_CODEWSCOPE:
        return bson_iterator_value( i ) + 8;
    default:
        return NULL;
    }
}

MONGO_EXPORT void bson_iterator_code_scope( const bson_iterator *i, bson *scope ) {
    if ( bson_iterator_type( i ) == BSON_CODEWSCOPE ) {
        int code_len;
        bson_little_endian32( &code_len, bson_iterator_value( i )+4 );
        bson_init_data( scope, ( void * )( bson_iterator_value( i )+8+code_len ) );
        _bson_reset( scope );
        scope->finished = 1;
    } else {
        bson_empty( scope );
    }
}

MONGO_EXPORT bson_date_t bson_iterator_date( const bson_iterator *i ) {
    return bson_iterator_long_raw( i );
}

MONGO_EXPORT time_t bson_iterator_time_t( const bson_iterator *i ) {
    return bson_iterator_date( i ) / 1000;
}

MONGO_EXPORT int bson_iterator_bin_len( const bson_iterator *i ) {
    return ( bson_iterator_bin_type( i ) == BSON_BIN_BINARY_OLD )
           ? bson_iterator_int_raw( i ) - 4
           : bson_iterator_int_raw( i );
}

MONGO_EXPORT char bson_iterator_bin_type( const bson_iterator *i ) {
    return bson_iterator_value( i )[4];
}

MONGO_EXPORT const char *bson_iterator_bin_data( const bson_iterator *i ) {
    return ( bson_iterator_bin_type( i ) == BSON_BIN_BINARY_OLD )
           ? bson_iterator_value( i ) + 9
           : bson_iterator_value( i ) + 5;
}

MONGO_EXPORT const char *bson_iterator_regex( const bson_iterator *i ) {
    return bson_iterator_value( i );
}

MONGO_EXPORT const char *bson_iterator_regex_opts( const bson_iterator *i ) {
    const char *p = bson_iterator_value( i );
    return p + strlen( p ) + 1;

}

MONGO_EXPORT void bson_iterator_subobject( const bson_iterator *i, bson *sub ) {
    bson_init_data( sub, ( char * )bson_iterator_value( i ) );
    _bson_reset( sub );
    sub->finished = 1;
}

MONGO_EXPORT void bson_iterator_subiterator( const bson_iterator *i, bson_iterator *sub ) {
    bson_iterator_from_buffer( sub, bson_iterator_value( i ) );
}

/* ----------------------------
   BUILDING
   ------------------------------ */

static void _bson_init_size( bson *b, int size ) {
    if( size == 0 )
        b->data = NULL;
    else
        b->data = ( char * )bson_malloc( size );
    b->dataSize = size;
    b->cur = b->data + 4;
    _bson_reset( b );
}

MONGO_EXPORT void bson_init( bson *b ) {
    _bson_init_size( b, initialBufferSize );
}

void bson_init_size( bson *b, int size ) {
    _bson_init_size( b, size );
}

static void bson_append_byte( bson *b, char c ) {
    b->cur[0] = c;
    b->cur++;
}

static void bson_append( bson *b, const void *data, size_t len ) {
    memcpy( b->cur , data , len );
    b->cur += len;
}

static void bson_append32( bson *b, const void *data ) {
    bson_little_endian32( b->cur, data );
    b->cur += 4;
}

static void bson_append_int32( bson *b, int integer ) {
    bson_little_endian32( b->cur, &integer );
    b->cur += 4;
}

static void bson_append64( bson *b, const void *data ) {
    bson_little_endian64( b->cur, data );
    b->cur += 8;
}

int bson_ensure_space( bson *b, const size_t bytesNeeded ) {
    size_t pos = b->cur - b->data;
    char *orig = b->data;
    int new_size;

    if ( pos + bytesNeeded <= b->dataSize )
        return BSON_OK;

    new_size = 1.5 * ( b->dataSize + bytesNeeded );

    if( new_size < b->dataSize ) {
        if( ( b->dataSize + bytesNeeded ) < INT_MAX )
            new_size = INT_MAX;
        else {
            b->err = BSON_SIZE_OVERFLOW;
            return BSON_ERROR;
        }
    }

    b->data = bson_realloc( b->data, new_size );
    if ( !b->data )
        bson_fatal_msg( !!b->data, "realloc() failed" );

    b->dataSize = new_size;
    b->cur += b->data - orig;

    return BSON_OK;
}

MONGO_EXPORT int bson_finish( bson *b ) {
    int i;

    if( b->err & BSON_NOT_UTF8 )
        return BSON_ERROR;

    if ( ! b->finished ) {
        if ( bson_ensure_space( b, 1 ) == BSON_ERROR ) return BSON_ERROR;
        bson_append_byte( b, 0 );
        if ( b->cur - b->data >= INT32_MAX ) {
            b->err = BSON_SIZE_OVERFLOW;
            return BSON_ERROR;
        }
        i = ( int )( b->cur - b->data );
        bson_little_endian32( b->data, &i );
        b->finished = 1;
    }

    return BSON_OK;
}

MONGO_EXPORT void bson_destroy( bson *b ) {
    if( b && b->data != NULL ) {
        bson_free( b->data );
        b->data = NULL;
        b->err = 0;
        b->cur = 0;
        b->finished = 1;
    }
}

static int bson_append_estart( bson *b, int type, const char *name, const size_t dataSize ) {
    const size_t len = strlen( name ) + 1;

    if ( b->finished ) {
        b->err |= BSON_ALREADY_FINISHED;
        return BSON_ERROR;
    }

    if ( bson_ensure_space( b, 1 + len + dataSize ) == BSON_ERROR ) {
        return BSON_ERROR;
    }

    if( bson_check_field_name( b, ( const char * )name, len - 1 ) == BSON_ERROR ) {
        bson_builder_error( b );
        return BSON_ERROR;
    }

    bson_append_byte( b, ( char )type );
    bson_append( b, name, len );
    return BSON_OK;
}

/* ----------------------------
   BUILDING TYPES
   ------------------------------ */

MONGO_EXPORT int bson_append_int( bson *b, const char *name, const int i ) {
    if ( bson_append_estart( b, BSON_INT, name, 4 ) == BSON_ERROR )
        return BSON_ERROR;
    bson_append32( b , &i );
    return BSON_OK;
}

MONGO_EXPORT int bson_append_long( bson *b, const char *name, const int64_t i ) {
    if ( bson_append_estart( b , BSON_LONG, name, 8 ) == BSON_ERROR )
        return BSON_ERROR;
    bson_append64( b , &i );
    return BSON_OK;
}

MONGO_EXPORT int bson_append_double( bson *b, const char *name, const double d ) {
    if ( bson_append_estart( b, BSON_DOUBLE, name, 8 ) == BSON_ERROR )
        return BSON_ERROR;
    bson_append64( b , &d );
    return BSON_OK;
}

MONGO_EXPORT int bson_append_bool( bson *b, const char *name, const bson_bool_t i ) {
    if ( bson_append_estart( b, BSON_BOOL, name, 1 ) == BSON_ERROR )
        return BSON_ERROR;
    bson_append_byte( b , i != 0 );
    return BSON_OK;
}

MONGO_EXPORT int bson_append_null( bson *b, const char *name ) {
    if ( bson_append_estart( b , BSON_NULL, name, 0 ) == BSON_ERROR )
        return BSON_ERROR;
    return BSON_OK;
}

MONGO_EXPORT int bson_append_undefined( bson *b, const char *name ) {
    if ( bson_append_estart( b, BSON_UNDEFINED, name, 0 ) == BSON_ERROR )
        return BSON_ERROR;
    return BSON_OK;
}

static int bson_append_string_base( bson *b, const char *name,
                             const char *value, size_t len, bson_type type ) {
    
    size_t sl = len + 1;
    if ( sl > INT32_MAX ) {
        b->err = BSON_SIZE_OVERFLOW;
        // string too long
        return BSON_ERROR;
    }
    if ( bson_check_string( b, ( const char * )value, sl - 1 ) == BSON_ERROR )
        return BSON_ERROR;
    if ( bson_append_estart( b, type, name, 4 + sl ) == BSON_ERROR ) {
        return BSON_ERROR;
    }
    bson_append_int32( b , ( int )sl );
    bson_append( b , value , sl - 1 );
    bson_append( b , "\0" , 1 );
    return BSON_OK;
}

MONGO_EXPORT int bson_append_string( bson *b, const char *name, const char *value ) {
    return bson_append_string_base( b, name, value, strlen ( value ), BSON_STRING );
}

MONGO_EXPORT int bson_append_symbol( bson *b, const char *name, const char *value ) {
    return bson_append_string_base( b, name, value, strlen ( value ), BSON_SYMBOL );
}

MONGO_EXPORT int bson_append_code( bson *b, const char *name, const char *value ) {
    return bson_append_string_base( b, name, value, strlen ( value ), BSON_CODE );
}

MONGO_EXPORT int bson_append_string_n( bson *b, const char *name, const char *value, size_t len ) {
    return bson_append_string_base( b, name, value, len, BSON_STRING );
}

MONGO_EXPORT int bson_append_symbol_n( bson *b, const char *name, const char *value, int len ) {
    return bson_append_string_base( b, name, value, len, BSON_SYMBOL );
}

MONGO_EXPORT int bson_append_code_n( bson *b, const char *name, const char *value, int len ) {
    return bson_append_string_base( b, name, value, len, BSON_CODE );
}

MONGO_EXPORT int bson_append_code_w_scope_n( bson *b, const char *name,
                                const char *code, size_t len, const bson *scope ) {

<<<<<<< HEAD
    int sl = ( int )( len + 1 );
    size_t size = 4 + 4 + sl + bson_size( scope );
    if ( len >= INT32_MAX ) {
        b->err = BSON_SIZE_OVERFLOW;
        return BSON_ERROR;
    }
=======
    int sl, size;
    if ( !scope ) return BSON_ERROR;
    sl = len + 1;
    size = 4 + 4 + sl + bson_size( scope );
>>>>>>> dc70faf4
    if ( bson_append_estart( b, BSON_CODEWSCOPE, name, size ) == BSON_ERROR )
        return BSON_ERROR;
    bson_append_int32( b, ( int )size );
    bson_append32( b, &sl );
    bson_append( b, code, sl );
    bson_append( b, scope->data, bson_size( scope ) );
    return BSON_OK;
}

MONGO_EXPORT int bson_append_code_w_scope( bson *b, const char *name, const char *code, const bson *scope ) {
    return bson_append_code_w_scope_n( b, name, code, strlen ( code ), scope );
}

MONGO_EXPORT int bson_append_binary( bson *b, const char *name, char type, const char *str, size_t len ) {
    if ( type == BSON_BIN_BINARY_OLD ) {
        size_t subtwolen = len + 4;
        if ( bson_append_estart( b, BSON_BINDATA, name, 4+1+4+len ) == BSON_ERROR )
            return BSON_ERROR;
        bson_append_int32( b, ( int )subtwolen );
        bson_append_byte( b, type );
        bson_append_int32( b, ( int )len );
        bson_append( b, str, len );
    } else {
        if ( bson_append_estart( b, BSON_BINDATA, name, 4+1+len ) == BSON_ERROR )
            return BSON_ERROR;
        bson_append_int32( b, ( int )len );
        bson_append_byte( b, type );
        bson_append( b, str, len );
    }
    return BSON_OK;
}

MONGO_EXPORT int bson_append_oid( bson *b, const char *name, const bson_oid_t *oid ) {
    if ( bson_append_estart( b, BSON_OID, name, 12 ) == BSON_ERROR )
        return BSON_ERROR;
    bson_append( b , oid , 12 );
    return BSON_OK;
}

MONGO_EXPORT int bson_append_new_oid( bson *b, const char *name ) {
    bson_oid_t oid;
    bson_oid_gen( &oid );
    return bson_append_oid( b, name, &oid );
}

MONGO_EXPORT int bson_append_regex( bson *b, const char *name, const char *pattern, const char *opts ) {
    const size_t plen = strlen( pattern )+1;
    const size_t olen = strlen( opts )+1;
    if ( bson_append_estart( b, BSON_REGEX, name, plen + olen ) == BSON_ERROR )
        return BSON_ERROR;
    if ( bson_check_string( b, pattern, plen - 1 ) == BSON_ERROR )
        return BSON_ERROR;
    bson_append( b , pattern , plen );
    bson_append( b , opts , olen );
    return BSON_OK;
}

MONGO_EXPORT int bson_append_bson( bson *b, const char *name, const bson *bson ) {
    if ( !bson ) return BSON_ERROR;
    if ( bson_append_estart( b, BSON_OBJECT, name, bson_size( bson ) ) == BSON_ERROR )
        return BSON_ERROR;
    bson_append( b , bson->data , bson_size( bson ) );
    return BSON_OK;
}

MONGO_EXPORT int bson_append_element( bson *b, const char *name_or_null, const bson_iterator *elem ) {
    bson_iterator next = *elem;
    size_t size;

    bson_iterator_next( &next );
    size = next.cur - elem->cur;

    if ( name_or_null == NULL ) {
        if( bson_ensure_space( b, size ) == BSON_ERROR )
            return BSON_ERROR;
        bson_append( b, elem->cur, size );
    } else {
        size_t data_size = size - 2 - strlen( bson_iterator_key( elem ) );
        bson_append_estart( b, elem->cur[0], name_or_null, data_size );
        bson_append( b, bson_iterator_value( elem ), data_size );
    }

    return BSON_OK;
}

MONGO_EXPORT int bson_append_timestamp( bson *b, const char *name, bson_timestamp_t *ts ) {
    if ( bson_append_estart( b, BSON_TIMESTAMP, name, 8 ) == BSON_ERROR ) return BSON_ERROR;

    bson_append32( b , &( ts->i ) );
    bson_append32( b , &( ts->t ) );

    return BSON_OK;
}

MONGO_EXPORT int bson_append_timestamp2( bson *b, const char *name, int time, int increment ) {
    if ( bson_append_estart( b, BSON_TIMESTAMP, name, 8 ) == BSON_ERROR ) return BSON_ERROR;

    bson_append32( b , &increment );
    bson_append32( b , &time );
    return BSON_OK;
}

MONGO_EXPORT int bson_append_date( bson *b, const char *name, bson_date_t millis ) {
    if ( bson_append_estart( b, BSON_DATE, name, 8 ) == BSON_ERROR ) return BSON_ERROR;
    bson_append64( b , &millis );
    return BSON_OK;
}

MONGO_EXPORT int bson_append_time_t( bson *b, const char *name, time_t secs ) {
    return bson_append_date( b, name, ( bson_date_t )secs * 1000 );
}

MONGO_EXPORT int bson_append_start_object( bson *b, const char *name ) {
    if ( bson_append_estart( b, BSON_OBJECT, name, 5 ) == BSON_ERROR ) return BSON_ERROR;
    b->stack[ b->stackPos++ ] = b->cur - b->data;
    bson_append32( b , &zero );
    return BSON_OK;
}

MONGO_EXPORT int bson_append_start_array( bson *b, const char *name ) {
    if ( bson_append_estart( b, BSON_ARRAY, name, 5 ) == BSON_ERROR ) return BSON_ERROR;
    b->stack[ b->stackPos++ ] = b->cur - b->data;
    bson_append32( b , &zero );
    return BSON_OK;
}

MONGO_EXPORT int bson_append_finish_object( bson *b ) {
    char *start;
    int i;
    if ( bson_ensure_space( b, 1 ) == BSON_ERROR ) return BSON_ERROR;
    bson_append_byte( b , 0 );

    start = b->data + b->stack[ --b->stackPos ];
    if ( b->cur - start >= INT32_MAX ) {
        b->err = BSON_SIZE_OVERFLOW;
        return BSON_ERROR;
    }
    i = ( int )( b->cur - start );
    bson_little_endian32( start, &i );

    return BSON_OK;
}

MONGO_EXPORT double bson_int64_to_double( int64_t i64 ) {
  return (double)i64;
}

MONGO_EXPORT int bson_append_finish_array( bson *b ) {
    return bson_append_finish_object( b );
}

/* Error handling and allocators. */

static bson_err_handler err_handler = NULL;

MONGO_EXPORT bson_err_handler set_bson_err_handler( bson_err_handler func ) {
    bson_err_handler old = err_handler;
    err_handler = func;
    return old;
}

MONGO_EXPORT void bson_free( void *ptr ) {
    bson_free_func( ptr );
}

MONGO_EXPORT void *bson_malloc( size_t size ) {
    void *p;
    p = bson_malloc_func( size );
    bson_fatal_msg( !!p, "malloc() failed" );
    return p;
}

void *bson_realloc( void *ptr, size_t size ) {
    void *p;
    p = bson_realloc_func( ptr, size );
    bson_fatal_msg( !!p, "realloc() failed" );
    return p;
}

int _bson_errprintf( const char *format, ... ) {
    va_list ap;
    int ret;
    va_start( ap, format );
#ifndef R_SAFETY_NET
    ret = vfprintf( stderr, format, ap );
#endif
    va_end( ap );

    return ret;
}

/**
 * This method is invoked when a non-fatal bson error is encountered.
 * Calls the error handler if available.
 *
 *  @param
 */
void bson_builder_error( bson *b ) {
    if( err_handler )
        err_handler( "BSON error." );
}

void bson_fatal( int ok ) {
    bson_fatal_msg( ok, "" );
}

void bson_fatal_msg( int ok , const char *msg ) {
    if ( ok )
        return;

    if ( err_handler ) {
        err_handler( msg );
    }
#ifndef R_SAFETY_NET
    bson_errprintf( "error: %s\n" , msg );
    exit( -5 );
#endif
}


/* Efficiently copy an integer to a string. */
extern const char bson_numstrs[1000][4];

void bson_numstr( char *str, int i ) {
    if( i < 1000 )
        memcpy( str, bson_numstrs[i], 4 );
    else
        bson_sprintf( str,"%d", i );
}

MONGO_EXPORT void bson_swap_endian64( void *outp, const void *inp ) {
    const char *in = ( const char * )inp;
    char *out = ( char * )outp;

    out[0] = in[7];
    out[1] = in[6];
    out[2] = in[5];
    out[3] = in[4];
    out[4] = in[3];
    out[5] = in[2];
    out[6] = in[1];
    out[7] = in[0];

}

MONGO_EXPORT void bson_swap_endian32( void *outp, const void *inp ) {
    const char *in = ( const char * )inp;
    char *out = ( char * )outp;

    out[0] = in[3];
    out[1] = in[2];
    out[2] = in[1];
    out[3] = in[0];
}<|MERGE_RESOLUTION|>--- conflicted
+++ resolved
@@ -796,19 +796,14 @@
 MONGO_EXPORT int bson_append_code_w_scope_n( bson *b, const char *name,
                                 const char *code, size_t len, const bson *scope ) {
 
-<<<<<<< HEAD
-    int sl = ( int )( len + 1 );
-    size_t size = 4 + 4 + sl + bson_size( scope );
-    if ( len >= INT32_MAX ) {
-        b->err = BSON_SIZE_OVERFLOW;
-        return BSON_ERROR;
-    }
-=======
     int sl, size;
     if ( !scope ) return BSON_ERROR;
     sl = len + 1;
+    if ( 4 + 4 + (long long)sl + (long long)bson_size( scope ) > (long long)INT32_MAX ) {
+        b->err = BSON_SIZE_OVERFLOW;
+        return BSON_ERROR;
+    }
     size = 4 + 4 + sl + bson_size( scope );
->>>>>>> dc70faf4
     if ( bson_append_estart( b, BSON_CODEWSCOPE, name, size ) == BSON_ERROR )
         return BSON_ERROR;
     bson_append_int32( b, ( int )size );
