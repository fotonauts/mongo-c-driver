--- conflicted
+++ resolved
@@ -274,13 +274,8 @@
    ITERATOR
    ------------------------------ */
 
-<<<<<<< HEAD
 MONGO_EXPORT bson_iterator* bson_iterator_create( void ) {
-    return (bson_iterator*)malloc(sizeof(bson_iterator*));
-=======
-MONGO_EXPORT bson_iterator* bson_iterator_create() {
     return ( bson_iterator* )malloc( sizeof( bson_iterator ) );
->>>>>>> 2a6c4aad
 }
 
 MONGO_EXPORT void bson_iterator_dispose(bson_iterator* i) {
@@ -967,15 +962,11 @@
     return old;
 }
 
-<<<<<<< HEAD
-MONGO_EXPORT void *bson_malloc( size_t size ) {
-=======
 MONGO_EXPORT void bson_free( void *ptr ) {
     bson_free_func( ptr );
 }
 
-MONGO_EXPORT void *bson_malloc( int size ) {
->>>>>>> 2a6c4aad
+MONGO_EXPORT void *bson_malloc( size_t size ) {
     void *p;
     p = bson_malloc_func( size );
     bson_fatal_msg( !!p, "malloc() failed" );
