/*
 * Copyright 2013 MongoDB, Inc.
 *
 * Licensed under the Apache License, Version 2.0 (the "License");
 * you may not use this file except in compliance with the License.
 * You may obtain a copy of the License at
 *
 *   http://www.apache.org/licenses/LICENSE-2.0
 *
 * Unless required by applicable law or agreed to in writing, software
 * distributed under the License is distributed on an "AS IS" BASIS,
 * WITHOUT WARRANTIES OR CONDITIONS OF ANY KIND, either express or implied.
 * See the License for the specific language governing permissions and
 * limitations under the License.
 */


#include <bson.h>
#ifndef _WIN32
# include <netdb.h>
# include <netinet/tcp.h>
#endif

#include "mongoc-client.h"
#include "mongoc-client-private.h"
#include "mongoc-cluster-private.h"
#include "mongoc-collection-private.h"
#include "mongoc-config.h"
#include "mongoc-counters-private.h"
#include "mongoc-cursor-private.h"
#include "mongoc-database-private.h"
#include "mongoc-gridfs-private.h"
#include "mongoc-error.h"
#include "mongoc-list-private.h"
#include "mongoc-log.h"
#include "mongoc-opcode.h"
#include "mongoc-queue-private.h"
#include "mongoc-socket.h"
#include "mongoc-stream-buffered.h"
#include "mongoc-stream-socket.h"
#include "mongoc-thread-private.h"
#include "mongoc-trace.h"

#ifdef MONGOC_ENABLE_SSL
#include "mongoc-stream-tls.h"
#include "mongoc-ssl-private.h"
#endif


#undef MONGOC_LOG_DOMAIN
#define MONGOC_LOG_DOMAIN "client"


/*
 *--------------------------------------------------------------------------
 *
 * get_c_string_ip --
 *
 *       Convert the ip from addrinfo into a c string.
 *
 * Returns:
 *       The value is returned into 'buffer'. The memory has to be allocated
 *       by the caller
 *
 * Side effects:
 *       None.
 *
 *--------------------------------------------------------------------------
 */

static
void get_c_string_ip (struct addrinfo    *rp,
                      char               *buffer)
{
    void *ptr;
    char tmp[256];

    switch (rp->ai_family) {
        case AF_INET:
            ptr = &((struct sockaddr_in *) rp->ai_addr)->sin_addr;
            inet_ntop (rp->ai_family, ptr, tmp, sizeof(tmp));
            sprintf (buffer, "ipv4 %s", tmp);
            break;
        case AF_INET6:
            ptr = &((struct sockaddr_in6 *) rp->ai_addr)->sin6_addr;
            inet_ntop (rp->ai_family, ptr, tmp, sizeof(tmp));
            sprintf (buffer, "ipv6 %s", tmp);
            break;
        default:
            sprintf (buffer, "unknown ip %d", rp->ai_family);
            break;
    }
}


/*
 *--------------------------------------------------------------------------
 *
 * mongoc_client_connect_tcp --
 *
 *       Connect to a host using a TCP socket.
 *
 *       This will be performed synchronously and return a mongoc_stream_t
 *       that can be used to connect with the remote host.
 *
 * Returns:
 *       A newly allocated mongoc_stream_t if successful; otherwise
 *       NULL and @error is set.
 *
 * Side effects:
 *       @error is set if return value is NULL.
 *
 *--------------------------------------------------------------------------
 */

static mongoc_stream_t *
mongoc_client_connect_tcp (const mongoc_uri_t       *uri,
                           const mongoc_host_list_t *host,
                           bson_error_t             *error)
{
   mongoc_socket_t *sock = NULL;
   struct addrinfo hints;
   struct addrinfo *result, *rp;
   int32_t connecttimeoutms = MONGOC_DEFAULT_CONNECTTIMEOUTMS;
   int64_t expire_at;
   const bson_t *options;
   bson_iter_t iter;
   char portstr [8];
   int s;

   ENTRY;

   bson_return_val_if_fail (uri, NULL);
   bson_return_val_if_fail (host, NULL);

   if ((options = mongoc_uri_get_options (uri)) &&
       bson_iter_init_find (&iter, options, "connecttimeoutms") &&
       BSON_ITER_HOLDS_INT32 (&iter)) {
      if (!(connecttimeoutms = bson_iter_int32(&iter))) {
         connecttimeoutms = MONGOC_DEFAULT_CONNECTTIMEOUTMS;
      }
   }

   BSON_ASSERT (connecttimeoutms);
   expire_at = bson_get_monotonic_time () + (connecttimeoutms * 1000L);

   bson_snprintf (portstr, sizeof portstr, "%hu", host->port);

   memset (&hints, 0, sizeof hints);
   hints.ai_family = host->family;
   hints.ai_socktype = SOCK_STREAM;
   hints.ai_flags = 0;
   hints.ai_protocol = 0;

   s = getaddrinfo (host->host, portstr, &hints, &result);

   if (s != 0) {
      mongoc_counter_dns_failure_inc ();
      bson_set_error(error,
                     MONGOC_ERROR_STREAM,
                     MONGOC_ERROR_STREAM_NAME_RESOLUTION,
                     "Failed to resolve %s",
                     host->host);
      RETURN (NULL);
   }

   mongoc_counter_dns_success_inc ();

   for (rp = result; rp; rp = rp->ai_next) {
      /*
       * Create a new non-blocking socket.
       */
      if (!(sock = mongoc_socket_new (rp->ai_family,
                                      rp->ai_socktype,
                                      rp->ai_protocol))) {
         continue;
      }

      /*
       * Try to connect to the peer.
       */
      if (0 != mongoc_socket_connect (sock,
                                      rp->ai_addr,
                                      (socklen_t)rp->ai_addrlen,
                                      expire_at)) {
         char ip[255];
<<<<<<< HEAD
         get_c_string_ip (rp, ip);
         MONGOC_WARNING ("Failed to connect to: %s:%d, error: %d, %s\n", ip, host->port, mongoc_socket_errno(sock), strerror(mongoc_socket_errno(sock)));
=======
         mongoc_socket_inet_ntop (rp, ip, sizeof ip);
         MONGOC_WARNING ("Failed to connect to: %s:%d, error: %d, %s\n",
                         ip,
                         host->port,
                         mongoc_socket_errno(sock),
                         strerror(mongoc_socket_errno(sock)));
>>>>>>> 7c898140
         mongoc_socket_destroy (sock);
         sock = NULL;
         continue;
      }

      break;
   }

   if (!sock) {
      bson_set_error (error,
                      MONGOC_ERROR_STREAM,
                      MONGOC_ERROR_STREAM_CONNECT,
<<<<<<< HEAD
                      "Failed to connect to target host to %s.", host->host_and_port);
=======
                      "Failed to connect to target host: %s",
                      host->host_and_port);
>>>>>>> 7c898140
      freeaddrinfo (result);
      RETURN (NULL);
   }

   freeaddrinfo (result);

   return mongoc_stream_socket_new (sock);
}


/*
 *--------------------------------------------------------------------------
 *
 * mongoc_client_connect_unix --
 *
 *       Connect to a MongoDB server using a UNIX domain socket.
 *
 * Returns:
 *       A newly allocated mongoc_stream_t if successful; otherwise
 *       NULL and @error is set.
 *
 * Side effects:
 *       @error is set if return value is NULL.
 *
 *--------------------------------------------------------------------------
 */

static mongoc_stream_t *
mongoc_client_connect_unix (const mongoc_uri_t       *uri,
                            const mongoc_host_list_t *host,
                            bson_error_t             *error)
{
#ifdef _WIN32
   ENTRY;
   bson_set_error (error,
                   MONGOC_ERROR_STREAM,
                   MONGOC_ERROR_STREAM_CONNECT,
                   "UNIX domain sockets not supported on win32.");
   RETURN (NULL);
#else
   struct sockaddr_un saddr;
   mongoc_socket_t *sock;
   mongoc_stream_t *ret = NULL;

   ENTRY;

   bson_return_val_if_fail (uri, NULL);
   bson_return_val_if_fail (host, NULL);

   memset (&saddr, 0, sizeof saddr);
   saddr.sun_family = AF_UNIX;
   bson_snprintf (saddr.sun_path, sizeof saddr.sun_path - 1,
                  "%s", host->host_and_port);

   sock = mongoc_socket_new (AF_UNIX, SOCK_STREAM, 0);

   if (sock == NULL) {
      bson_set_error (error,
                      MONGOC_ERROR_STREAM,
                      MONGOC_ERROR_STREAM_SOCKET,
                      "Failed to create socket.");
      RETURN (NULL);
   }

   if (-1 == mongoc_socket_connect (sock,
                                    (struct sockaddr *)&saddr,
                                    sizeof saddr,
                                    -1)) {
      mongoc_socket_destroy (sock);
      bson_set_error (error,
                      MONGOC_ERROR_STREAM,
                      MONGOC_ERROR_STREAM_CONNECT,
                      "Failed to connect to UNIX domain socket.");
      RETURN (NULL);
   }

   ret = mongoc_stream_socket_new (sock);

   RETURN (ret);
#endif
}


/*
 *--------------------------------------------------------------------------
 *
 * mongoc_client_default_stream_initiator --
 *
 *       A mongoc_stream_initiator_t that will handle the various type
 *       of supported sockets by MongoDB including TCP and UNIX.
 *
 *       Language binding authors may want to implement an alternate
 *       version of this method to use their native stream format.
 *
 * Returns:
 *       A mongoc_stream_t if successful; otherwise NULL and @error is set.
 *
 * Side effects:
 *       @error is set if return value is NULL.
 *
 *--------------------------------------------------------------------------
 */

static mongoc_stream_t *
mongoc_client_default_stream_initiator (const mongoc_uri_t       *uri,
                                        const mongoc_host_list_t *host,
                                        void                     *user_data,
                                        bson_error_t             *error)
{
   mongoc_stream_t *base_stream = NULL;
#ifdef MONGOC_ENABLE_SSL
   mongoc_client_t *client = user_data;
   const bson_t *options;
   bson_iter_t iter;
   const char *mechanism;
#endif

   bson_return_val_if_fail (uri, NULL);
   bson_return_val_if_fail (host, NULL);

#ifndef MONGOC_ENABLE_SSL
   if (mongoc_uri_get_ssl (uri)) {
      bson_set_error (error,
                      MONGOC_ERROR_CLIENT,
                      MONGOC_ERROR_CLIENT_NO_ACCEPTABLE_PEER,
                      "SSL is not enabled in this build of mongo-c-driver.");
      return NULL;
   }
#endif


   switch (host->family) {
#if defined(AF_INET6)
   case AF_INET6:
#endif
   case AF_INET:
      base_stream = mongoc_client_connect_tcp (uri, host, error);
      break;
   case AF_UNIX:
      base_stream = mongoc_client_connect_unix (uri, host, error);
      break;
   default:
      bson_set_error (error,
                      MONGOC_ERROR_STREAM,
                      MONGOC_ERROR_STREAM_INVALID_TYPE,
                      "Invalid address family: 0x%02x", host->family);
      break;
   }

#ifdef MONGOC_ENABLE_SSL
   if (base_stream) {
      options = mongoc_uri_get_options (uri);
      mechanism = mongoc_uri_get_auth_mechanism (uri);

      if ((bson_iter_init_find_case (&iter, options, "ssl") &&
           bson_iter_as_bool (&iter)) ||
          (mechanism && (0 == strcmp (mechanism, "MONGODB-X509")))) {
         base_stream = mongoc_stream_tls_new (base_stream, &client->ssl_opts,
                                              true);

         if (!base_stream) {
            bson_set_error (error,
                            MONGOC_ERROR_STREAM,
                            MONGOC_ERROR_STREAM_SOCKET,
                            "Failed initialize TLS state.");
            return NULL;
         }

         if (!mongoc_stream_tls_do_handshake (base_stream, -1) ||
             !mongoc_stream_tls_check_cert (base_stream, host->host)) {
            bson_set_error (error,
                            MONGOC_ERROR_STREAM,
                            MONGOC_ERROR_STREAM_SOCKET,
                            "Failed to handshake and validate TLS certificate.");
            mongoc_stream_destroy (base_stream);
            base_stream = NULL;
            return NULL;
         }
      }
   }
#endif

   return base_stream ? mongoc_stream_buffered_new (base_stream, 1024) : NULL;
}


/*
 *--------------------------------------------------------------------------
 *
 * _mongoc_client_create_stream --
 *
 *       INTERNAL API
 *
 *       This function is used by the mongoc_cluster_t to initiate a
 *       new stream. This is done because cluster is private API and
 *       those using mongoc_client_t may need to override this process.
 *
 *       This function calls the default initiator for new streams.
 *
 * Returns:
 *       A newly allocated mongoc_stream_t if successful; otherwise
 *       NULL and @error is set.
 *
 * Side effects:
 *       @error is set if return value is NULL.
 *
 *--------------------------------------------------------------------------
 */

mongoc_stream_t *
_mongoc_client_create_stream (mongoc_client_t          *client,
                              const mongoc_host_list_t *host,
                              bson_error_t             *error)
{
   bson_return_val_if_fail(client, NULL);
   bson_return_val_if_fail(host, NULL);

   return client->initiator (client->uri, host, client->initiator_data, error);
}


/*
 *--------------------------------------------------------------------------
 *
 * _mongoc_client_sendv --
 *
 *       INTERNAL API
 *
 *       This function is used to deliver one or more RPCs to the remote
 *       MongoDB server.
 *
 *       Based on the cluster state and operation type, the request may
 *       be retried. This is handled by the cluster instance.
 *
 * Returns:
 *       0 upon failure and @error is set. Otherwise non-zero indicating
 *       the cluster node that performed the request.
 *
 * Side effects:
 *       @error is set if return value is 0.
 *       @rpcs is mutated and therefore invalid after calling.
 *
 *--------------------------------------------------------------------------
 */

uint32_t
_mongoc_client_sendv (mongoc_client_t              *client,
                      mongoc_rpc_t                 *rpcs,
                      size_t                        rpcs_len,
                      uint32_t                      hint,
                      const mongoc_write_concern_t *write_concern,
                      const mongoc_read_prefs_t    *read_prefs,
                      bson_error_t                 *error)
{
   size_t i;

   bson_return_val_if_fail(client, false);
   bson_return_val_if_fail(rpcs, false);
   bson_return_val_if_fail(rpcs_len, false);

   if (client->in_exhaust) {
      bson_set_error(error,
                     MONGOC_ERROR_CLIENT,
                     MONGOC_ERROR_CLIENT_IN_EXHAUST,
                     "A cursor derived from this client is in exhaust.");
      RETURN(false);
   }

   for (i = 0; i < rpcs_len; i++) {
      rpcs[i].header.msg_len = 0;
      rpcs[i].header.request_id = ++client->request_id;
   }

   switch (client->cluster.state) {
   case MONGOC_CLUSTER_STATE_BORN:
      return _mongoc_cluster_sendv(&client->cluster, rpcs, rpcs_len, hint,
                                   write_concern, read_prefs, error);
   case MONGOC_CLUSTER_STATE_HEALTHY:
   case MONGOC_CLUSTER_STATE_UNHEALTHY:
      return _mongoc_cluster_try_sendv(&client->cluster, rpcs, rpcs_len, hint,
                                       write_concern, read_prefs, error);
   case MONGOC_CLUSTER_STATE_DEAD:
      bson_set_error(error,
                     MONGOC_ERROR_CLIENT,
                     MONGOC_ERROR_CLIENT_NOT_READY,
                     "No healthy connections.");
      return false;
   default:
      BSON_ASSERT(false);
      return 0;
   }
}


/*
 *--------------------------------------------------------------------------
 *
 * _mongoc_client_recv --
 *
 *       Receives a RPC from a remote MongoDB cluster node. @hint should
 *       be the result from a previous call to mongoc_client_sendv() to
 *       signify which node to recv from.
 *
 * Returns:
 *       true if successful; otherwise false and @error is set.
 *
 * Side effects:
 *       @error is set if return value is false.
 *
 *--------------------------------------------------------------------------
 */

bool
_mongoc_client_recv (mongoc_client_t *client,
                     mongoc_rpc_t    *rpc,
                     mongoc_buffer_t *buffer,
                     uint32_t         hint,
                     bson_error_t    *error)
{
   bson_return_val_if_fail(client, false);
   bson_return_val_if_fail(rpc, false);
   bson_return_val_if_fail(buffer, false);
   bson_return_val_if_fail(hint, false);
   bson_return_val_if_fail(hint <= MONGOC_CLUSTER_MAX_NODES, false);

   return _mongoc_cluster_try_recv (&client->cluster, rpc, buffer, hint,
                                    error);
}


/*
 *--------------------------------------------------------------------------
 *
 * _bson_to_error --
 *
 *       A helper routine to convert a bson document to a bson_error_t.
 *
 * Returns:
 *       None.
 *
 * Side effects:
 *       @error is set if non-null.
 *
 *--------------------------------------------------------------------------
 */

static void
_bson_to_error (const bson_t *b,
                bson_error_t *error)
{
   bson_iter_t iter;
   int code = 0;

   BSON_ASSERT(b);

   if (!error) {
      return;
   }

   if (bson_iter_init_find(&iter, b, "code") && BSON_ITER_HOLDS_INT32(&iter)) {
      code = bson_iter_int32(&iter);
   }

   if (bson_iter_init_find(&iter, b, "$err") && BSON_ITER_HOLDS_UTF8(&iter)) {
      bson_set_error(error,
                     MONGOC_ERROR_QUERY,
                     code,
                     "%s",
                     bson_iter_utf8(&iter, NULL));
      return;
   }

   if (bson_iter_init_find(&iter, b, "errmsg") && BSON_ITER_HOLDS_UTF8(&iter)) {
      bson_set_error(error,
                     MONGOC_ERROR_QUERY,
                     code,
                     "%s",
                     bson_iter_utf8(&iter, NULL));
      return;
   }

   bson_set_error(error,
                  MONGOC_ERROR_QUERY,
                  MONGOC_ERROR_QUERY_FAILURE,
                  "An unknown error ocurred on the server.");
}


/*
 *--------------------------------------------------------------------------
 *
 * mongoc_client_recv_gle --
 *
 *       INTERNAL API
 *
 *       This function is used to receive the next RPC from a cluster
 *       node, expecting it to be the response to a getlasterror command.
 *
 *       The RPC is parsed into @error if it is an error and false is
 *       returned.
 *
 *       If the operation was successful, true is returned.
 *
 *       if @gle_doc is not NULL, then the actual response document for
 *       the gle command will be stored as an out parameter. The caller
 *       is responsible for freeing it in this case.
 *
 * Returns:
 *       true if getlasterror was success; otherwise false and @error
 *       is set.
 *
 * Side effects:
 *       @error if return value is false.
 *       @gle_doc will be set if non NULL and a reply was received.
 *
 *--------------------------------------------------------------------------
 */

bool
_mongoc_client_recv_gle (mongoc_client_t  *client,
                         uint32_t          hint,
                         bson_t          **gle_doc,
                         bson_error_t     *error)
{
   mongoc_buffer_t buffer;
   mongoc_rpc_t rpc;
   bson_iter_t iter;
   bool ret = false;
   bson_t b;

   ENTRY;

   bson_return_val_if_fail (client, false);
   bson_return_val_if_fail (hint, false);

   if (gle_doc) {
      *gle_doc = NULL;
   }

   _mongoc_buffer_init (&buffer, NULL, 0, NULL, NULL);

   if (!_mongoc_cluster_try_recv (&client->cluster, &rpc, &buffer,
                                  hint, error)) {
      GOTO (cleanup);
   }

   if (rpc.header.opcode != MONGOC_OPCODE_REPLY) {
      bson_set_error (error,
                      MONGOC_ERROR_PROTOCOL,
                      MONGOC_ERROR_PROTOCOL_INVALID_REPLY,
                      "Received message other than OP_REPLY.");
      GOTO (cleanup);
   }

   if (_mongoc_rpc_reply_get_first (&rpc.reply, &b)) {
      if (gle_doc) {
         *gle_doc = bson_copy (&b);
      }

      if ((rpc.reply.flags & MONGOC_REPLY_QUERY_FAILURE)) {
         _bson_to_error (&b, error);
         bson_destroy (&b);
         GOTO (cleanup);
      }

      if (!bson_iter_init_find (&iter, &b, "ok") ||
          BSON_ITER_HOLDS_DOUBLE (&iter)) {
        if (bson_iter_double (&iter) == 0.0) {
          _bson_to_error (&b, error);
        }
      }

      bson_destroy (&b);
   }

   ret = true;

cleanup:
   _mongoc_buffer_destroy (&buffer);

   RETURN (ret);
}


/*
 *--------------------------------------------------------------------------
 *
 * mongoc_client_new --
 *
 *       Create a new mongoc_client_t using the URI provided.
 *
 *       @uri should be a MongoDB URI string such as "mongodb://localhost/"
 *       More information on the format can be found at
 *       http://docs.mongodb.org/manual/reference/connection-string/
 *
 * Returns:
 *       A newly allocated mongoc_client_t or NULL if @uri_string is
 *       invalid.
 *
 * Side effects:
 *       None.
 *
 *--------------------------------------------------------------------------
 */

mongoc_client_t *
mongoc_client_new (const char *uri_string)
{
   const mongoc_write_concern_t *write_concern;
   mongoc_client_t *client;
   const bson_t *read_prefs_tags;
   mongoc_uri_t *uri;
   const bson_t *options;
   bson_iter_t iter;
   bool has_ssl = false;
   bool slave_okay = false;

   if (!uri_string) {
      uri_string = "mongodb://127.0.0.1/";
   }

   if (!(uri = mongoc_uri_new(uri_string))) {
      return NULL;
   }

   options = mongoc_uri_get_options (uri);

   if (bson_iter_init_find (&iter, options, "ssl") &&
       BSON_ITER_HOLDS_BOOL (&iter) &&
       bson_iter_bool (&iter)) {
      has_ssl = true;
   }

   if (bson_iter_init_find_case (&iter, options, "slaveok") &&
       BSON_ITER_HOLDS_BOOL (&iter) &&
       bson_iter_bool (&iter)) {
      slave_okay = true;
   }

   client = bson_malloc0(sizeof *client);
   client->uri = uri;
   client->request_id = rand ();
   client->initiator = mongoc_client_default_stream_initiator;
   client->initiator_data = client;

   write_concern = mongoc_uri_get_write_concern (uri);
   client->write_concern = mongoc_write_concern_copy (write_concern);

   if (slave_okay) {
      client->read_prefs = mongoc_read_prefs_new (MONGOC_READ_SECONDARY_PREFERRED);
   } else {
      client->read_prefs = mongoc_read_prefs_new (MONGOC_READ_PRIMARY);
   }

   read_prefs_tags = mongoc_uri_get_read_prefs (client->uri);
   if (!bson_empty (read_prefs_tags)) {
      mongoc_read_prefs_set_tags (client->read_prefs, read_prefs_tags);
   }

   _mongoc_cluster_init (&client->cluster, client->uri, client);

#ifdef MONGOC_ENABLE_SSL
   if (has_ssl) {
      mongoc_client_set_ssl_opts (client, mongoc_ssl_opt_get_default ());
   }
#endif

   mongoc_counter_clients_active_inc ();

   return client;
}


/*
 *--------------------------------------------------------------------------
 *
 * mongoc_client_set_ssl_opts
 *
 *       set ssl opts for a client
 *
 * Returns:
 *       Nothing
 *
 * Side effects:
 *       None.
 *
 *--------------------------------------------------------------------------
 */

#ifdef MONGOC_ENABLE_SSL
void
mongoc_client_set_ssl_opts (mongoc_client_t        *client,
                            const mongoc_ssl_opt_t *opts)
{

   BSON_ASSERT (client);
   BSON_ASSERT (opts);

   memcpy (&client->ssl_opts, opts, sizeof client->ssl_opts);

   bson_free (client->pem_subject);
   client->pem_subject = NULL;

   if (opts->pem_file) {
      client->pem_subject = _mongoc_ssl_extract_subject (opts->pem_file);
   }
}
#endif


/*
 *--------------------------------------------------------------------------
 *
 * mongoc_client_new_from_uri --
 *
 *       Create a new mongoc_client_t for a mongoc_uri_t.
 *
 * Returns:
 *       A newly allocated mongoc_client_t.
 *
 * Side effects:
 *       None.
 *
 *--------------------------------------------------------------------------
 */

mongoc_client_t *
mongoc_client_new_from_uri (const mongoc_uri_t *uri)
{
   const char *uristr;

   bson_return_val_if_fail(uri, NULL);

   uristr = mongoc_uri_get_string(uri);
   return mongoc_client_new(uristr);
}


/*
 *--------------------------------------------------------------------------
 *
 * mongoc_client_destroy --
 *
 *       Destroys a mongoc_client_t and cleans up all resources associated
 *       with the client instance.
 *
 * Returns:
 *       None.
 *
 * Side effects:
 *       @client is destroyed.
 *
 *--------------------------------------------------------------------------
 */

void
mongoc_client_destroy (mongoc_client_t *client)
{
   if (client) {
#ifdef MONGOC_ENABLE_SSL
      bson_free (client->pem_subject);
#endif

      mongoc_write_concern_destroy (client->write_concern);
      mongoc_read_prefs_destroy (client->read_prefs);
      _mongoc_cluster_destroy (&client->cluster);
      mongoc_uri_destroy (client->uri);
      bson_free (client);

      mongoc_counter_clients_active_dec ();
      mongoc_counter_clients_disposed_inc ();
   }
}


/*
 *--------------------------------------------------------------------------
 *
 * mongoc_client_get_uri --
 *
 *       Fetch the URI used for @client.
 *
 * Returns:
 *       A mongoc_uri_t that should not be modified or freed.
 *
 * Side effects:
 *       None.
 *
 *--------------------------------------------------------------------------
 */

const mongoc_uri_t *
mongoc_client_get_uri (const mongoc_client_t *client)
{
   bson_return_val_if_fail(client, NULL);

   return client->uri;
}


/*
 *--------------------------------------------------------------------------
 *
 * mongoc_client_stamp --
 *
 *       INTERNAL API
 *
 *       Fetch the stamp for @node within @client. This is used to track
 *       if there have been changes or disconnects from a node between
 *       the last operation.
 *
 * Returns:
 *       A 32-bit monotonic stamp.
 *
 * Side effects:
 *       None.
 *
 *--------------------------------------------------------------------------
 */

uint32_t
_mongoc_client_stamp (mongoc_client_t *client,
                      uint32_t    node)
{
   bson_return_val_if_fail (client, 0);

   return _mongoc_cluster_stamp (&client->cluster, node);
}


/*
 *--------------------------------------------------------------------------
 *
 * mongoc_client_get_database --
 *
 *       Fetches a newly allocated database structure to communicate with
 *       a database over @client.
 *
 *       @database should be a db name such as "test".
 *
 *       This structure should be freed when the caller is done with it
 *       using mongoc_database_destroy().
 *
 * Returns:
 *       A newly allocated mongoc_database_t.
 *
 * Side effects:
 *       None.
 *
 *--------------------------------------------------------------------------
 */

mongoc_database_t *
mongoc_client_get_database (mongoc_client_t *client,
                            const char      *name)
{
   bson_return_val_if_fail(client, NULL);
   bson_return_val_if_fail(name, NULL);

   return _mongoc_database_new(client, name, client->read_prefs, client->write_concern);
}


/*
 *--------------------------------------------------------------------------
 *
 * mongoc_client_get_collection --
 *
 *       This function returns a newly allocated collection structure.
 *
 *       @db should be the name of the database, such as "test".
 *       @collection should be the name of the collection such as "test".
 *
 *       The above would result in the namespace "test.test".
 *
 *       You should free this structure when you are done with it using
 *       mongoc_collection_destroy().
 *
 * Returns:
 *       A newly allocated mongoc_collection_t that should be freed with
 *       mongoc_collection_destroy().
 *
 * Side effects:
 *       None.
 *
 *--------------------------------------------------------------------------
 */

mongoc_collection_t *
mongoc_client_get_collection (mongoc_client_t *client,
                              const char      *db,
                              const char      *collection)
{
   bson_return_val_if_fail(client, NULL);
   bson_return_val_if_fail(db, NULL);
   bson_return_val_if_fail(collection, NULL);

   return _mongoc_collection_new(client, db, collection, client->read_prefs,
                                 client->write_concern);
}


/*
 *--------------------------------------------------------------------------
 *
 * mongoc_client_get_gridfs --
 *
 *       This function returns a newly allocated collection structure.
 *
 *       @db should be the name of the database, such as "test".
 *       @collection should be the name of the collection such as "test".
 *
 *       The above would result in the namespace "test.test".
 *
 *       You should free this structure when you are done with it using
 *       mongoc_collection_destroy().
 *
 * Returns:
 *       A newly allocated mongoc_collection_t that should be freed with
 *       mongoc_collection_destroy().
 *
 * Side effects:
 *       None.
 *
 *--------------------------------------------------------------------------
 */

mongoc_gridfs_t *
mongoc_client_get_gridfs (mongoc_client_t *client,
                          const char      *db,
                          const char      *prefix,
                          bson_error_t    *error)
{
   bson_return_val_if_fail(client, NULL);
   bson_return_val_if_fail(db, NULL);

   if (! prefix) {
      prefix = "fs";
   }

   return _mongoc_gridfs_new(client, db, prefix, error);
}


/*
 *--------------------------------------------------------------------------
 *
 * mongoc_client_get_write_concern --
 *
 *       Fetches the default write concern for @client.
 *
 * Returns:
 *       A mongoc_write_concern_t that should not be modified or freed.
 *
 * Side effects:
 *       None.
 *
 *--------------------------------------------------------------------------
 */

const mongoc_write_concern_t *
mongoc_client_get_write_concern (const mongoc_client_t *client)
{
   bson_return_val_if_fail(client, NULL);

   return client->write_concern;
}


/*
 *--------------------------------------------------------------------------
 *
 * mongoc_client_set_write_concern --
 *
 *       Sets the default write concern for @client.
 *
 * Returns:
 *       None.
 *
 * Side effects:
 *       None.
 *
 *--------------------------------------------------------------------------
 */

void
mongoc_client_set_write_concern (mongoc_client_t              *client,
                                 const mongoc_write_concern_t *write_concern)
{
   bson_return_if_fail(client);

   if (write_concern != client->write_concern) {
      if (client->write_concern) {
         mongoc_write_concern_destroy(client->write_concern);
      }
      client->write_concern = write_concern ?
         mongoc_write_concern_copy(write_concern) :
         mongoc_write_concern_new();
   }
}


/*
 *--------------------------------------------------------------------------
 *
 * mongoc_client_get_read_prefs --
 *
 *       Fetch the default read preferences for @client.
 *
 * Returns:
 *       None.
 *
 * Side effects:
 *       None.
 *
 *--------------------------------------------------------------------------
 */

const mongoc_read_prefs_t *
mongoc_client_get_read_prefs (const mongoc_client_t *client)
{
   bson_return_val_if_fail (client, NULL);

   return client->read_prefs;
}


/*
 *--------------------------------------------------------------------------
 *
 * mongoc_client_set_read_prefs --
 *
 *       Set the default read preferences for @client.
 *
 * Returns:
 *       None.
 *
 * Side effects:
 *       None.
 *
 *--------------------------------------------------------------------------
 */

void
mongoc_client_set_read_prefs (mongoc_client_t           *client,
                              const mongoc_read_prefs_t *read_prefs)
{
   bson_return_if_fail (client);

   if (read_prefs != client->read_prefs) {
      if (client->read_prefs) {
         mongoc_read_prefs_destroy(client->read_prefs);
      }
      client->read_prefs = read_prefs ?
         mongoc_read_prefs_copy(read_prefs) :
         mongoc_read_prefs_new(MONGOC_READ_PRIMARY);
   }
}


bool
_mongoc_client_warm_up (mongoc_client_t *client,
                        bson_error_t    *error)
{
   bool ret = true;
   bson_t cmd;

   BSON_ASSERT (client);

   if (client->cluster.state == MONGOC_CLUSTER_STATE_BORN) {
      bson_init (&cmd);
      bson_append_int32 (&cmd, "ping", 4, 1);
      ret = _mongoc_cluster_command_early (&client->cluster, "admin", &cmd,
                                           NULL, error);
      bson_destroy (&cmd);
   } else if (client->cluster.state == MONGOC_CLUSTER_STATE_DEAD) {
      ret = _mongoc_cluster_reconnect(&client->cluster, error);
   }

   return ret;
}


uint32_t
_mongoc_client_preselect (mongoc_client_t              *client,        /* IN */
                          mongoc_opcode_t               opcode,        /* IN */
                          const mongoc_write_concern_t *write_concern, /* IN */
                          const mongoc_read_prefs_t    *read_prefs,    /* IN */
                          bson_error_t                 *error)         /* OUT */
{

   BSON_ASSERT (client);

   return _mongoc_cluster_preselect (&client->cluster, opcode,
                                     write_concern, read_prefs, error);
}


mongoc_cursor_t *
mongoc_client_command (mongoc_client_t           *client,
                       const char                *db_name,
                       mongoc_query_flags_t       flags,
                       uint32_t                   skip,
                       uint32_t                   limit,
                       uint32_t                   batch_size,
                       const bson_t              *query,
                       const bson_t              *fields,
                       const mongoc_read_prefs_t *read_prefs)
{
   char ns[MONGOC_NAMESPACE_MAX];

   BSON_ASSERT (client);
   BSON_ASSERT (db_name);
   BSON_ASSERT (query);

   if (!read_prefs) {
      read_prefs = client->read_prefs;
   }

   /*
    * Allow a caller to provide a fully qualified namespace. Otherwise,
    * querying something like "$cmd.sys.inprog" is not possible.
    */
   if (NULL == strstr (db_name, "$cmd")) {
      bson_snprintf (ns, sizeof ns, "%s.$cmd", db_name);
      db_name = ns;
   }

   return _mongoc_cursor_new (client, db_name, flags, skip, limit, batch_size,
                              true, query, fields, read_prefs);
}


/**
 * mongoc_client_command_simple:
 * @client: A mongoc_client_t.
 * @db_name: The namespace, such as "admin".
 * @command: The command to execute.
 * @read_prefs: The read preferences or NULL.
 * @reply: A location for the reply document or NULL.
 * @error: A location for the error, or NULL.
 *
 * This wrapper around mongoc_client_command() aims to make it simpler to
 * run a command and check the output result.
 *
 * false is returned if the command failed to be delivered or if the execution
 * of the command failed. For example, a command that returns {'ok': 0} will
 * result in this function returning false.
 *
 * To allow the caller to disambiguate between command execution failure and
 * failure to send the command, reply will always be set if non-NULL. The
 * caller should release this with bson_destroy().
 *
 * Returns: true if the command executed and resulted in success. Otherwise
 *   false and @error is set. @reply is always set, either to the resulting
 *   document or an empty bson document upon failure.
 */
bool
mongoc_client_command_simple (mongoc_client_t           *client,
                              const char                *db_name,
                              const bson_t              *command,
                              const mongoc_read_prefs_t *read_prefs,
                              bson_t                    *reply,
                              bson_error_t              *error)
{
   mongoc_cursor_t *cursor;
   const bson_t *doc;
   bool ret;

   BSON_ASSERT (client);
   BSON_ASSERT (db_name);
   BSON_ASSERT (command);

   cursor = mongoc_client_command (client, db_name, MONGOC_QUERY_NONE, 0, 1, 0,
                                   command, NULL, read_prefs);

   ret = mongoc_cursor_next (cursor, &doc);

   if (reply) {
      if (ret) {
         bson_copy_to (doc, reply);
      } else {
         bson_init (reply);
      }
   }

   if (!ret) {
      mongoc_cursor_error (cursor, error);
   }

   mongoc_cursor_destroy (cursor);

   return ret;
}


char **
mongoc_client_get_database_names (mongoc_client_t *client,
                                  bson_error_t    *error)
{
   bson_iter_t iter;
   bson_iter_t child;
   bson_iter_t child2;
   const char *name;
   bson_t cmd = BSON_INITIALIZER;
   bson_t reply;
   char **ret = NULL;
   int i = 0;

   BSON_ASSERT (client);

   BSON_APPEND_INT32 (&cmd, "listDatabases", 1);

   if (!mongoc_client_command_simple (client, "admin", &cmd, NULL,
                                      &reply, error)) {
      bson_destroy (&cmd);
      return NULL;
   }

   if (bson_iter_init_find (&iter, &reply, "databases") &&
       BSON_ITER_HOLDS_ARRAY (&iter) &&
       bson_iter_recurse (&iter, &child)) {
      while (bson_iter_next (&child)) {
         if (BSON_ITER_HOLDS_DOCUMENT (&child) &&
             bson_iter_recurse (&child, &child2) &&
             bson_iter_find (&child2, "name") &&
             BSON_ITER_HOLDS_UTF8 (&child2) &&
             (name = bson_iter_utf8 (&child2, NULL)) &&
             (0 != strcmp (name, "local"))) {
            ret = bson_realloc (ret, sizeof(char*) * (i + 2));
            ret [i] = bson_strdup (name);
            ret [++i] = NULL;
         }
      }
   }

   if (!ret) {
      ret = bson_malloc0 (sizeof (void*));
   }

   bson_destroy (&cmd);
   bson_destroy (&reply);

   return ret;
}


int32_t
mongoc_client_get_max_message_size (mongoc_client_t *client) /* IN */
{
   bson_return_val_if_fail (client, -1);

   return client->cluster.max_msg_size;
}


int32_t
mongoc_client_get_max_bson_size (mongoc_client_t *client) /* IN */
{
   bson_return_val_if_fail (client, -1);

   return client->cluster.max_bson_size;
}


bool
mongoc_client_get_server_status (mongoc_client_t     *client,     /* IN */
                                 mongoc_read_prefs_t *read_prefs, /* IN */
                                 bson_t              *reply,      /* OUT */
                                 bson_error_t        *error)      /* OUT */
{
   bson_t cmd = BSON_INITIALIZER;
   bool ret = false;

   bson_return_val_if_fail (client, false);

   BSON_APPEND_INT32 (&cmd, "serverStatus", 1);
   ret = mongoc_client_command_simple (client, "admin", &cmd, read_prefs,
                                       reply, error);
   bson_destroy (&cmd);

   return ret;
}


void
mongoc_client_set_stream_initiator (mongoc_client_t           *client,
                                    mongoc_stream_initiator_t  initiator,
                                    void                      *user_data)
{
   bson_return_if_fail (client);

   if (!initiator) {
      initiator = mongoc_client_default_stream_initiator;
      user_data = client;
   } else {
      MONGOC_DEBUG ("Using custom stream initiator.");
   }

   client->initiator = initiator;
   client->initiator_data = user_data;
}<|MERGE_RESOLUTION|>--- conflicted
+++ resolved
@@ -184,17 +184,12 @@
                                       (socklen_t)rp->ai_addrlen,
                                       expire_at)) {
          char ip[255];
-<<<<<<< HEAD
-         get_c_string_ip (rp, ip);
-         MONGOC_WARNING ("Failed to connect to: %s:%d, error: %d, %s\n", ip, host->port, mongoc_socket_errno(sock), strerror(mongoc_socket_errno(sock)));
-=======
          mongoc_socket_inet_ntop (rp, ip, sizeof ip);
          MONGOC_WARNING ("Failed to connect to: %s:%d, error: %d, %s\n",
                          ip,
                          host->port,
                          mongoc_socket_errno(sock),
                          strerror(mongoc_socket_errno(sock)));
->>>>>>> 7c898140
          mongoc_socket_destroy (sock);
          sock = NULL;
          continue;
@@ -207,12 +202,8 @@
       bson_set_error (error,
                       MONGOC_ERROR_STREAM,
                       MONGOC_ERROR_STREAM_CONNECT,
-<<<<<<< HEAD
-                      "Failed to connect to target host to %s.", host->host_and_port);
-=======
                       "Failed to connect to target host: %s",
                       host->host_and_port);
->>>>>>> 7c898140
       freeaddrinfo (result);
       RETURN (NULL);
    }
