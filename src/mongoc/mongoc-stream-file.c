--- conflicted
+++ resolved
@@ -133,11 +133,7 @@
    RETURN (ret);
 #else
    ENTRY;
-<<<<<<< HEAD
-   ret = readv (file->fd, iov, (int)iovcnt);
-=======
    ret = readv (file->fd, iov, (int) iovcnt);
->>>>>>> f8535d84
    RETURN (ret);
 #endif
 }
@@ -166,11 +162,7 @@
 
    return ret;
 #else
-<<<<<<< HEAD
-   return writev (file->fd, iov, (int)iovcnt);
-=======
    return writev (file->fd, iov, (int) iovcnt);
->>>>>>> f8535d84
 #endif
 }
 
