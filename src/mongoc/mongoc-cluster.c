/*
 * Copyright 2013 MongoDB, Inc.
 *
 * Licensed under the Apache License, Version 2.0 (the "License");
 * you may not use this file except in compliance with the License.
 * You may obtain a copy of the License at
 *
 *   http://www.apache.org/licenses/LICENSE-2.0
 *
 * Unless required by applicable law or agreed to in writing, software
 * distributed under the License is distributed on an "AS IS" BASIS,
 * WITHOUT WARRANTIES OR CONDITIONS OF ANY KIND, either express or implied.
 * See the License for the specific language governing permissions and
 * limitations under the License.
 */


#include "mongoc-config.h"

#include <errno.h>
#ifdef MONGOC_ENABLE_SASL
#include <sasl/sasl.h>
#include <sasl/saslutil.h>
#endif
#include <string.h>

#include "mongoc-cluster-private.h"
#include "mongoc-client-private.h"
#include "mongoc-counters-private.h"
#include "mongoc-config.h"
#include "mongoc-error.h"
#include "mongoc-host-list-private.h"
#include "mongoc-log.h"
#include "mongoc-opcode.h"
#include "mongoc-read-prefs-private.h"
#include "mongoc-rpc-private.h"
#ifdef MONGOC_ENABLE_SASL
#include "mongoc-sasl-private.h"
#endif
#include "mongoc-b64-private.h"
#include "mongoc-scram-private.h"
#include "mongoc-socket.h"
#include "mongoc-stream-private.h"
#include "mongoc-stream-socket.h"
#include "mongoc-thread-private.h"
#include "mongoc-trace.h"
#include "mongoc-util-private.h"
#include "mongoc-write-concern-private.h"


#undef MONGOC_LOG_DOMAIN
#define MONGOC_LOG_DOMAIN "cluster"


#ifdef _WIN32
# define strcasecmp _stricmp
#endif

#ifndef MAX_RETRY_COUNT
#define MAX_RETRY_COUNT 3
#endif


#define MIN_WIRE_VERSION 0
#define MAX_WIRE_VERSION 3

#define CHECK_CLOSED_DURATION_MSEC 1000


#ifndef UNHEALTHY_RECONNECT_TIMEOUT_USEC
/*
 * Try reconnect every 20 seconds if we are unhealthy.
 */
#define UNHEALTHY_RECONNECT_TIMEOUT_USEC (1000L * 1000L * 20L)
#endif


#define DB_AND_CMD_FROM_COLLECTION(outstr, name) \
   do { \
      const char *dot = strchr(name, '.'); \
      if (!dot || ((dot - name) > (sizeof outstr - 6))) { \
         bson_snprintf(outstr, sizeof outstr, "admin.$cmd"); \
      } else { \
         memcpy(outstr, name, dot - name); \
         memcpy(outstr + (dot - name), ".$cmd", 6); \
      } \
   } while (0)


/*
 *--------------------------------------------------------------------------
 *
 * mongoc_cluster_update_state --
 *
 *       Check the all peer nodes to update the cluster state.
 *
 * Returns:
 *       None.
 *
 * Side effects:
 *       None.
 *
 *--------------------------------------------------------------------------
 */

static void
_mongoc_cluster_update_state (mongoc_cluster_t *cluster)
{
   mongoc_cluster_state_t state;
   mongoc_cluster_node_t *node;
   int up_nodes = 0;
   int down_nodes = 0;
   int i;

   ENTRY;

   BSON_ASSERT(cluster);

   for (i = 0; i < cluster->nodes_len; i++) {
      node = &cluster->nodes[i];
      if (node->stamp && !node->stream) {
         down_nodes++;
      } else if (node->stream) {
         up_nodes++;
      }
   }

   if (!up_nodes && !down_nodes) {
      state = MONGOC_CLUSTER_STATE_BORN;
   } else if (!up_nodes && down_nodes) {
      state = MONGOC_CLUSTER_STATE_DEAD;
   } else if (up_nodes && !down_nodes) {
      state = MONGOC_CLUSTER_STATE_HEALTHY;
   } else {
      BSON_ASSERT(up_nodes);
      BSON_ASSERT(down_nodes);
      state = MONGOC_CLUSTER_STATE_UNHEALTHY;
   }

   cluster->state = state;

   EXIT;
}


/*
 *--------------------------------------------------------------------------
 *
 * mongoc_cluster_add_peer --
 *
 *       Adds a peer to the list of peers that should be potentially
 *       connected to as part of a replicaSet.
 *
 * Returns:
 *       None.
 *
 * Side effects:
 *       None.
 *
 *--------------------------------------------------------------------------
 */

static void
_mongoc_cluster_add_peer (mongoc_cluster_t *cluster,
                          const char       *peer)
{
   mongoc_list_t *iter;

   ENTRY;

   BSON_ASSERT(cluster);
   BSON_ASSERT(peer);

   MONGOC_DEBUG("Registering potential peer: %s", peer);

   for (iter = cluster->peers; iter; iter = iter->next) {
      if (!strcmp(iter->data, peer)) {
         EXIT;
      }
   }

   cluster->peers = _mongoc_list_prepend(cluster->peers, bson_strdup(peer));

   EXIT;
}


/*
 *--------------------------------------------------------------------------
 *
 * _mongoc_cluster_clear_peers --
 *
 *       Clears list of cached potential peers that we've seen in the
 *       "hosts" field of replicaSet nodes.
 *
 * Returns:
 *       None.
 *
 * Side effects:
 *       None.
 *
 *--------------------------------------------------------------------------
 */

static void
_mongoc_cluster_clear_peers (mongoc_cluster_t *cluster)
{
   ENTRY;

   BSON_ASSERT(cluster);

   _mongoc_list_foreach(cluster->peers, (void(*)(void*,void*))bson_free, NULL);
   _mongoc_list_destroy(cluster->peers);
   cluster->peers = NULL;

   EXIT;
}


/*
 *--------------------------------------------------------------------------
 *
 * _mongoc_cluster_node_init --
 *
 *       Initialize a mongoc_cluster_node_t.
 *
 * Returns:
 *       None.
 *
 * Side effects:
 *       None.
 *
 *--------------------------------------------------------------------------
 */

static void
_mongoc_cluster_node_init (mongoc_cluster_node_t *node)
{
   ENTRY;

   BSON_ASSERT(node);

   memset(node, 0, sizeof *node);

   node->index = 0;
   node->ping_avg_msec = -1;
   memset(node->pings, 0xFF, sizeof node->pings);
   node->pings_pos = 0;
   node->stamp = 0;
   bson_init(&node->tags);
   node->primary = 0;
   node->needs_auth = 0;

   EXIT;
}


/*
 *--------------------------------------------------------------------------
 *
 * _mongoc_cluster_node_track_ping --
 *
 *       Add the ping time to the mongoc_cluster_node_t.
 *       Increment the position in the ring buffer and update the
 *       rolling average.
 *
 * Returns:
 *       None.
 *
 * Side effects:
 *       None.
 *
 *--------------------------------------------------------------------------
 */

static void
_mongoc_cluster_node_track_ping (mongoc_cluster_node_t *node,
                                 int32_t           ping)
{
   int total = 0;
   int count = 0;
   int i;

   BSON_ASSERT(node);

   node->pings[node->pings_pos] = ping;
   node->pings_pos = (node->pings_pos + 1) % MONGOC_CLUSTER_PING_NUM_SAMPLES;

   for (i = 0; i < MONGOC_CLUSTER_PING_NUM_SAMPLES; i++) {
      if (node->pings[i] != -1) {
         total += node->pings[i];
         count++;
      }
   }

   node->ping_avg_msec = count ? (int)((double)total / (double)count) : -1;
}


/*
 *--------------------------------------------------------------------------
 *
 * mongoc_cluster_node_destroy --
 *
 *       Destroy allocated resources within @node.
 *
 * Returns:
 *       None.
 *
 * Side effects:
 *       None.
 *
 *--------------------------------------------------------------------------
 */

static void
_mongoc_cluster_node_destroy (mongoc_cluster_node_t *node)
{
   ENTRY;

   BSON_ASSERT(node);

   if (node->stream) {
      mongoc_stream_close(node->stream);
      mongoc_stream_destroy(node->stream);
      node->stream = NULL;
   }

   if (node->tags.len) {
      bson_destroy (&node->tags);
      memset (&node->tags, 0, sizeof node->tags);
   }

   bson_free (node->replSet);
   node->replSet = NULL;

   EXIT;
}


/*
 *--------------------------------------------------------------------------
 *
 * mongoc_cluster_build_basic_auth_digest --
 *
 *       Computes the Basic Authentication digest using the credentials
 *       configured for @cluster and the @nonce provided.
 *
 *       The result should be freed by the caller using bson_free() when
 *       they are finished with it.
 *
 * Returns:
 *       A newly allocated string containing the digest.
 *
 * Side effects:
 *       None.
 *
 *--------------------------------------------------------------------------
 */

static char *
_mongoc_cluster_build_basic_auth_digest (mongoc_cluster_t *cluster,
                                         const char       *nonce)
{
   const char *username;
   const char *password;
   char *password_digest;
   char *password_md5;
   char *digest_in;
   char *ret;

   ENTRY;

   /*
    * The following generates the digest to be used for basic authentication
    * with a MongoDB server. More information on the format can be found
    * at the following location:
    *
    * http://docs.mongodb.org/meta-driver/latest/legacy/
    *   implement-authentication-in-driver/
    */

   BSON_ASSERT(cluster);
   BSON_ASSERT(cluster->uri);

   username = mongoc_uri_get_username(cluster->uri);
   password = mongoc_uri_get_password(cluster->uri);
   password_digest = bson_strdup_printf("%s:mongo:%s", username, password);
   password_md5 = _mongoc_hex_md5(password_digest);
   digest_in = bson_strdup_printf("%s%s%s", nonce, username, password_md5);
   ret = _mongoc_hex_md5(digest_in);
   bson_free(digest_in);
   bson_free(password_md5);
   bson_free(password_digest);

   RETURN(ret);
}


/*
 *--------------------------------------------------------------------------
 *
 * mongoc_cluster_disconnect_node --
 *
 *       Disconnects a cluster node and reinitializes it so it may be
 *       connected to again in the future.
 *
 *       The stream is closed and destroyed.
 *
 * Returns:
 *       None.
 *
 * Side effects:
 *       None.
 *
 *--------------------------------------------------------------------------
 */

void
_mongoc_cluster_disconnect_node (mongoc_cluster_t      *cluster,
                                 mongoc_cluster_node_t *node)
{
   ENTRY;

   bson_return_if_fail(node);

   if (node->stream) {
      mongoc_stream_close(node->stream);
      mongoc_stream_destroy(node->stream);
      node->stream = NULL;
   }

   node->needs_auth = cluster->requires_auth;
   node->ping_avg_msec = -1;
   memset(node->pings, 0xFF, sizeof node->pings);
   node->pings_pos = 0;
   node->stamp++;
   node->primary = 0;

   bson_destroy (&node->tags);
   bson_init (&node->tags);

   _mongoc_cluster_update_state (cluster);

   EXIT;
}


/*
 *--------------------------------------------------------------------------
 *
 * _mongoc_cluster_init --
 *
 *       Initializes @cluster using the @uri and @client provided. The
 *       @uri is used to determine the "mode" of the cluster. Based on the
 *       uri we can determine if we are connected to a single host, a
 *       replicaSet, or a shardedCluster.
 *
 * Returns:
 *       None.
 *
 * Side effects:
 *       @cluster is initialized.
 *
 *--------------------------------------------------------------------------
 */

void
_mongoc_cluster_init (mongoc_cluster_t   *cluster,
                      const mongoc_uri_t *uri,
                      void               *client)
{
   const mongoc_host_list_t *hosts;
   const mongoc_host_list_t *host_iter;
   uint32_t sockettimeoutms = MONGOC_DEFAULT_SOCKETTIMEOUTMS;
   uint32_t i;
   const bson_t *b;
   bson_iter_t iter;

   ENTRY;

   bson_return_if_fail (cluster);
   bson_return_if_fail (uri);

   memset (cluster, 0, sizeof *cluster);

   b = mongoc_uri_get_options(uri);
   hosts = mongoc_uri_get_hosts(uri);

   if (bson_iter_init_find_case (&iter, b, "replicaSet")) {
      cluster->mode = MONGOC_CLUSTER_REPLICA_SET;
      cluster->replSet = bson_iter_dup_utf8 (&iter, NULL);
      MONGOC_DEBUG ("Client initialized in replica set mode.");
   } else if (hosts->next) {
      cluster->mode = MONGOC_CLUSTER_SHARDED_CLUSTER;
      MONGOC_DEBUG ("Client initialized in sharded cluster mode.");
   } else {
      cluster->mode = MONGOC_CLUSTER_DIRECT;
      MONGOC_DEBUG ("Client initialized in direct mode.");
   }

   if (bson_iter_init_find_case(&iter, b, "sockettimeoutms")) {
      if (!(sockettimeoutms = bson_iter_int32 (&iter))) {
         sockettimeoutms = MONGOC_DEFAULT_SOCKETTIMEOUTMS;
      }
   }

   cluster->uri = mongoc_uri_copy(uri);
   cluster->client = client;
   cluster->sec_latency_ms = 15;
   cluster->max_msg_size = 1024 * 1024 * 48;
   cluster->max_bson_size = 1024 * 1024 * 16;
   cluster->requires_auth = (mongoc_uri_get_username (uri) ||
                             mongoc_uri_get_auth_mechanism (uri));
   cluster->sockettimeoutms = sockettimeoutms;

   if (bson_iter_init_find_case(&iter, b, "secondaryacceptablelatencyms") &&
       BSON_ITER_HOLDS_INT32(&iter)) {
      cluster->sec_latency_ms = bson_iter_int32(&iter);
   }

   if (cluster->mode == MONGOC_CLUSTER_DIRECT) {
      i = 1;
   } else {
      for (host_iter = hosts, i = 0; host_iter; host_iter = host_iter->next, i++) {}
   }

   cluster->nodes = bson_malloc(i * sizeof(*cluster->nodes));
   cluster->nodes_len = i;

   for (i = 0; i < cluster->nodes_len; i++) {
      _mongoc_cluster_node_init(&cluster->nodes[i]);
      cluster->nodes[i].stamp = 0;
      cluster->nodes[i].index = i;
      cluster->nodes[i].ping_avg_msec = -1;
      cluster->nodes[i].needs_auth = cluster->requires_auth;
   }

   _mongoc_array_init (&cluster->iov, sizeof (mongoc_iovec_t));

   EXIT;
}


/*
 *--------------------------------------------------------------------------
 *
 * _mongoc_cluster_destroy --
 *
 *       Clean up after @cluster and destroy all active connections.
 *       All resources for @cluster are released.
 *
 * Returns:
 *       None.
 *
 * Side effects:
 *       Everything.
 *
 *--------------------------------------------------------------------------
 */

void
_mongoc_cluster_destroy (mongoc_cluster_t *cluster) /* INOUT */
{
   uint32_t i;

   ENTRY;

   bson_return_if_fail (cluster);

   mongoc_uri_destroy (cluster->uri);

   for (i = 0; i < cluster->nodes_len; i++) {
      if (cluster->nodes[i].stream) {
         _mongoc_cluster_node_destroy (&cluster->nodes [i]);
      }
   }

   bson_free (cluster->nodes);

   bson_free (cluster->replSet);
   cluster->replSet = NULL;

   _mongoc_cluster_clear_peers (cluster);

   _mongoc_array_destroy (&cluster->iov);

   EXIT;
}


/*
 *--------------------------------------------------------------------------
 *
 * _mongoc_cluster_select --
 *
 *       Selects a cluster node that is suitable for handling the required
 *       set of rpc messages. The read_prefs are taken into account.
 *
 *       If any operation is a write, primary will be forced.
 *
 * Returns:
 *       A mongoc_cluster_node_t if successful; otherwise NULL and
 *       @error is set.
 *
 * Side effects:
 *       None.
 *
 *--------------------------------------------------------------------------
 */

static mongoc_cluster_node_t *
_mongoc_cluster_select (mongoc_cluster_t             *cluster,
                        mongoc_rpc_t                 *rpcs,
                        size_t                        rpcs_len,
                        uint32_t                      hint,
                        const mongoc_write_concern_t *write_concern,
                        const mongoc_read_prefs_t    *read_prefs,
                        bson_error_t                 *error)
{
   mongoc_cluster_node_t **nodes;
   mongoc_read_mode_t read_mode = MONGOC_READ_PRIMARY;
   int *scores;
   int max_score = 0;
   uint32_t count;
   uint32_t watermark;
   int32_t nearest = -1;
   bool need_primary;
   bool need_secondary;
   unsigned i;
   mongoc_cluster_node_t *node = NULL;

   ENTRY;

   bson_return_val_if_fail(cluster, NULL);
   bson_return_val_if_fail(rpcs, NULL);
   bson_return_val_if_fail(rpcs_len, NULL);
   bson_return_val_if_fail(hint <= cluster->nodes_len, NULL);

   nodes = bson_malloc(sizeof(*nodes) * cluster->nodes_len);
   scores = bson_malloc(sizeof(*scores) * cluster->nodes_len);

   /*
    * We can take a few short-cut's if we are not talking to a replica set.
    */
   switch (cluster->mode) {
   case MONGOC_CLUSTER_DIRECT: {
      node = (cluster->nodes[0].stream ? &cluster->nodes[0] : NULL);
      goto CLEANUP;
   }
   case MONGOC_CLUSTER_SHARDED_CLUSTER:
      need_primary = false;
      need_secondary = false;
      GOTO (dispatch);
   case MONGOC_CLUSTER_REPLICA_SET:
   default:
      break;
   }

   /*
    * Determine if our read preference requires communicating with PRIMARY.
    */
   if (read_prefs)
      read_mode = mongoc_read_prefs_get_mode(read_prefs);
   need_primary = (read_mode == MONGOC_READ_PRIMARY);
   need_secondary = (read_mode == MONGOC_READ_SECONDARY);

   /*
    * Check to see if any RPCs require the primary. If so, we pin all
    * of the RPCs to the primary.
    */
   for (i = 0; !need_primary && (i < rpcs_len); i++) {
      switch (rpcs[i].header.opcode) {
      case MONGOC_OPCODE_KILL_CURSORS:
      case MONGOC_OPCODE_GET_MORE:
      case MONGOC_OPCODE_MSG:
      case MONGOC_OPCODE_REPLY:
         break;
      case MONGOC_OPCODE_QUERY:
         if ((read_mode & MONGOC_READ_SECONDARY) != 0) {
            rpcs[i].query.flags |= MONGOC_QUERY_SLAVE_OK;
         } else if (!(rpcs[i].query.flags & MONGOC_QUERY_SLAVE_OK)) {
            need_primary = true;
         }
         break;
      case MONGOC_OPCODE_DELETE:
      case MONGOC_OPCODE_INSERT:
      case MONGOC_OPCODE_UPDATE:
      default:
         need_primary = true;
         break;
      }
   }

dispatch:

   /*
    * Build our list of nodes with established connections. Short circuit if
    * we require a primary and we found one.
    */
   for (i = 0; i < cluster->nodes_len; i++) {
      if (need_primary && cluster->nodes[i].primary) {
         node = &cluster->nodes[i];
         goto CLEANUP;
      } else if (need_secondary && cluster->nodes[i].primary) {
         nodes[i] = NULL;
      } else {
         nodes[i] = cluster->nodes[i].stream ? &cluster->nodes[i] : NULL;
      }
   }

   /*
    * Check if we failed to locate a primary.
    */
   if (need_primary) {
      bson_set_error(error,
                     MONGOC_ERROR_CLIENT,
                     MONGOC_ERROR_CLIENT_NO_ACCEPTABLE_PEER,
                     "Requested PRIMARY node is not available.");
      goto CLEANUP;
   }

   /*
    * Apply the hint if the client knows who they would like to continue
    * communicating with.
    */
   if (hint) {
      if (!nodes[hint - 1]) {
         bson_set_error(error,
                        MONGOC_ERROR_CLIENT,
                        MONGOC_ERROR_CLIENT_NO_ACCEPTABLE_PEER,
                        "Requested node (%u) is not available.",
                        hint);
      }
      node = nodes[hint - 1];
      goto CLEANUP;
   }

   /*
    * Now, we start removing connections that don't match the requirements of
    * our requested event.
    *
    * - If read preferences are set, remove all non-matching.
    * - If slaveOk exists and is false, then remove secondaries.
    * - Find the nearest leftover node and remove those not within threshold.
    * - Select a leftover node at random.
    */

   /*
    * TODO: This whole section is ripe for optimization. It is very much
    *       in the fast path of command dispatching.
    */

   count = 0;

   for (i = 0; i < cluster->nodes_len; i++) {
      if (nodes[i]) {
         if (read_prefs) {
            int score = _mongoc_read_prefs_score(read_prefs, nodes[i]);
            scores[i] = score;

            if (score < 0) {
               nodes[i] = NULL;
               continue;
            } else if (score > max_score) {
                max_score = score;
            }

         }
         count++;
      }
   }

   /*
    * Filter nodes with score less than highest score.
    */
   if (max_score) {
      for (i = 0; i < cluster->nodes_len; i++) {
         if (nodes[i] && (scores[i] < max_score)) {
             nodes[i] = NULL;
             count--;
         }
      }
   }

   /*
    * Get the nearest node among those which have not been filtered out
    */
#define IS_NEARER_THAN(n, msec) \
   ((msec < 0 && (n)->ping_avg_msec >= 0) || ((n)->ping_avg_msec < msec))

   for (i = 0; i < cluster->nodes_len; i++) {
      if (nodes[i]) {
         if (IS_NEARER_THAN(nodes[i], nearest)) {
            nearest = nodes[i]->ping_avg_msec;
         }
      }
   }

#undef IS_NEARER_THAN

   /*
    * Filter nodes with latency outside threshold of nearest.
    */
   if (nearest != -1) {
      watermark = nearest + cluster->sec_latency_ms;
      for (i = 0; i < cluster->nodes_len; i++) {
         if (nodes[i]) {
            if (nodes[i]->ping_avg_msec > (int32_t)watermark) {
               nodes[i] = NULL;
               count--;
            }
         }
      }
   }

   /*
    * Mark the error as unable to locate a target node.
    */
   if (!count) {
      bson_set_error (error,
                      MONGOC_ERROR_CLIENT,
                      MONGOC_ERROR_CLIENT_NO_ACCEPTABLE_PEER,
                      "Failed to locate a suitable MongoDB node.");
      goto CLEANUP;
   }

   /*
    * Choose a cluster node within threshold at random.
    */
   count = count ? rand() % count : count;
   for (i = 0; i < cluster->nodes_len; i++) {
      if (nodes[i]) {
         if (!count) {
            node = nodes[i];
            goto CLEANUP;
         }
         count--;
      }
   }

CLEANUP:

   bson_free(nodes);
   bson_free(scores);

   RETURN(node);
}


uint32_t
_mongoc_cluster_preselect (mongoc_cluster_t             *cluster,       /* IN */
                           mongoc_opcode_t               opcode,        /* IN */
                           const mongoc_write_concern_t *write_concern, /* IN */
                           const mongoc_read_prefs_t    *read_prefs,    /* IN */
                           bson_error_t                 *error)         /* OUT */
{
   mongoc_cluster_node_t *node;
   mongoc_rpc_t rpc = {{ 0 }};
   int retry_count = 0;
   bson_error_t scoped_error;

   BSON_ASSERT (cluster);

   rpc.header.opcode = opcode;

   while (!(node = _mongoc_cluster_select (cluster, &rpc, 1, 0, write_concern,
                                           read_prefs, &scoped_error))) {
      if ((retry_count++ == MAX_RETRY_COUNT) ||
          !_mongoc_cluster_reconnect (cluster, &scoped_error)) {
         break;
      }
   }

   if (!node && error) {
      memcpy (error, &scoped_error, sizeof (scoped_error));
   }

   return node ? (node->index + 1) : 0;
}


/*
 *--------------------------------------------------------------------------
 *
 * _mongoc_cluster_run_command --
 *
 *       Helper to run a command on a given mongoc_cluster_node_t.
 *
 * Returns:
 *       true if successful; otherwise false and @error is set.
 *
 * Side effects:
 *       @reply is set and should ALWAYS be released with bson_destroy().
 *
 *--------------------------------------------------------------------------
 */

static bool
_mongoc_cluster_run_command (mongoc_cluster_t      *cluster,
                             mongoc_cluster_node_t *node,
                             const char            *db_name,
                             const bson_t          *command,
                             bson_t                *reply,
                             bson_error_t          *error)
{
   mongoc_buffer_t buffer;
   mongoc_array_t ar;
   mongoc_rpc_t rpc;
   int32_t msg_len;
   bson_t reply_local;
   char ns[MONGOC_NAMESPACE_MAX];

   ENTRY;

   BSON_ASSERT(cluster);
   BSON_ASSERT(node);
   BSON_ASSERT(node->stream);
   BSON_ASSERT(db_name);
   BSON_ASSERT(command);

   bson_snprintf(ns, sizeof ns, "%s.$cmd", db_name);

   rpc.query.msg_len = 0;
   rpc.query.request_id = ++cluster->request_id;
   rpc.query.response_to = 0;
   rpc.query.opcode = MONGOC_OPCODE_QUERY;
   rpc.query.flags = MONGOC_QUERY_SLAVE_OK;
   rpc.query.collection = ns;
   rpc.query.skip = 0;
   rpc.query.n_return = -1;
   rpc.query.query = bson_get_data(command);
   rpc.query.fields = NULL;

   _mongoc_array_init (&ar, sizeof (mongoc_iovec_t));
   _mongoc_buffer_init (&buffer, NULL, 0, NULL, NULL);

   _mongoc_rpc_gather(&rpc, &ar);
   _mongoc_rpc_swab_to_le(&rpc);

   if (!mongoc_stream_writev(node->stream, ar.data, ar.len,
                             cluster->sockettimeoutms)) {
      GOTO(failure);
   }

   if (!_mongoc_buffer_append_from_stream(&buffer, node->stream, 4,
                                          cluster->sockettimeoutms, error)) {
      GOTO(failure);
   }

   BSON_ASSERT(buffer.len == 4);

   memcpy(&msg_len, buffer.data, 4);
   msg_len = BSON_UINT32_FROM_LE(msg_len);
   if ((msg_len < 16) || (msg_len > (1024 * 1024 * 16))) {
      GOTO(invalid_reply);
   }

   if (!_mongoc_buffer_append_from_stream(&buffer, node->stream, msg_len - 4,
                                          cluster->sockettimeoutms, error)) {
      GOTO(failure);
   }

   if (!_mongoc_rpc_scatter(&rpc, buffer.data, buffer.len)) {
      GOTO(invalid_reply);
   }

   _mongoc_rpc_swab_from_le(&rpc);

   if (rpc.header.opcode != MONGOC_OPCODE_REPLY) {
      GOTO(invalid_reply);
   }

   if (reply) {
      if (!_mongoc_rpc_reply_get_first(&rpc.reply, &reply_local)) {
         bson_set_error (error,
                         MONGOC_ERROR_BSON,
                         MONGOC_ERROR_BSON_INVALID,
                         "Failed to decode reply BSON document.");
         GOTO(failure);
      }
      bson_copy_to(&reply_local, reply);
      bson_destroy(&reply_local);
   }

   _mongoc_buffer_destroy(&buffer);
   _mongoc_array_destroy(&ar);

   RETURN(true);

invalid_reply:
   bson_set_error(error,
                  MONGOC_ERROR_PROTOCOL,
                  MONGOC_ERROR_PROTOCOL_INVALID_REPLY,
                  "Invalid reply from server.");

failure:
   _mongoc_buffer_destroy(&buffer);
   _mongoc_array_destroy(&ar);

   if (reply) {
      bson_init(reply);
   }

   _mongoc_cluster_disconnect_node(cluster, node);

   RETURN(false);
}


/*
 *--------------------------------------------------------------------------
 *
 * _mongoc_cluster_ismaster --
 *
 *       Executes an isMaster command on a given mongoc_cluster_node_t.
 *
 *       node->primary will be set to true if the node is discovered to
 *       be a primary node.
 *
 * Returns:
 *       true if successful; otehrwise false and @error is set.
 *
 * Side effects:
 *       None.
 *
 *--------------------------------------------------------------------------
 */

static bool
_mongoc_cluster_ismaster (mongoc_cluster_t      *cluster,
                          mongoc_cluster_node_t *node,
                          bson_error_t          *error)
{
   int32_t v32;
   bool ret = false;
   bson_iter_t child;
   bson_iter_t iter;
   bson_t command;
   bson_t reply;

   ENTRY;

   BSON_ASSERT(cluster);
   BSON_ASSERT(node);
   BSON_ASSERT(node->stream);

   bson_init(&command);
   bson_append_int32(&command, "isMaster", 8, 1);

   if (!_mongoc_cluster_run_command (cluster, node, "admin", &command, &reply,
                                     error)) {
      _mongoc_cluster_disconnect_node (cluster, node);
      GOTO (failure);
   }

   node->primary = false;

   bson_free (node->replSet);
   node->replSet = NULL;

   if (bson_iter_init_find_case (&iter, &reply, "isMaster") &&
       BSON_ITER_HOLDS_BOOL (&iter) &&
       bson_iter_bool (&iter)) {
      node->primary = true;
   }

   if (bson_iter_init_find_case(&iter, &reply, "maxMessageSizeBytes")) {
      v32 = bson_iter_int32(&iter);
      if (!cluster->max_msg_size || (v32 < (int32_t)cluster->max_msg_size)) {
         cluster->max_msg_size = v32;
      }
   }

   if (bson_iter_init_find_case(&iter, &reply, "maxBsonObjectSize")) {
      v32 = bson_iter_int32(&iter);
	  if (!cluster->max_bson_size || (v32 < (int32_t)cluster->max_bson_size)) {
         cluster->max_bson_size = v32;
      }
   }

   if (bson_iter_init_find_case (&iter, &reply, "maxWriteBatchSize")) {
      v32 = bson_iter_int32 (&iter);
      node->max_write_batch_size = v32;
   }

   if (bson_iter_init_find_case(&iter, &reply, "maxWireVersion") &&
       BSON_ITER_HOLDS_INT32(&iter)) {
      node->max_wire_version = bson_iter_int32(&iter);
   }

   if (bson_iter_init_find_case(&iter, &reply, "minWireVersion") &&
       BSON_ITER_HOLDS_INT32(&iter)) {
      node->min_wire_version = bson_iter_int32(&iter);
   }

   if ((node->min_wire_version > MAX_WIRE_VERSION) ||
       (node->max_wire_version < MIN_WIRE_VERSION)) {
      bson_set_error (error,
                      MONGOC_ERROR_PROTOCOL,
                      MONGOC_ERROR_PROTOCOL_BAD_WIRE_VERSION,
                      "Failed to negotiate wire version with "
                      "cluster peer. %s is [%u,%u]. I support "
                      "[%u,%u].",
                      node->host.host_and_port,
                      node->min_wire_version,
                      node->max_wire_version,
                      MIN_WIRE_VERSION,
                      MAX_WIRE_VERSION);
      GOTO (failure);
   }

   if (bson_iter_init_find (&iter, &reply, "msg") &&
       BSON_ITER_HOLDS_UTF8 (&iter) &&
       (0 == strcasecmp ("isdbgrid", bson_iter_utf8 (&iter, NULL)))) {
      node->isdbgrid = true;
      if (cluster->mode != MONGOC_CLUSTER_SHARDED_CLUSTER) {
         MONGOC_INFO ("Unexpectedly connected to sharded cluster: %s",
                      node->host.host_and_port);
      }
   } else {
      node->isdbgrid = false;
   }

   /*
    * If we are in replicaSet mode, we need to track our potential peers for
    * further connections.
    */
   if (cluster->mode == MONGOC_CLUSTER_REPLICA_SET) {
      if (bson_iter_init_find (&iter, &reply, "hosts") &&
          bson_iter_recurse (&iter, &child)) {
         if (node->primary) {
            _mongoc_cluster_clear_peers (cluster);
         }
         while (bson_iter_next (&child) && BSON_ITER_HOLDS_UTF8 (&child)) {
            _mongoc_cluster_add_peer (cluster, bson_iter_utf8(&child, NULL));
         }
      }
      if (bson_iter_init_find(&iter, &reply, "setName") &&
          BSON_ITER_HOLDS_UTF8(&iter)) {
         node->replSet = bson_iter_dup_utf8(&iter, NULL);
      }
      if (bson_iter_init_find(&iter, &reply, "tags") &&
          BSON_ITER_HOLDS_DOCUMENT(&iter)) {
          bson_t tags;
          uint32_t len;
          const uint8_t *data;

          bson_iter_document(&iter, &len, &data);

          if (bson_init_static(&tags, data, len)) {
              bson_copy_to(&tags, &(node->tags));
          }
      }
   }

   ret = true;

failure:
   bson_destroy(&command);
   bson_destroy(&reply);

   RETURN(ret);
}


/*
 *--------------------------------------------------------------------------
 *
 * _mongoc_cluster_ping_node --
 *
 *       Ping a remote node and return the round-trip latency.
 *
 * Returns:
 *       A 32-bit integer counting the number of milliseconds to complete.
 *       -1 if there was a failure to communicate.
 *
 * Side effects:
 *       @error is set of -1 is returned.
 *
 *--------------------------------------------------------------------------
 */

static int32_t
_mongoc_cluster_ping_node (mongoc_cluster_t      *cluster,
                           mongoc_cluster_node_t *node,
                           bson_error_t          *error)
{
   int64_t t_begin;
   int64_t t_end;
   int32_t ret;
   bool r;
   bson_t cmd;

   ENTRY;

   BSON_ASSERT(cluster);
   BSON_ASSERT(node);
   BSON_ASSERT(node->stream);

   bson_init(&cmd);
   bson_append_int32(&cmd, "ping", 4, 1);

   t_begin = bson_get_monotonic_time ();
   r = _mongoc_cluster_run_command (cluster, node, "admin", &cmd, NULL, error);
   t_end = bson_get_monotonic_time ();

   bson_destroy(&cmd);

   ret = r ? (int32_t) ((t_end - t_begin) / 1000L) : -1;

   RETURN(ret);
}


/*
 *--------------------------------------------------------------------------
 *
 * _mongoc_cluster_auth_node_cr --
 *
 *       Performs authentication of @node using the credentials provided
 *       when configuring the @cluster instance.
 *
 *       This is the Challenge-Response mode of authentication.
 *
 * Returns:
 *       true if authentication was successful; otherwise false and
 *       @error is set.
 *
 * Side effects:
 *       None.
 *
 *--------------------------------------------------------------------------
 */

static bool
_mongoc_cluster_auth_node_cr (mongoc_cluster_t      *cluster,
                              mongoc_cluster_node_t *node,
                              bson_error_t          *error)
{
   bson_iter_t iter;
   const char *auth_source;
   bson_t command = { 0 };
   bson_t reply = { 0 };
   char *digest;
   char *nonce;

   ENTRY;

   BSON_ASSERT(cluster);
   BSON_ASSERT(node);

   if (!(auth_source = mongoc_uri_get_auth_source(cluster->uri)) ||
       (*auth_source == '\0')) {
      auth_source = "admin";
   }

   /*
    * To authenticate a node using basic authentication, we need to first
    * get the nonce from the server. We use that to hash our password which
    * is sent as a reply to the server. If everything went good we get a
    * success notification back from the server.
    */

   /*
    * Execute the getnonce command to fetch the nonce used for generating
    * md5 digest of our password information.
    */
   bson_init (&command);
   bson_append_int32 (&command, "getnonce", 8, 1);
   if (!_mongoc_cluster_run_command (cluster, node, auth_source, &command,
                                     &reply, error)) {
      bson_destroy (&command);
      RETURN (false);
   }
   bson_destroy (&command);
   if (!bson_iter_init_find_case (&iter, &reply, "nonce")) {
      bson_set_error (error,
                      MONGOC_ERROR_CLIENT,
                      MONGOC_ERROR_CLIENT_GETNONCE,
                      "Invalid reply from getnonce");
      bson_destroy (&reply);
      RETURN (false);
   }

   /*
    * Build our command to perform the authentication.
    */
   nonce = bson_iter_dup_utf8(&iter, NULL);
   digest = _mongoc_cluster_build_basic_auth_digest(cluster, nonce);
   bson_init(&command);
   bson_append_int32(&command, "authenticate", 12, 1);
   bson_append_utf8(&command, "user", 4,
                    mongoc_uri_get_username(cluster->uri), -1);
   bson_append_utf8(&command, "nonce", 5, nonce, -1);
   bson_append_utf8(&command, "key", 3, digest, -1);
   bson_destroy(&reply);
   bson_free(nonce);
   bson_free(digest);

   /*
    * Execute the authenticate command and check for {ok:1}
    */
   if (!_mongoc_cluster_run_command (cluster, node, auth_source, &command,
                                     &reply, error)) {
      bson_destroy (&command);
      RETURN (false);
   }

   bson_destroy (&command);

   if (!bson_iter_init_find_case(&iter, &reply, "ok") ||
       !bson_iter_as_bool(&iter)) {
      bson_set_error(error,
                     MONGOC_ERROR_CLIENT,
                     MONGOC_ERROR_CLIENT_AUTHENTICATE,
                     "Failed to authenticate credentials.");
      bson_destroy(&reply);
      RETURN(false);
   }

   bson_destroy(&reply);

   RETURN(true);
}


#ifdef MONGOC_ENABLE_SASL
/*
 *--------------------------------------------------------------------------
 *
 * _mongoc_cluster_get_canonicalized_name --
 *
 *       Query the node to get the canonicalized name. This may happen if
 *       the node has been accessed via an alias.
 *
 *       The gssapi code will use this if canonicalizeHostname is true.
 *
 *       Some underlying layers of krb might do this for us, but they can
 *       be disabled in krb.conf.
 *
 * Returns:
 *       None.
 *
 * Side effects:
 *       None.
 *
 *--------------------------------------------------------------------------
 */

static bool
_mongoc_cluster_get_canonicalized_name (mongoc_cluster_t      *cluster, /* IN */
                                        mongoc_cluster_node_t *node,    /* IN */
                                        char                  *name,    /* OUT */
                                        size_t                 namelen, /* IN */
                                        bson_error_t          *error)   /* OUT */
{
   mongoc_stream_t *stream;
   mongoc_stream_t *tmp;
   mongoc_socket_t *sock = NULL;
   char *canonicalized;

   ENTRY;

   BSON_ASSERT (cluster);
   BSON_ASSERT (node);
   BSON_ASSERT (name);

   /*
    * Find the underlying socket used in the stream chain.
    */
   for (stream = node->stream; stream;) {
      if ((tmp = mongoc_stream_get_base_stream (stream))) {
         stream = tmp;
         continue;
      }
      break;
   }

   BSON_ASSERT (stream);

   if (stream->type == MONGOC_STREAM_SOCKET) {
      sock = mongoc_stream_socket_get_socket ((mongoc_stream_socket_t *)stream);
      if (sock) {
         canonicalized = mongoc_socket_getnameinfo (sock);
         if (canonicalized) {
            bson_snprintf (name, namelen, "%s", canonicalized);
            bson_free (canonicalized);
            RETURN (true);
         }
      }
   }

   RETURN (false);
}
#endif


#ifdef MONGOC_ENABLE_SASL
/*
 *--------------------------------------------------------------------------
 *
 * _mongoc_cluster_auth_node_sasl --
 *
 *       Perform authentication for a cluster node using SASL. This is
 *       only supported for GSSAPI at the moment.
 *
 * Returns:
 *       true if successful; otherwise false and @error is set.
 *
 * Side effects:
 *       error may be set.
 *
 *--------------------------------------------------------------------------
 */

static bool
_mongoc_cluster_auth_node_sasl (mongoc_cluster_t      *cluster,
                                mongoc_cluster_node_t *node,
                                bson_error_t          *error)
{
   uint32_t buflen = 0;
   mongoc_sasl_t sasl;
   const bson_t *options;
   bson_iter_t iter;
   bool ret = false;
   char real_name [BSON_HOST_NAME_MAX + 1];
   const char *service_name;
   const char *mechanism;
   const char *tmpstr;
   uint8_t buf[4096] = { 0 };
   bson_t cmd;
   bson_t reply;
   int conv_id = 0;

   BSON_ASSERT (cluster);
   BSON_ASSERT (node);

   options = mongoc_uri_get_options (cluster->uri);

   _mongoc_sasl_init (&sasl);

   if ((mechanism = mongoc_uri_get_auth_mechanism (cluster->uri))) {
      _mongoc_sasl_set_mechanism (&sasl, mechanism);
   }

   if (bson_iter_init_find_case (&iter, options, "gssapiservicename") &&
       BSON_ITER_HOLDS_UTF8 (&iter) &&
       (service_name = bson_iter_utf8 (&iter, NULL))) {
      _mongoc_sasl_set_service_name (&sasl, service_name);
   }

   _mongoc_sasl_set_pass (&sasl, mongoc_uri_get_password (cluster->uri));
   _mongoc_sasl_set_user (&sasl, mongoc_uri_get_username (cluster->uri));

   /*
    * If the URI requested canonicalizeHostname, we need to resolve the real
    * hostname for the IP Address and pass that to the SASL layer. Some
    * underlying GSSAPI layers will do this for us, but can be disabled in
    * their config (krb.conf).
    *
    * This allows the consumer to specify canonicalizeHostname=true in the URI
    * and have us do that for them.
    *
    * See CDRIVER-323 for more information.
    */
   if (bson_iter_init_find_case (&iter, options, "canonicalizeHostname") &&
       BSON_ITER_HOLDS_BOOL (&iter) &&
       bson_iter_bool (&iter)) {
      if (_mongoc_cluster_get_canonicalized_name (cluster, node, real_name,
                                                  sizeof real_name, error)) {
         _mongoc_sasl_set_service_host (&sasl, real_name);
      } else {
         _mongoc_sasl_set_service_host (&sasl, node->host.host);
      }
   } else {
      _mongoc_sasl_set_service_host (&sasl, node->host.host);
   }

   for (;;) {
      if (!_mongoc_sasl_step (&sasl, buf, buflen, buf, sizeof buf, &buflen, error)) {
         goto failure;
      }

      bson_init (&cmd);

      if (sasl.step == 1) {
         BSON_APPEND_INT32 (&cmd, "saslStart", 1);
         BSON_APPEND_UTF8 (&cmd, "mechanism", mechanism ? mechanism : "GSSAPI");
         bson_append_utf8 (&cmd, "payload", 7, (const char *)buf, buflen);
         BSON_APPEND_INT32 (&cmd, "autoAuthorize", 1);
      } else {
         BSON_APPEND_INT32 (&cmd, "saslContinue", 1);
         BSON_APPEND_INT32 (&cmd, "conversationId", conv_id);
         bson_append_utf8 (&cmd, "payload", 7, (const char *)buf, buflen);
      }

      MONGOC_INFO ("SASL: authenticating \"%s\" (step %d)",
                   mongoc_uri_get_username (cluster->uri),
                   sasl.step);

      if (!_mongoc_cluster_run_command (cluster, node, "$external", &cmd, &reply, error)) {
         bson_destroy (&cmd);
         goto failure;
      }

      bson_destroy (&cmd);

      if (bson_iter_init_find (&iter, &reply, "done") &&
          bson_iter_as_bool (&iter)) {
         bson_destroy (&reply);
         break;
      }

      if (!bson_iter_init_find (&iter, &reply, "ok") ||
          !bson_iter_as_bool (&iter) ||
          !bson_iter_init_find (&iter, &reply, "conversationId") ||
          !BSON_ITER_HOLDS_INT32 (&iter) ||
          !(conv_id = bson_iter_int32 (&iter)) ||
          !bson_iter_init_find (&iter, &reply, "payload") ||
          !BSON_ITER_HOLDS_UTF8 (&iter)) {
         MONGOC_INFO ("SASL: authentication failed for \"%s\"",
                      mongoc_uri_get_username (cluster->uri));
         bson_destroy (&reply);
         bson_set_error (error,
                         MONGOC_ERROR_CLIENT,
                         MONGOC_ERROR_CLIENT_AUTHENTICATE,
                         "Received invalid SASL reply from MongoDB server.");
         goto failure;
      }

      tmpstr = bson_iter_utf8 (&iter, &buflen);

      if (buflen > sizeof buf) {
         bson_set_error (error,
                         MONGOC_ERROR_CLIENT,
                         MONGOC_ERROR_CLIENT_AUTHENTICATE,
                         "SASL reply from MongoDB is too large.");
         goto failure;
      }

      memcpy (buf, tmpstr, buflen);

      bson_destroy (&reply);
   }

   MONGOC_INFO ("SASL: \"%s\" authenticated",
                mongoc_uri_get_username (cluster->uri));

   ret = true;

failure:
   _mongoc_sasl_destroy (&sasl);

   return ret;
}
#endif


/*
 *--------------------------------------------------------------------------
 *
 * _mongoc_cluster_auth_node_plain --
 *
 *       Perform SASL PLAIN authentication for @node. We do this manually
 *       instead of using the SASL module because its rather simplistic.
 *
 * Returns:
 *       true if successful; otherwise false and error is set.
 *
 * Side effects:
 *       error may be set.
 *
 *--------------------------------------------------------------------------
 */

static bool
_mongoc_cluster_auth_node_plain (mongoc_cluster_t      *cluster,
                                 mongoc_cluster_node_t *node,
                                 bson_error_t          *error)
{
   char buf[4096];
   int buflen = 0;
   bson_iter_t iter;
   const char *username;
   const char *password;
   const char *errmsg = "Unknown authentication error.";
   bson_t b = BSON_INITIALIZER;
   bson_t reply;
   size_t len;
   char *str;

   BSON_ASSERT (cluster);
   BSON_ASSERT (node);

   username = mongoc_uri_get_username (cluster->uri);
   if (!username) {
      username = "";
   }

   password = mongoc_uri_get_password (cluster->uri);
   if (!password) {
      password = "";
   }

   str = bson_strdup_printf ("%c%s%c%s", '\0', username, '\0', password);
   len = strlen (username) + strlen (password) + 2;
<<<<<<< HEAD
   ret = sasl_encode64 (str, (unsigned)len, buf, sizeof buf, &buflen);
=======
   buflen = b64_ntop ((const uint8_t *) str, len, buf, sizeof buf);
>>>>>>> 2ca3976b
   bson_free (str);

   if (buflen == -1) {
      bson_set_error (error,
                      MONGOC_ERROR_CLIENT,
                      MONGOC_ERROR_CLIENT_AUTHENTICATE,
                      "failed base64 encoding message");
      return false;
   }

   BSON_APPEND_INT32 (&b, "saslStart", 1);
   BSON_APPEND_UTF8 (&b, "mechanism", "PLAIN");
   bson_append_utf8 (&b, "payload", 7, (const char *)buf, buflen);
   BSON_APPEND_INT32 (&b, "autoAuthorize", 1);

   if (!_mongoc_cluster_run_command (cluster, node, "$external", &b, &reply, error)) {
      bson_destroy (&b);
      return false;
   }

   bson_destroy (&b);

   if (!bson_iter_init_find_case (&iter, &reply, "ok") ||
       !bson_iter_as_bool (&iter)) {
      if (bson_iter_init_find_case (&iter, &reply, "errmsg") &&
          BSON_ITER_HOLDS_UTF8 (&iter)) {
         errmsg = bson_iter_utf8 (&iter, NULL);
      }
      bson_set_error (error,
                      MONGOC_ERROR_CLIENT,
                      MONGOC_ERROR_CLIENT_AUTHENTICATE,
                      "%s", errmsg);
      bson_destroy (&reply);
      return false;
   }

   bson_destroy (&reply);

   return true;
}


#ifdef MONGOC_ENABLE_SSL
static bool
_mongoc_cluster_auth_node_x509 (mongoc_cluster_t      *cluster,
                                mongoc_cluster_node_t *node,
                                bson_error_t          *error)
{
   const char *username = "";
   const char *errmsg = "X509 authentication failure";
   bson_iter_t iter;
   bool ret = false;
   bson_t cmd;
   bson_t reply;

   BSON_ASSERT (cluster);
   BSON_ASSERT (node);

   if (!cluster->client->ssl_opts.pem_file) {
      bson_set_error (error,
                      MONGOC_ERROR_CLIENT,
                      MONGOC_ERROR_CLIENT_AUTHENTICATE,
                      "mongoc_client_set_ssl_opts() must be called "
                      "with pem file for X-509 auth.");
      return false;
   }

   if (cluster->client->pem_subject) {
      username = cluster->client->pem_subject;
   }

   bson_init (&cmd);
   BSON_APPEND_INT32 (&cmd, "authenticate", 1);
   BSON_APPEND_UTF8 (&cmd, "mechanism", "MONGODB-X509");
   BSON_APPEND_UTF8 (&cmd, "user", username);

   if (!_mongoc_cluster_run_command (cluster, node, "$external", &cmd, &reply,
                                     error)) {
      bson_destroy (&cmd);
      return false;
   }

   if (!bson_iter_init_find (&iter, &reply, "ok") ||
       !bson_iter_as_bool (&iter)) {
      if (bson_iter_init_find (&iter, &reply, "errmsg") &&
          BSON_ITER_HOLDS_UTF8 (&iter)) {
         errmsg = bson_iter_utf8 (&iter, NULL);
      }
      bson_set_error (error,
                      MONGOC_ERROR_CLIENT,
                      MONGOC_ERROR_CLIENT_AUTHENTICATE,
                      "%s", errmsg);
      goto failure;
   }

   ret = true;

failure:

   bson_destroy (&cmd);
   bson_destroy (&reply);

   return ret;
}
#endif


#ifdef MONGOC_ENABLE_SSL
static bool
_mongoc_cluster_auth_node_scram (mongoc_cluster_t      *cluster,
                                 mongoc_cluster_node_t *node,
                                 bson_error_t          *error)
{
   size_t buflen = 0;
   mongoc_scram_t scram;
   bson_iter_t iter;
   bool ret = false;
   const char *tmpstr;
   const char *auth_source;
   uint8_t buf[4096] = { 0 };
   bson_t cmd;
   bson_t reply;
   int conv_id = 0;

   BSON_ASSERT (cluster);
   BSON_ASSERT (node);

   if (!(auth_source = mongoc_uri_get_auth_source(cluster->uri)) ||
       (*auth_source == '\0')) {
      auth_source = "admin";
   }

   _mongoc_scram_init(&scram);

   _mongoc_scram_set_pass (&scram, mongoc_uri_get_password (cluster->uri));
   _mongoc_scram_set_user (&scram, mongoc_uri_get_username (cluster->uri));

   for (;;) {
      if (!_mongoc_scram_step (&scram, buf, buflen, buf, sizeof buf, &buflen, error)) {
         goto failure;
      }

      bson_init (&cmd);

      if (scram.step == 1) {
         BSON_APPEND_INT32 (&cmd, "saslStart", 1);
         BSON_APPEND_UTF8 (&cmd, "mechanism", "SCRAM-SHA-1");
         bson_append_binary (&cmd, "payload", 7, BSON_SUBTYPE_BINARY, buf, buflen);
         BSON_APPEND_INT32 (&cmd, "autoAuthorize", 1);
      } else {
         BSON_APPEND_INT32 (&cmd, "saslContinue", 1);
         BSON_APPEND_INT32 (&cmd, "conversationId", conv_id);
         bson_append_binary (&cmd, "payload", 7, BSON_SUBTYPE_BINARY, buf, buflen);
      }

      MONGOC_INFO ("SCRAM: authenticating \"%s\" (step %d)",
                   mongoc_uri_get_username (cluster->uri),
                   scram.step);

      if (!_mongoc_cluster_run_command (cluster, node, auth_source, &cmd, &reply, error)) {
         bson_destroy (&cmd);
         goto failure;
      }

      bson_destroy (&cmd);

      if (bson_iter_init_find (&iter, &reply, "done") &&
          bson_iter_as_bool (&iter)) {
         bson_destroy (&reply);
         break;
      }

      if (!bson_iter_init_find (&iter, &reply, "ok") ||
          !bson_iter_as_bool (&iter) ||
          !bson_iter_init_find (&iter, &reply, "conversationId") ||
          !BSON_ITER_HOLDS_INT32 (&iter) ||
          !(conv_id = bson_iter_int32 (&iter)) ||
          !bson_iter_init_find (&iter, &reply, "payload") ||
          !BSON_ITER_HOLDS_BINARY(&iter)) {
         MONGOC_INFO ("SCRAM: authentication failed for \"%s\"",
                      mongoc_uri_get_username (cluster->uri));
         bson_destroy (&reply);
         bson_set_error (error,
                         MONGOC_ERROR_CLIENT,
                         MONGOC_ERROR_CLIENT_AUTHENTICATE,
                         "Received invalid SCRAM reply from MongoDB server.");
         goto failure;
      }

      bson_subtype_t btype;
      bson_iter_binary (&iter, &btype, &buflen, (const uint8_t**)&tmpstr);

      if (buflen > sizeof buf) {
         bson_set_error (error,
                         MONGOC_ERROR_CLIENT,
                         MONGOC_ERROR_CLIENT_AUTHENTICATE,
                         "SCRAM reply from MongoDB is too large.");
         goto failure;
      }

      memcpy (buf, tmpstr, buflen);

      bson_destroy (&reply);
   }

   MONGOC_INFO ("SCRAM: \"%s\" authenticated",
                mongoc_uri_get_username (cluster->uri));

   ret = true;

failure:
   _mongoc_scram_destroy (&scram);

   return ret;
}
#endif


/*
 *--------------------------------------------------------------------------
 *
 * _mongoc_cluster_auth_node --
 *
 *       Authenticate a cluster node depending on the required mechanism.
 *
 * Returns:
 *       true if authenticated. false on failure and @error is set.
 *
 * Side effects:
 *       @error is set on failure.
 *
 *--------------------------------------------------------------------------
 */

static bool
_mongoc_cluster_auth_node (mongoc_cluster_t      *cluster,
                           mongoc_cluster_node_t *node,
                           bson_error_t          *error)
{
   bool ret = false;
   const char *mechanism;

   BSON_ASSERT (cluster);
   BSON_ASSERT (node);

   mechanism = mongoc_uri_get_auth_mechanism (cluster->uri);

   if (!mechanism) {
      if (node->max_wire_version < 3) {
         mechanism = "MONGODB-CR";
      } else {
         mechanism = "SCRAM-SHA-1";
      }
   }

   if (0 == strcasecmp (mechanism, "MONGODB-CR")) {
      ret = _mongoc_cluster_auth_node_cr (cluster, node, error);
#ifdef MONGOC_ENABLE_SSL
   } else if (0 == strcasecmp (mechanism, "MONGODB-X509")) {
      ret = _mongoc_cluster_auth_node_x509 (cluster, node, error);
   } else if (0 == strcasecmp (mechanism, "SCRAM-SHA-1")) {
      ret = _mongoc_cluster_auth_node_scram (cluster, node, error);
#endif
#ifdef MONGOC_ENABLE_SASL
   } else if (0 == strcasecmp (mechanism, "GSSAPI")) {
      ret = _mongoc_cluster_auth_node_sasl (cluster, node, error);
#endif
   } else if (0 == strcasecmp (mechanism, "PLAIN")) {
      ret = _mongoc_cluster_auth_node_plain (cluster, node, error);
   } else {
      bson_set_error (error,
                      MONGOC_ERROR_CLIENT,
                      MONGOC_ERROR_CLIENT_AUTHENTICATE,
                      "The authentication mechanism \"%s\" is not supported.",
                      mechanism);
   }

   if (!ret) {
      mongoc_counter_auth_failure_inc ();
   } else {
      mongoc_counter_auth_success_inc ();
   }

   return ret;
}


/*
 *--------------------------------------------------------------------------
 *
 * mongoc_cluster_reconnect_direct --
 *
 *       Reconnect to our only configured node.
 *
 *       "isMaster" is run after connecting to determine PRIMARY status.
 *
 *       If the node is valid, we will also greedily authenticate the
 *       configured user if available.
 *
 * Returns:
 *       true if successful; otherwise false and @error is set.
 *
 * Side effects:
 *       None.
 *
 *--------------------------------------------------------------------------
 */

static bool
_mongoc_cluster_reconnect_direct (mongoc_cluster_t *cluster,
                                  bson_error_t     *error)
{
   const mongoc_host_list_t *hosts;
   mongoc_cluster_node_t *node;
   mongoc_stream_t *stream;
   struct timeval timeout;

   ENTRY;

   BSON_ASSERT(cluster);

   if (!(hosts = mongoc_uri_get_hosts(cluster->uri))) {
      bson_set_error(error,
                     MONGOC_ERROR_CLIENT,
                     MONGOC_ERROR_CLIENT_NOT_READY,
                     "Invalid host list supplied.");
      RETURN(false);
   }

   cluster->last_reconnect = bson_get_monotonic_time();

   node = &cluster->nodes[0];

   node->index = 0;
   node->host = *hosts;
   node->needs_auth = cluster->requires_auth;
   node->primary = false;
   node->ping_avg_msec = -1;
   memset(node->pings, 0xFF, sizeof node->pings);
   node->pings_pos = 0;
   node->stream = NULL;
   node->stamp++;
   bson_init(&node->tags);

   stream = _mongoc_client_create_stream (cluster->client, hosts, error);
   if (!stream) {
      RETURN (false);
   }

   node->stream = stream;
   node->stamp++;

   timeout.tv_sec = cluster->sockettimeoutms / 1000UL;
   timeout.tv_usec = (cluster->sockettimeoutms % 1000UL) * 1000UL;
   mongoc_stream_setsockopt (stream, SOL_SOCKET, SO_RCVTIMEO,
                             &timeout, sizeof timeout);
   mongoc_stream_setsockopt (stream, SOL_SOCKET, SO_SNDTIMEO,
                             &timeout, sizeof timeout);

   if (!_mongoc_cluster_ismaster (cluster, node, error)) {
      _mongoc_cluster_disconnect_node (cluster, node);
      RETURN (false);
   }

   if (node->needs_auth) {
      if (!_mongoc_cluster_auth_node (cluster, node, error)) {
         _mongoc_cluster_disconnect_node (cluster, node);
         RETURN (false);
      }
      node->needs_auth = false;
   }

   _mongoc_cluster_update_state (cluster);

   RETURN (true);
}


/*
 *--------------------------------------------------------------------------
 *
 * _mongoc_cluster_reconnect_replica_set --
 *
 *       Reconnect to replicaSet members that are unhealthy.
 *
 *       Each of them will be checked for matching replicaSet name
 *       and capabilities via an "isMaster" command.
 *
 *       The nodes will also be greedily authenticated with the
 *       configured user if available.
 *
 * Returns:
 *       true if there is an established stream that may be used,
 *       otherwise false and @error is set.
 *
 * Side effects:
 *       @error is set upon failure if non-NULL.
 *
 *--------------------------------------------------------------------------
 */

static bool
_mongoc_cluster_reconnect_replica_set (mongoc_cluster_t *cluster,
                                       bson_error_t     *error)
{
   const mongoc_host_list_t *hosts;
   const mongoc_host_list_t *iter;
   mongoc_cluster_node_t node;
   mongoc_cluster_node_t *saved_nodes;
   mongoc_host_list_t host;
   mongoc_stream_t *stream;
   mongoc_list_t *list;
   mongoc_list_t *liter;
   int32_t ping;
   const char *replSet;
   int i;
   int j;
   bool rval = false;

   ENTRY;

   BSON_ASSERT(cluster);
   BSON_ASSERT(cluster->mode == MONGOC_CLUSTER_REPLICA_SET);

   saved_nodes = bson_malloc0(cluster->nodes_len * sizeof(*saved_nodes));

   MONGOC_DEBUG("Reconnecting to replica set.");

   if (!(hosts = mongoc_uri_get_hosts(cluster->uri))) {
      bson_set_error(error,
                     MONGOC_ERROR_CLIENT,
                     MONGOC_ERROR_CLIENT_NOT_READY,
                     "Invalid host list supplied.");
      goto CLEANUP;
   }

   replSet = mongoc_uri_get_replica_set(cluster->uri);
   BSON_ASSERT(replSet);

   /*
    * Replica Set (Re)Connection Strategy
    * ===================================
    *
    * First we break all existing connections. This may change.
    *
    * To perform the replica set connection, we connect to each of the
    * pre-configured replicaSet nodes. (There may in fact only be one).
    *
    * TODO: We should perform this initial connection in parallel.
    *
    * Using the result of an "isMaster" on each of these nodes, we can
    * prime the cluster nodes we want to connect to.
    *
    * We then connect to all of these nodes in parallel. Once we have
    * all of the working nodes established, we can complete the process.
    *
    * We return true if any of the connections were successful, however
    * we must update the cluster health appropriately so that callers
    * that need a PRIMARY node can force reconnection.
    *
    * TODO: At some point in the future, we will need to authenticate
    *       before calling an "isMaster". But that is dependent on a
    *       few server "features" first.
    */

   cluster->last_reconnect = bson_get_monotonic_time();

   _mongoc_cluster_clear_peers (cluster);

   /*
    * Discover all the potential peers from our seeds.
    */
   for (iter = hosts; iter; iter = iter->next) {
      stream = _mongoc_client_create_stream(cluster->client, iter, error);
      if (!stream) {
         MONGOC_WARNING("Failed connection to %s", iter->host_and_port);
         continue;
      }

      _mongoc_cluster_node_init(&node);
      node.host = *iter;
      node.stream = stream;

      if (!_mongoc_cluster_ismaster (cluster, &node, error)) {
         _mongoc_cluster_node_destroy (&node);
         continue;
      }

      if (!node.replSet || !!strcmp (node.replSet, replSet)) {
         MONGOC_INFO ("%s: Got replicaSet \"%s\" expected \"%s\".",
                      iter->host_and_port,
                      node.replSet ? node.replSet : "(null)",
                      replSet);
      }

      if (node.primary) {
         _mongoc_cluster_node_destroy (&node);
         break;
      }

      _mongoc_cluster_node_destroy (&node);
   }

   list = cluster->peers;
   cluster->peers = NULL;

   /*
    * To avoid reconnecting to all of the peers, we will save the
    * functional connections (and save their ping times) so that
    * we don't waste time doing that again.
    */

   for (i = 0; i < cluster->nodes_len; i++) {
      if (cluster->nodes [i].stream) {
         saved_nodes [i].host = cluster->nodes [i].host;
         saved_nodes [i].stream = cluster->nodes [i].stream;
         cluster->nodes [i].stream = NULL;
      }
   }

   for (liter = list, i = 0;
        liter && (i < cluster->nodes_len);
        liter = liter->next) {

      if (!_mongoc_host_list_from_string(&host, liter->data)) {
         MONGOC_WARNING("Failed to parse host and port: \"%s\"",
                        (char *)liter->data);
         continue;
      }

      stream = NULL;

      for (j = 0; j < cluster->nodes_len; j++) {
         if (0 == strcmp (saved_nodes [j].host.host_and_port,
                          host.host_and_port)) {
            stream = saved_nodes [j].stream;
            saved_nodes [j].stream = NULL;
         }
      }

      if (!stream) {
         stream = _mongoc_client_create_stream (cluster->client, &host, error);

         if (!stream) {
            MONGOC_WARNING("Failed connection to %s", host.host_and_port);
            continue;
         }
      }

      _mongoc_cluster_node_init(&cluster->nodes[i]);

      cluster->nodes[i].host = host;
      cluster->nodes[i].index = i;
      cluster->nodes[i].stream = stream;
      cluster->nodes[i].needs_auth = cluster->requires_auth;

      if (!_mongoc_cluster_ismaster(cluster, &cluster->nodes[i], error)) {
         _mongoc_cluster_node_destroy(&cluster->nodes[i]);
         continue;
      }

      if (!cluster->nodes[i].replSet ||
          !!strcmp (cluster->nodes[i].replSet, replSet)) {
         MONGOC_INFO ("%s: Got replicaSet \"%s\" expected \"%s\".",
                      host.host_and_port,
                      cluster->nodes[i].replSet,
                      replSet);
         _mongoc_cluster_node_destroy (&cluster->nodes[i]);
         continue;
      }

      if (cluster->nodes[i].needs_auth) {
         if (!_mongoc_cluster_auth_node (cluster, &cluster->nodes[i], error)) {
            _mongoc_cluster_node_destroy (&cluster->nodes[i]);
            goto CLEANUP;
         }
         cluster->nodes[i].needs_auth = false;
      }

      if (-1 == (ping = _mongoc_cluster_ping_node (cluster,
                                                   &cluster->nodes[i],
                                                   error))) {
         MONGOC_INFO("%s: Lost connection during ping.",
                     host.host_and_port);
         _mongoc_cluster_node_destroy (&cluster->nodes[i]);
         continue;
      }

      _mongoc_cluster_node_track_ping(&cluster->nodes[i], ping);

      i++;
   }

   _mongoc_list_foreach(list, (void(*)(void*,void*))bson_free, NULL);
   _mongoc_list_destroy(list);

   /*
    * Cleanup all potential saved connections that were not used.
    */

   for (j = 0; j < cluster->nodes_len; j++) {
      if (saved_nodes [j].stream) {
         mongoc_stream_destroy (saved_nodes [j].stream);
         saved_nodes [j].stream = NULL;
      }
   }

   if (i == 0) {
      bson_set_error(error,
                     MONGOC_ERROR_CLIENT,
                     MONGOC_ERROR_CLIENT_NO_ACCEPTABLE_PEER,
                     "No acceptable peer could be found.");
      goto CLEANUP;
   }

   _mongoc_cluster_update_state (cluster);

   rval = true;

CLEANUP:

   bson_free(saved_nodes);

   RETURN(rval);
}


static bool
_mongoc_cluster_reconnect_sharded_cluster (mongoc_cluster_t *cluster,
                                           bson_error_t     *error)
{
   const mongoc_host_list_t *hosts;
   const mongoc_host_list_t *iter;
   mongoc_stream_t *stream;
   uint32_t i;
   int32_t ping;

   ENTRY;

   BSON_ASSERT (cluster);

   MONGOC_DEBUG ("Reconnecting to sharded cluster.");

   /*
    * Sharded Cluster (Re)Connection Strategy
    * =======================================
    *
    * First we break all existing connections. This may and probably
    * should change.
    *
    * Sharded cluster connection is pretty simple, in that we just need
    * to connect to all of the nodes that we are configured to know
    * about. The reconnect_direct case will also update things if it
    * discovers that the node it connected to was a sharded cluster.
    *
    * We need to check for "msg" field of the "isMaster" command to
    * ensure that we have connected to an "isdbgrid".
    *
    * If we can connect to all of the nodes, we are in a good state,
    * otherwise we are in an unhealthy state. If no connections were
    * established then we are in a failed state.
    */

   cluster->last_reconnect = bson_get_monotonic_time ();

   hosts = mongoc_uri_get_hosts (cluster->uri);

   /*
    * Reconnect to each of our configured hosts.
    */
   for (iter = hosts, i = 0; iter; iter = iter->next) {
      stream = _mongoc_client_create_stream (cluster->client, iter, error);

      if (!stream) {
         MONGOC_WARNING ("Failed connection to %s", iter->host_and_port);
         continue;
      }

      _mongoc_cluster_node_init (&cluster->nodes[i]);

      cluster->nodes[i].host = *iter;
      cluster->nodes[i].index = i;
      cluster->nodes[i].stream = stream;
      cluster->nodes[i].needs_auth = cluster->requires_auth;

      if (!_mongoc_cluster_ismaster (cluster, &cluster->nodes[i], error)) {
         _mongoc_cluster_node_destroy (&cluster->nodes[i]);
         continue;
      }

      if (cluster->nodes[i].needs_auth) {
         if (!_mongoc_cluster_auth_node (cluster, &cluster->nodes[i], error)) {
            _mongoc_cluster_node_destroy (&cluster->nodes[i]);
            RETURN (false);
         }
         cluster->nodes[i].needs_auth = false;
      }

      if (-1 == (ping = _mongoc_cluster_ping_node (cluster,
                                                   &cluster->nodes[i],
                                                   error))) {
         MONGOC_INFO ("%s: Lost connection during ping.",
                      iter->host_and_port);
         _mongoc_cluster_node_destroy (&cluster->nodes[i]);
         continue;
      }

      _mongoc_cluster_node_track_ping (&cluster->nodes[i], ping);

      /*
       * If this node is not a mongos, we should fail unless no
       * replicaSet was specified. If that is the case, we will assume
       * the caller meant they wanted a replicaSet and migrate to that
       * reconnection strategy.
       */
      if ((i == 0) &&
          !cluster->nodes [i].isdbgrid &&
          !mongoc_uri_get_replica_set (cluster->uri) &&
          cluster->nodes [i].replSet) {
         MONGOC_WARNING ("Found replicaSet, expected sharded cluster. "
                         "Reconnecting as replicaSet.");
         cluster->mode = MONGOC_CLUSTER_REPLICA_SET;
         cluster->replSet = bson_strdup (cluster->nodes [i].replSet);
         return _mongoc_cluster_reconnect_replica_set (cluster, error);
      }

      i++;
   }

   if (i == 0) {
      bson_set_error (error,
                      MONGOC_ERROR_CLIENT,
                      MONGOC_ERROR_CLIENT_NO_ACCEPTABLE_PEER,
                      "No acceptable peer could be found.");
      RETURN (false);
   }

   _mongoc_cluster_update_state (cluster);

   RETURN (true);
}


/*
 *--------------------------------------------------------------------------
 *
 * mongoc_cluster_reconnect --
 *
 *       Reconnect to the cluster nodes.
 *
 *       This is called when no nodes were available to execute an
 *       operation on.
 *
 * Returns:
 *       true if successful; otherwise false and @error is set.
 *
 * Side effects:
 *       None.
 *
 *--------------------------------------------------------------------------
 */

bool
_mongoc_cluster_reconnect (mongoc_cluster_t *cluster,
                           bson_error_t     *error)
{
   bool ret;
   int i;

   ENTRY;

   bson_return_val_if_fail (cluster, false);

   /*
    * Close any lingering connections.
    *
    * TODO: We could be better about reusing connections.
    */
   for (i = 0; i < cluster->nodes_len; i++) {
       if (cluster->nodes [i].stream) {
           mongoc_stream_close (cluster->nodes [i].stream);
           mongoc_stream_destroy (cluster->nodes [i].stream);
           cluster->nodes [i].stream = NULL;
       }
   }

   _mongoc_cluster_update_state (cluster);

   switch (cluster->mode) {
   case MONGOC_CLUSTER_DIRECT:
      ret = _mongoc_cluster_reconnect_direct (cluster, error);
      RETURN (ret);
   case MONGOC_CLUSTER_REPLICA_SET:
      ret = _mongoc_cluster_reconnect_replica_set (cluster, error);
      RETURN (ret);
   case MONGOC_CLUSTER_SHARDED_CLUSTER:
      ret = _mongoc_cluster_reconnect_sharded_cluster (cluster, error);
      RETURN (ret);
   default:
      break;
   }

   bson_set_error(error,
                  MONGOC_ERROR_CLIENT,
                  MONGOC_ERROR_CLIENT_NOT_READY,
                  "Unsupported cluster mode: %02x",
                  cluster->mode);

   RETURN (false);
}


bool
_mongoc_cluster_command_early (mongoc_cluster_t *cluster,
                               const char       *dbname,
                               const bson_t     *command,
                               bson_t           *reply,
                               bson_error_t     *error)
{
   mongoc_cluster_node_t *node;
   int i;

   BSON_ASSERT (cluster);
   BSON_ASSERT (cluster->state == MONGOC_CLUSTER_STATE_BORN);
   BSON_ASSERT (dbname);
   BSON_ASSERT (command);

   if (!_mongoc_cluster_reconnect (cluster, error)) {
      return false;
   }

   node = _mongoc_cluster_get_primary (cluster);

   for (i = 0; !node && i < cluster->nodes_len; i++) {
      if (cluster->nodes[i].stream) {
         node = &cluster->nodes[i];
      }
   }

   return _mongoc_cluster_run_command (cluster, node, dbname, command,
                                       reply, error);
}


/*
 *--------------------------------------------------------------------------
 *
 * _mongoc_cluster_inc_egress_rpc --
 *
 *       Helper to increment the counter for a particular RPC based on
 *       it's opcode.
 *
 * Returns:
 *       None.
 *
 * Side effects:
 *       None.
 *
 *--------------------------------------------------------------------------
 */

static BSON_INLINE void
_mongoc_cluster_inc_egress_rpc (const mongoc_rpc_t *rpc)
{
   mongoc_counter_op_egress_total_inc();

   switch (rpc->header.opcode) {
   case MONGOC_OPCODE_DELETE:
      mongoc_counter_op_egress_delete_inc();
      break;
   case MONGOC_OPCODE_UPDATE:
      mongoc_counter_op_egress_update_inc();
      break;
   case MONGOC_OPCODE_INSERT:
      mongoc_counter_op_egress_insert_inc();
      break;
   case MONGOC_OPCODE_KILL_CURSORS:
      mongoc_counter_op_egress_killcursors_inc();
      break;
   case MONGOC_OPCODE_GET_MORE:
      mongoc_counter_op_egress_getmore_inc();
      break;
   case MONGOC_OPCODE_REPLY:
      mongoc_counter_op_egress_reply_inc();
      break;
   case MONGOC_OPCODE_MSG:
      mongoc_counter_op_egress_msg_inc();
      break;
   case MONGOC_OPCODE_QUERY:
      mongoc_counter_op_egress_query_inc();
      break;
   default:
      BSON_ASSERT(false);
      break;
   }
}


/*
 *--------------------------------------------------------------------------
 *
 * _mongoc_cluster_inc_ingress_rpc --
 *
 *       Helper to increment the counter for a particular RPC based on
 *       it's opcode.
 *
 * Returns:
 *       None.
 *
 * Side effects:
 *       None.
 *
 *--------------------------------------------------------------------------
 */

static BSON_INLINE void
_mongoc_cluster_inc_ingress_rpc (const mongoc_rpc_t *rpc)
{
   mongoc_counter_op_ingress_total_inc ();

   switch (rpc->header.opcode) {
   case MONGOC_OPCODE_DELETE:
      mongoc_counter_op_ingress_delete_inc ();
      break;
   case MONGOC_OPCODE_UPDATE:
      mongoc_counter_op_ingress_update_inc ();
      break;
   case MONGOC_OPCODE_INSERT:
      mongoc_counter_op_ingress_insert_inc ();
      break;
   case MONGOC_OPCODE_KILL_CURSORS:
      mongoc_counter_op_ingress_killcursors_inc ();
      break;
   case MONGOC_OPCODE_GET_MORE:
      mongoc_counter_op_ingress_getmore_inc ();
      break;
   case MONGOC_OPCODE_REPLY:
      mongoc_counter_op_ingress_reply_inc ();
      break;
   case MONGOC_OPCODE_MSG:
      mongoc_counter_op_ingress_msg_inc ();
      break;
   case MONGOC_OPCODE_QUERY:
      mongoc_counter_op_ingress_query_inc ();
      break;
   default:
      BSON_ASSERT (false);
      break;
   }
}


/*
 *--------------------------------------------------------------------------
 *
 * _mongoc_cluster_sendv --
 *
 *       Deliver an RPC to the MongoDB server.
 *
 *       If @hint is non-zero, the connection matching that hint will be
 *       used or the operation will fail. This is primarily used to force
 *       sending an RPC on the same connection as a previous RPC. This
 *       is often the case with OP_QUERY followed by OP_GETMORE.
 *
 *       @rpcs should be an array of mongoc_rpc_t that have not yet been
 *       gathered or swab'ed. The state of @rpcs is undefined after calling
 *       this function and should not be used afterwards.
 *
 *       @write_concern is optional. Providing it may cause this function
 *       to block until an operation has completed on the remote MongoDB
 *       server.
 *
 *       @read_prefs is optional and can be used to dictate which machines
 *       may be used to perform a query upon.
 *
 *       This function will continue to try to deliver an RPC until
 *       successful or the retry count has surprased.
 *
 * Returns:
 *       Zero on failure. A non-zero value is the hint of the connection
 *       that was used to communicate with a remote MongoDB server. This
 *       value may be passed as @hint in future calls to use the same
 *       connection.
 *
 *       If the result is zero, then @error will be set with information
 *       about the failure.
 *
 * Side effects:
 *       @rpcs may be muted and should be considered invalid after calling
 *       this function.
 *
 *       @error may be set.
 *
 *--------------------------------------------------------------------------
 */

uint32_t
_mongoc_cluster_sendv (mongoc_cluster_t             *cluster,
                       mongoc_rpc_t                 *rpcs,
                       size_t                        rpcs_len,
                       uint32_t                 hint,
                       const mongoc_write_concern_t *write_concern,
                       const mongoc_read_prefs_t    *read_prefs,
                       bson_error_t                 *error)
{
   mongoc_cluster_node_t *node;
   mongoc_iovec_t *iov;
   const bson_t *b;
   mongoc_rpc_t gle;
   int64_t now;
   size_t iovcnt;
   size_t i;
   bool need_gle;
   char cmdname[140];
   int retry_count = 0;

   ENTRY;

   bson_return_val_if_fail(cluster, false);
   bson_return_val_if_fail(rpcs, false);
   bson_return_val_if_fail(rpcs_len, false);

   /*
    * If we are in an unhealthy state, and enough time has elapsed since
    * our last reconnection, go ahead and try to perform reconnection
    * immediately.
    */
   now = bson_get_monotonic_time();
   if ((cluster->state == MONGOC_CLUSTER_STATE_DEAD) ||
       ((cluster->state == MONGOC_CLUSTER_STATE_UNHEALTHY) &&
        (cluster->last_reconnect + UNHEALTHY_RECONNECT_TIMEOUT_USEC) <= now)) {
      if (!_mongoc_cluster_reconnect(cluster, error)) {
         RETURN(false);
      }
   }

   for (;;) {
      /*
       * Try to find a node to deliver to. Since we are allowed to block in this
       * version of sendv, we try to reconnect if we cannot select a node.
       */
      while (!(node = _mongoc_cluster_select (cluster, rpcs, rpcs_len, hint,
                                              write_concern, read_prefs,
                                              error))) {
         if ((retry_count++ == MAX_RETRY_COUNT) ||
             !_mongoc_cluster_reconnect (cluster, error)) {
            RETURN (false);
         }
      }

      BSON_ASSERT(node->stream);

      if (node->last_read_msec + CHECK_CLOSED_DURATION_MSEC < now) {
         if (mongoc_stream_check_closed (node->stream)) {
            _mongoc_cluster_disconnect_node (cluster, node);
            _mongoc_cluster_reconnect (cluster, NULL);
         } else {
            node->last_read_msec = now;
            break;
         }
      } else {
         break;
      }
   }

   _mongoc_array_clear (&cluster->iov);

   /*
    * TODO: We can probably remove the need for sendv and just do send since
    * we support write concerns now. Also, we clobber our getlasterror on
    * each subsequent mutation. It's okay, since it comes out correct anyway,
    * just useless work (and technically the request_id changes).
    */

   for (i = 0; i < rpcs_len; i++) {
      _mongoc_cluster_inc_egress_rpc (&rpcs[i]);
      rpcs[i].header.request_id = ++cluster->request_id;
      need_gle = _mongoc_rpc_needs_gle(&rpcs[i], write_concern);
      _mongoc_rpc_gather (&rpcs[i], &cluster->iov);

	  if (rpcs[i].header.msg_len >(int32_t)cluster->max_msg_size) {
         bson_set_error(error,
                        MONGOC_ERROR_CLIENT,
                        MONGOC_ERROR_CLIENT_TOO_BIG,
                        "Attempted to send an RPC larger than the "
                        "max allowed message size. Was %u, allowed %u.",
                        rpcs[i].header.msg_len,
                        cluster->max_msg_size);
         RETURN(0);
      }

      if (need_gle) {
         gle.query.msg_len = 0;
         gle.query.request_id = ++cluster->request_id;
         gle.query.response_to = 0;
         gle.query.opcode = MONGOC_OPCODE_QUERY;
         gle.query.flags = MONGOC_QUERY_NONE;
         switch (rpcs[i].header.opcode) {
         case MONGOC_OPCODE_INSERT:
            DB_AND_CMD_FROM_COLLECTION(cmdname, rpcs[i].insert.collection);
            break;
         case MONGOC_OPCODE_DELETE:
            DB_AND_CMD_FROM_COLLECTION(cmdname, rpcs[i].delete.collection);
            break;
         case MONGOC_OPCODE_UPDATE:
            DB_AND_CMD_FROM_COLLECTION(cmdname, rpcs[i].update.collection);
            break;
         default:
            BSON_ASSERT(false);
            DB_AND_CMD_FROM_COLLECTION(cmdname, "admin.$cmd");
            break;
         }
         gle.query.collection = cmdname;
         gle.query.skip = 0;
         gle.query.n_return = 1;
         b = _mongoc_write_concern_get_gle((void*)write_concern);
         gle.query.query = bson_get_data(b);
         gle.query.fields = NULL;
         _mongoc_rpc_gather(&gle, &cluster->iov);
         _mongoc_rpc_swab_to_le(&gle);
      }

      _mongoc_rpc_swab_to_le(&rpcs[i]);
   }

   iov = cluster->iov.data;
   iovcnt = cluster->iov.len;
   errno = 0;

   BSON_ASSERT (cluster->iov.len);

   if (!mongoc_stream_writev (node->stream, iov, iovcnt,
                              cluster->sockettimeoutms)) {
      char buf[128];
      char * errstr;
      errstr = bson_strerror_r(errno, buf, sizeof buf);

      bson_set_error (error,
                      MONGOC_ERROR_STREAM,
                      MONGOC_ERROR_STREAM_SOCKET,
                      "Failure during socket delivery: %s",
                      errstr);
      _mongoc_cluster_disconnect_node (cluster, node);
      RETURN (0);
   }

   RETURN (node->index + 1);
}


/*
 *--------------------------------------------------------------------------
 *
 * _mongoc_cluster_try_sendv --
 *
 *       Deliver an RPC to a remote MongoDB instance.
 *
 *       This function is similar to _mongoc_cluster_sendv() except that it
 *       will not try to reconnect until a connection has been made.
 *
 *       This is useful if you want to fire-and-forget ignoring network
 *       errors. Kill Cursors would be a candidate for this.
 *
 * Returns:
 *       0 on failure and @error is set.
 *
 *       Non-zero on success. The return value is a hint for the
 *       connection that was used to communicate with the server.
 *
 * Side effects:
 *       @rpcs will be invalid after calling this function.
 *       @error may be set if 0 is returned.
 *
 *--------------------------------------------------------------------------
 */

uint32_t
_mongoc_cluster_try_sendv (mongoc_cluster_t             *cluster,
                           mongoc_rpc_t                 *rpcs,
                           size_t                        rpcs_len,
                           uint32_t                 hint,
                           const mongoc_write_concern_t *write_concern,
                           const mongoc_read_prefs_t    *read_prefs,
                           bson_error_t                 *error)
{
   mongoc_cluster_node_t *node;
   mongoc_iovec_t *iov;
   const bson_t *b;
   mongoc_rpc_t gle;
   bool need_gle;
   size_t iovcnt;
   size_t i;
   char cmdname[140];

   ENTRY;

   bson_return_val_if_fail(cluster, false);
   bson_return_val_if_fail(rpcs, false);
   bson_return_val_if_fail(rpcs_len, false);

   if (!(node = _mongoc_cluster_select(cluster, rpcs, rpcs_len, hint,
                                       write_concern, read_prefs, error))) {
      RETURN (0);
   }

   BSON_ASSERT (node->stream);

   _mongoc_array_clear (&cluster->iov);

   for (i = 0; i < rpcs_len; i++) {
      _mongoc_cluster_inc_egress_rpc (&rpcs[i]);
      rpcs[i].header.request_id = ++cluster->request_id;
      need_gle = _mongoc_rpc_needs_gle (&rpcs[i], write_concern);
      _mongoc_rpc_gather (&rpcs[i], &cluster->iov);

	  if (rpcs[i].header.msg_len >(int32_t)cluster->max_msg_size) {
         bson_set_error (error,
                         MONGOC_ERROR_CLIENT,
                         MONGOC_ERROR_CLIENT_TOO_BIG,
                         "Attempted to send an RPC larger than the "
                         "max allowed message size. Was %u, allowed %u.",
                         rpcs[i].header.msg_len,
                         cluster->max_msg_size);
         RETURN (0);
      }

      if (need_gle) {
         gle.query.msg_len = 0;
         gle.query.request_id = ++cluster->request_id;
         gle.query.response_to = 0;
         gle.query.opcode = MONGOC_OPCODE_QUERY;
         gle.query.flags = MONGOC_QUERY_NONE;

         switch (rpcs[i].header.opcode) {
         case MONGOC_OPCODE_INSERT:
            DB_AND_CMD_FROM_COLLECTION(cmdname, rpcs[i].insert.collection);
            break;
         case MONGOC_OPCODE_DELETE:
            DB_AND_CMD_FROM_COLLECTION(cmdname, rpcs[i].delete.collection);
            break;
         case MONGOC_OPCODE_UPDATE:
            gle.query.collection = rpcs[i].update.collection;
            DB_AND_CMD_FROM_COLLECTION(cmdname, rpcs[i].update.collection);
            break;
         default:
            BSON_ASSERT(false);
            DB_AND_CMD_FROM_COLLECTION(cmdname, "admin.$cmd");
            break;
         }

         gle.query.collection = cmdname;
         gle.query.skip = 0;
         gle.query.n_return = 1;

         b = _mongoc_write_concern_get_gle ((void *)write_concern);

         gle.query.query = bson_get_data (b);
         gle.query.fields = NULL;

         _mongoc_rpc_gather (&gle, &cluster->iov);
         _mongoc_rpc_swab_to_le (&gle);
      }

      _mongoc_rpc_swab_to_le (&rpcs[i]);
   }

   iov = cluster->iov.data;
   iovcnt = cluster->iov.len;
   errno = 0;

   DUMP_IOVEC (iov, iov, iovcnt);

   if (!mongoc_stream_writev (node->stream, iov, iovcnt,
                              cluster->sockettimeoutms)) {
      char buf[128];
      char * errstr;
      errstr = bson_strerror_r(errno, buf, sizeof buf);

      bson_set_error (error,
                      MONGOC_ERROR_STREAM,
                      MONGOC_ERROR_STREAM_SOCKET,
                      "Failure during socket delivery: %s",
                      errstr);
      _mongoc_cluster_disconnect_node (cluster, node);
      RETURN (0);
   }

   RETURN(node->index + 1);
}


/*
 *--------------------------------------------------------------------------
 *
 * _mongoc_cluster_try_recv --
 *
 *       Tries to receive the next event from the node in the cluster
 *       specified by @hint. The contents are loaded into @buffer and then
 *       scattered into the @rpc structure. @rpc is valid as long as
 *       @buffer contains the contents read into it.
 *
 *       Callers that can optimize a reuse of @buffer should do so. It
 *       can save many memory allocations.
 *
 * Returns:
 *       0 on failure and @error is set.
 *       non-zero on success where the value is the hint of the connection
 *       that was used.
 *
 * Side effects:
 *       @error if return value is zero.
 *       @rpc is set if result is non-zero.
 *       @buffer will be filled with the input data.
 *
 *--------------------------------------------------------------------------
 */

bool
_mongoc_cluster_try_recv (mongoc_cluster_t *cluster,
                          mongoc_rpc_t     *rpc,
                          mongoc_buffer_t  *buffer,
                          uint32_t          hint,
                          bson_error_t     *error)
{
   mongoc_cluster_node_t *node;
   int32_t msg_len;
   off_t pos;

   ENTRY;

   bson_return_val_if_fail (cluster, false);
   bson_return_val_if_fail (rpc, false);
   bson_return_val_if_fail (buffer, false);
   bson_return_val_if_fail (hint, false);
   bson_return_val_if_fail (hint <= cluster->nodes_len, false);

   /*
    * Fetch the node to communicate over.
    */
   node = &cluster->nodes[hint-1];
   if (!node->stream) {
      bson_set_error (error,
                      MONGOC_ERROR_CLIENT,
                      MONGOC_ERROR_CLIENT_NOT_READY,
                      "Failed to receive message, lost connection to node.");
      RETURN (false);
   }

   TRACE ("Waiting for reply from \"%s\"", node->host.host_and_port);

   /*
    * Buffer the message length to determine how much more to read.
    */
   pos = buffer->len;
   if (!_mongoc_buffer_append_from_stream (buffer, node->stream, 4,
                                           cluster->sockettimeoutms, error)) {
      mongoc_counter_protocol_ingress_error_inc ();
      _mongoc_cluster_disconnect_node (cluster, node);
      RETURN (false);
   }

   /*
    * Read the msg length from the buffer.
    */
   memcpy (&msg_len, &buffer->data[buffer->off + pos], 4);
   msg_len = BSON_UINT32_FROM_LE (msg_len);
   if ((msg_len < 16) || (msg_len > cluster->max_msg_size)) {
      bson_set_error (error,
                      MONGOC_ERROR_PROTOCOL,
                      MONGOC_ERROR_PROTOCOL_INVALID_REPLY,
                      "Corrupt or malicious reply received.");
      _mongoc_cluster_disconnect_node (cluster, node);
      mongoc_counter_protocol_ingress_error_inc ();
      RETURN (false);
   }

   /*
    * Read the rest of the message from the stream.
    */
   if (!_mongoc_buffer_append_from_stream (buffer, node->stream, msg_len - 4,
                                           cluster->sockettimeoutms, error)) {
      _mongoc_cluster_disconnect_node (cluster, node);
      mongoc_counter_protocol_ingress_error_inc ();
      RETURN (false);
   }

   /*
    * Scatter the buffer into the rpc structure.
    */
   if (!_mongoc_rpc_scatter (rpc, &buffer->data[buffer->off + pos], msg_len)) {
      bson_set_error (error,
                      MONGOC_ERROR_PROTOCOL,
                      MONGOC_ERROR_PROTOCOL_INVALID_REPLY,
                      "Failed to decode reply from server.");
      _mongoc_cluster_disconnect_node (cluster, node);
      mongoc_counter_protocol_ingress_error_inc ();
      RETURN (false);
   }

   node->last_read_msec = bson_get_monotonic_time ();

   DUMP_BYTES (buffer, buffer->data + buffer->off, buffer->len);

   _mongoc_rpc_swab_from_le (rpc);

   _mongoc_cluster_inc_ingress_rpc (rpc);

   RETURN(true);
}


/**
 * _mongoc_cluster_stamp:
 * @cluster: A mongoc_cluster_t.
 * @node: The node identifier.
 *
 * Returns the stamp of the node provided. The stamp is a monotonic counter
 * that tracks changes to a node within the cluster. As changes to the node
 * instance are made, the value is incremented. This helps cursors and other
 * connection sensitive portions fail gracefully (or reset) upon loss of
 * connection.
 *
 * Returns: A 32-bit stamp indiciating the node version.
 */
uint32_t
_mongoc_cluster_stamp (const mongoc_cluster_t *cluster,
                       uint32_t           node)
{
   bson_return_val_if_fail(cluster, 0);
   bson_return_val_if_fail(node > 0, 0);
   bson_return_val_if_fail(node <= cluster->nodes_len, 0);

   return cluster->nodes[node].stamp;
}


/**
 * _mongoc_cluster_get_primary:
 * @cluster: A #mongoc_cluster_t.
 *
 * Fetches the node we currently believe is PRIMARY.
 *
 * Returns: A #mongoc_cluster_node_t or %NULL.
 */
mongoc_cluster_node_t *
_mongoc_cluster_get_primary (mongoc_cluster_t *cluster)
{
   uint32_t i;

   BSON_ASSERT (cluster);

   for (i = 0; i < cluster->nodes_len; i++) {
      if (cluster->nodes[i].primary) {
         return &cluster->nodes[i];
      }
   }

   return NULL;
}<|MERGE_RESOLUTION|>--- conflicted
+++ resolved
@@ -1605,11 +1605,7 @@
 
    str = bson_strdup_printf ("%c%s%c%s", '\0', username, '\0', password);
    len = strlen (username) + strlen (password) + 2;
-<<<<<<< HEAD
-   ret = sasl_encode64 (str, (unsigned)len, buf, sizeof buf, &buflen);
-=======
    buflen = b64_ntop ((const uint8_t *) str, len, buf, sizeof buf);
->>>>>>> 2ca3976b
    bson_free (str);
 
    if (buflen == -1) {
