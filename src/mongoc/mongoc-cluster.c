/*
 * Copyright 2013 MongoDB, Inc.
 *
 * Licensed under the Apache License, Version 2.0 (the "License");
 * you may not use this file except in compliance with the License.
 * You may obtain a copy of the License at
 *
 *   http://www.apache.org/licenses/LICENSE-2.0
 *
 * Unless required by applicable law or agreed to in writing, software
 * distributed under the License is distributed on an "AS IS" BASIS,
 * WITHOUT WARRANTIES OR CONDITIONS OF ANY KIND, either express or implied.
 * See the License for the specific language governing permissions and
 * limitations under the License.
 */


#include "mongoc-config.h"

#include <errno.h>
#ifdef MONGOC_ENABLE_SASL
#include <sasl/sasl.h>
#include <sasl/saslutil.h>
#endif
#include <string.h>

#include "mongoc-cluster-private.h"
#include "mongoc-client-private.h"
#include "mongoc-counters-private.h"
#include "mongoc-config.h"
#include "mongoc-error.h"
#include "mongoc-host-list-private.h"
#include "mongoc-log.h"
#include "mongoc-opcode.h"
#include "mongoc-read-prefs-private.h"
#include "mongoc-rpc-private.h"
#ifdef MONGOC_ENABLE_SASL
#include "mongoc-sasl-private.h"
#endif
#include "mongoc-scram-private.h"
#include "mongoc-socket.h"
#include "mongoc-stream-private.h"
#include "mongoc-stream-socket.h"
#include "mongoc-thread-private.h"
#include "mongoc-trace.h"
#include "mongoc-util-private.h"
#include "mongoc-write-concern-private.h"


#undef MONGOC_LOG_DOMAIN
#define MONGOC_LOG_DOMAIN "cluster"


#ifdef _WIN32
# define strcasecmp _stricmp
#endif

#ifndef MAX_RETRY_COUNT
#define MAX_RETRY_COUNT 3
#endif


#define MIN_WIRE_VERSION 0
#define MAX_WIRE_VERSION 3


#ifndef UNHEALTHY_RECONNECT_TIMEOUT_USEC
/*
 * Try reconnect every 20 seconds if we are unhealthy.
 */
#define UNHEALTHY_RECONNECT_TIMEOUT_USEC (1000L * 1000L * 20L)
#endif


#define DB_AND_CMD_FROM_COLLECTION(outstr, name) \
   do { \
      const char *dot = strchr(name, '.'); \
      if (!dot || ((dot - name) > (sizeof outstr - 6))) { \
         bson_snprintf(outstr, sizeof outstr, "admin.$cmd"); \
      } else { \
         memcpy(outstr, name, dot - name); \
         memcpy(outstr + (dot - name), ".$cmd", 6); \
      } \
   } while (0)


/*
 *--------------------------------------------------------------------------
 *
 * mongoc_cluster_update_state --
 *
 *       Check the all peer nodes to update the cluster state.
 *
 * Returns:
 *       None.
 *
 * Side effects:
 *       None.
 *
 *--------------------------------------------------------------------------
 */

static void
_mongoc_cluster_update_state (mongoc_cluster_t *cluster)
{
   mongoc_cluster_state_t state;
   mongoc_cluster_node_t *node;
   int up_nodes = 0;
   int down_nodes = 0;
   int i;

   ENTRY;

   BSON_ASSERT(cluster);

   for (i = 0; i < cluster->nodes_len; i++) {
      node = &cluster->nodes[i];
      if (node->stamp && !node->stream) {
         down_nodes++;
      } else if (node->stream) {
         up_nodes++;
      }
   }

   if (!up_nodes && !down_nodes) {
      state = MONGOC_CLUSTER_STATE_BORN;
   } else if (!up_nodes && down_nodes) {
      state = MONGOC_CLUSTER_STATE_DEAD;
   } else if (up_nodes && !down_nodes) {
      state = MONGOC_CLUSTER_STATE_HEALTHY;
   } else {
      BSON_ASSERT(up_nodes);
      BSON_ASSERT(down_nodes);
      state = MONGOC_CLUSTER_STATE_UNHEALTHY;
   }

   cluster->state = state;

   EXIT;
}


/*
 *--------------------------------------------------------------------------
 *
 * mongoc_cluster_add_peer --
 *
 *       Adds a peer to the list of peers that should be potentially
 *       connected to as part of a replicaSet.
 *
 * Returns:
 *       None.
 *
 * Side effects:
 *       None.
 *
 *--------------------------------------------------------------------------
 */

static void
_mongoc_cluster_add_peer (mongoc_cluster_t *cluster,
                          const char       *peer)
{
   mongoc_list_t *iter;

   ENTRY;

   BSON_ASSERT(cluster);
   BSON_ASSERT(peer);

   MONGOC_DEBUG("Registering potential peer: %s", peer);

   for (iter = cluster->peers; iter; iter = iter->next) {
      if (!strcmp(iter->data, peer)) {
         EXIT;
      }
   }

   cluster->peers = _mongoc_list_prepend(cluster->peers, bson_strdup(peer));

   EXIT;
}


/*
 *--------------------------------------------------------------------------
 *
 * _mongoc_cluster_clear_peers --
 *
 *       Clears list of cached potential peers that we've seen in the
 *       "hosts" field of replicaSet nodes.
 *
 * Returns:
 *       None.
 *
 * Side effects:
 *       None.
 *
 *--------------------------------------------------------------------------
 */

static void
_mongoc_cluster_clear_peers (mongoc_cluster_t *cluster)
{
   ENTRY;

   BSON_ASSERT(cluster);

   _mongoc_list_foreach(cluster->peers, (void(*)(void*,void*))bson_free, NULL);
   _mongoc_list_destroy(cluster->peers);
   cluster->peers = NULL;

   EXIT;
}


/*
 *--------------------------------------------------------------------------
 *
 * _mongoc_cluster_node_init --
 *
 *       Initialize a mongoc_cluster_node_t.
 *
 * Returns:
 *       None.
 *
 * Side effects:
 *       None.
 *
 *--------------------------------------------------------------------------
 */

static void
_mongoc_cluster_node_init (mongoc_cluster_node_t *node)
{
   ENTRY;

   BSON_ASSERT(node);

   memset(node, 0, sizeof *node);

   node->index = 0;
   node->ping_avg_msec = -1;
   memset(node->pings, 0xFF, sizeof node->pings);
   node->pings_pos = 0;
   node->stamp = 0;
   bson_init(&node->tags);
   node->primary = 0;
   node->needs_auth = 0;

   EXIT;
}


/*
 *--------------------------------------------------------------------------
 *
 * _mongoc_cluster_node_track_ping --
 *
 *       Add the ping time to the mongoc_cluster_node_t.
 *       Increment the position in the ring buffer and update the
 *       rolling average.
 *
 * Returns:
 *       None.
 *
 * Side effects:
 *       None.
 *
 *--------------------------------------------------------------------------
 */

static void
_mongoc_cluster_node_track_ping (mongoc_cluster_node_t *node,
                                 int32_t           ping)
{
   int total = 0;
   int count = 0;
   int i;

   BSON_ASSERT(node);

   node->pings[node->pings_pos] = ping;
   node->pings_pos = (node->pings_pos + 1) % MONGOC_CLUSTER_PING_NUM_SAMPLES;

   for (i = 0; i < MONGOC_CLUSTER_PING_NUM_SAMPLES; i++) {
      if (node->pings[i] != -1) {
         total += node->pings[i];
         count++;
      }
   }

   node->ping_avg_msec = count ? (int)((double)total / (double)count) : -1;
}


/*
 *--------------------------------------------------------------------------
 *
 * mongoc_cluster_node_destroy --
 *
 *       Destroy allocated resources within @node.
 *
 * Returns:
 *       None.
 *
 * Side effects:
 *       None.
 *
 *--------------------------------------------------------------------------
 */

static void
_mongoc_cluster_node_destroy (mongoc_cluster_node_t *node)
{
   ENTRY;

   BSON_ASSERT(node);

   if (node->stream) {
      mongoc_stream_close(node->stream);
      mongoc_stream_destroy(node->stream);
      node->stream = NULL;
   }

   if (node->tags.len) {
      bson_destroy (&node->tags);
      memset (&node->tags, 0, sizeof node->tags);
   }

   bson_free (node->replSet);
   node->replSet = NULL;

   EXIT;
}


/*
 *--------------------------------------------------------------------------
 *
 * mongoc_cluster_build_basic_auth_digest --
 *
 *       Computes the Basic Authentication digest using the credentials
 *       configured for @cluster and the @nonce provided.
 *
 *       The result should be freed by the caller using bson_free() when
 *       they are finished with it.
 *
 * Returns:
 *       A newly allocated string containing the digest.
 *
 * Side effects:
 *       None.
 *
 *--------------------------------------------------------------------------
 */

static char *
_mongoc_cluster_build_basic_auth_digest (mongoc_cluster_t *cluster,
                                         const char       *nonce)
{
   const char *username;
   const char *password;
   char *password_digest;
   char *password_md5;
   char *digest_in;
   char *ret;

   ENTRY;

   /*
    * The following generates the digest to be used for basic authentication
    * with a MongoDB server. More information on the format can be found
    * at the following location:
    *
    * http://docs.mongodb.org/meta-driver/latest/legacy/
    *   implement-authentication-in-driver/
    */

   BSON_ASSERT(cluster);
   BSON_ASSERT(cluster->uri);

   username = mongoc_uri_get_username(cluster->uri);
   password = mongoc_uri_get_password(cluster->uri);
   password_digest = bson_strdup_printf("%s:mongo:%s", username, password);
   password_md5 = _mongoc_hex_md5(password_digest);
   digest_in = bson_strdup_printf("%s%s%s", nonce, username, password_md5);
   ret = _mongoc_hex_md5(digest_in);
   bson_free(digest_in);
   bson_free(password_md5);
   bson_free(password_digest);

   RETURN(ret);
}


/*
 *--------------------------------------------------------------------------
 *
 * mongoc_cluster_disconnect_node --
 *
 *       Disconnects a cluster node and reinitializes it so it may be
 *       connected to again in the future.
 *
 *       The stream is closed and destroyed.
 *
 * Returns:
 *       None.
 *
 * Side effects:
 *       None.
 *
 *--------------------------------------------------------------------------
 */

void
_mongoc_cluster_disconnect_node (mongoc_cluster_t      *cluster,
                                 mongoc_cluster_node_t *node)
{
   ENTRY;

   bson_return_if_fail(node);

   if (node->stream) {
      mongoc_stream_close(node->stream);
      mongoc_stream_destroy(node->stream);
      node->stream = NULL;
   }

   node->needs_auth = cluster->requires_auth;
   node->ping_avg_msec = -1;
   memset(node->pings, 0xFF, sizeof node->pings);
   node->pings_pos = 0;
   node->stamp++;
   node->primary = 0;

   bson_destroy (&node->tags);
   bson_init (&node->tags);

   _mongoc_cluster_update_state (cluster);

   EXIT;
}


/*
 *--------------------------------------------------------------------------
 *
 * _mongoc_cluster_init --
 *
 *       Initializes @cluster using the @uri and @client provided. The
 *       @uri is used to determine the "mode" of the cluster. Based on the
 *       uri we can determine if we are connected to a single host, a
 *       replicaSet, or a shardedCluster.
 *
 * Returns:
 *       None.
 *
 * Side effects:
 *       @cluster is initialized.
 *
 *--------------------------------------------------------------------------
 */

void
_mongoc_cluster_init (mongoc_cluster_t   *cluster,
                      const mongoc_uri_t *uri,
                      void               *client)
{
   const mongoc_host_list_t *hosts;
<<<<<<< HEAD
   uint32_t sockettimeoutms = MONGOC_DEFAULT_SOCKETTIMEOUTMS;
=======
   const mongoc_host_list_t *host_iter;
   uint32_t sockettimeoutms = DEFAULT_SOCKET_TIMEOUT_MSEC;
>>>>>>> 021a050e
   uint32_t i;
   const bson_t *b;
   bson_iter_t iter;

   ENTRY;

   bson_return_if_fail (cluster);
   bson_return_if_fail (uri);

   memset (cluster, 0, sizeof *cluster);

   b = mongoc_uri_get_options(uri);
   hosts = mongoc_uri_get_hosts(uri);

   if (bson_iter_init_find_case (&iter, b, "replicaSet")) {
      cluster->mode = MONGOC_CLUSTER_REPLICA_SET;
      cluster->replSet = bson_iter_dup_utf8 (&iter, NULL);
      MONGOC_DEBUG ("Client initialized in replica set mode.");
   } else if (hosts->next) {
      cluster->mode = MONGOC_CLUSTER_SHARDED_CLUSTER;
      MONGOC_DEBUG ("Client initialized in sharded cluster mode.");
   } else {
      cluster->mode = MONGOC_CLUSTER_DIRECT;
      MONGOC_DEBUG ("Client initialized in direct mode.");
   }

   if (bson_iter_init_find_case(&iter, b, "sockettimeoutms")) {
      if (!(sockettimeoutms = bson_iter_int32 (&iter))) {
         sockettimeoutms = MONGOC_DEFAULT_SOCKETTIMEOUTMS;
      }
   }

   cluster->uri = mongoc_uri_copy(uri);
   cluster->client = client;
   cluster->sec_latency_ms = 15;
   cluster->max_msg_size = 1024 * 1024 * 48;
   cluster->max_bson_size = 1024 * 1024 * 16;
   cluster->requires_auth = (mongoc_uri_get_username (uri) ||
                             mongoc_uri_get_auth_mechanism (uri));
   cluster->sockettimeoutms = sockettimeoutms;

   if (bson_iter_init_find_case(&iter, b, "secondaryacceptablelatencyms") &&
       BSON_ITER_HOLDS_INT32(&iter)) {
      cluster->sec_latency_ms = bson_iter_int32(&iter);
   }

   if (cluster->mode == MONGOC_CLUSTER_DIRECT) {
      i = 1;
   } else {
      for (host_iter = hosts, i = 0; host_iter; host_iter = host_iter->next, i++) {}
   }

   cluster->nodes = bson_malloc(i * sizeof(*cluster->nodes));
   cluster->nodes_len = i;

   for (i = 0; i < cluster->nodes_len; i++) {
      _mongoc_cluster_node_init(&cluster->nodes[i]);
      cluster->nodes[i].stamp = 0;
      cluster->nodes[i].index = i;
      cluster->nodes[i].ping_avg_msec = -1;
      cluster->nodes[i].needs_auth = cluster->requires_auth;
   }

   _mongoc_array_init (&cluster->iov, sizeof (mongoc_iovec_t));

   EXIT;
}


/*
 *--------------------------------------------------------------------------
 *
 * _mongoc_cluster_destroy --
 *
 *       Clean up after @cluster and destroy all active connections.
 *       All resources for @cluster are released.
 *
 * Returns:
 *       None.
 *
 * Side effects:
 *       Everything.
 *
 *--------------------------------------------------------------------------
 */

void
_mongoc_cluster_destroy (mongoc_cluster_t *cluster) /* INOUT */
{
   uint32_t i;

   ENTRY;

   bson_return_if_fail (cluster);

   mongoc_uri_destroy (cluster->uri);

   for (i = 0; i < cluster->nodes_len; i++) {
      if (cluster->nodes[i].stream) {
         _mongoc_cluster_node_destroy (&cluster->nodes [i]);
      }
   }

   bson_free (cluster->nodes);

   bson_free (cluster->replSet);
   cluster->replSet = NULL;

   _mongoc_cluster_clear_peers (cluster);

   _mongoc_array_destroy (&cluster->iov);

   EXIT;
}


/*
 *--------------------------------------------------------------------------
 *
 * _mongoc_cluster_select --
 *
 *       Selects a cluster node that is suitable for handling the required
 *       set of rpc messages. The read_prefs are taken into account.
 *
 *       If any operation is a write, primary will be forced.
 *
 * Returns:
 *       A mongoc_cluster_node_t if successful; otherwise NULL and
 *       @error is set.
 *
 * Side effects:
 *       None.
 *
 *--------------------------------------------------------------------------
 */

static mongoc_cluster_node_t *
_mongoc_cluster_select (mongoc_cluster_t             *cluster,
                        mongoc_rpc_t                 *rpcs,
                        size_t                        rpcs_len,
                        uint32_t                      hint,
                        const mongoc_write_concern_t *write_concern,
                        const mongoc_read_prefs_t    *read_prefs,
                        bson_error_t                 *error)
{
   mongoc_cluster_node_t **nodes;
   mongoc_read_mode_t read_mode = MONGOC_READ_PRIMARY;
   int *scores;
   int max_score = 0;
   uint32_t count;
   uint32_t watermark;
   int32_t nearest = -1;
   bool need_primary;
   bool need_secondary;
   unsigned i;
   mongoc_cluster_node_t *node = NULL;

   ENTRY;

   bson_return_val_if_fail(cluster, NULL);
   bson_return_val_if_fail(rpcs, NULL);
   bson_return_val_if_fail(rpcs_len, NULL);
   bson_return_val_if_fail(hint <= cluster->nodes_len, NULL);

   nodes = bson_malloc(sizeof(*nodes) * cluster->nodes_len);
   scores = bson_malloc(sizeof(*scores) * cluster->nodes_len);

   /*
    * We can take a few short-cut's if we are not talking to a replica set.
    */
   switch (cluster->mode) {
   case MONGOC_CLUSTER_DIRECT: {
      node = (cluster->nodes[0].stream ? &cluster->nodes[0] : NULL);
      goto CLEANUP;
   }
   case MONGOC_CLUSTER_SHARDED_CLUSTER:
      need_primary = false;
      need_secondary = false;
      GOTO (dispatch);
   case MONGOC_CLUSTER_REPLICA_SET:
   default:
      break;
   }

   /*
    * Determine if our read preference requires communicating with PRIMARY.
    */
   if (read_prefs)
      read_mode = mongoc_read_prefs_get_mode(read_prefs);
   need_primary = (read_mode == MONGOC_READ_PRIMARY);
   need_secondary = (read_mode == MONGOC_READ_SECONDARY);

   /*
    * Check to see if any RPCs require the primary. If so, we pin all
    * of the RPCs to the primary.
    */
   for (i = 0; !need_primary && (i < rpcs_len); i++) {
      switch (rpcs[i].header.opcode) {
      case MONGOC_OPCODE_KILL_CURSORS:
      case MONGOC_OPCODE_GET_MORE:
      case MONGOC_OPCODE_MSG:
      case MONGOC_OPCODE_REPLY:
         break;
      case MONGOC_OPCODE_QUERY:
         if ((read_mode & MONGOC_READ_SECONDARY) != 0) {
            rpcs[i].query.flags |= MONGOC_QUERY_SLAVE_OK;
         } else if (!(rpcs[i].query.flags & MONGOC_QUERY_SLAVE_OK)) {
            need_primary = true;
         }
         break;
      case MONGOC_OPCODE_DELETE:
      case MONGOC_OPCODE_INSERT:
      case MONGOC_OPCODE_UPDATE:
      default:
         need_primary = true;
         break;
      }
   }

dispatch:

   /*
    * Build our list of nodes with established connections. Short circuit if
    * we require a primary and we found one.
    */
   for (i = 0; i < cluster->nodes_len; i++) {
      if (need_primary && cluster->nodes[i].primary) {
         node = &cluster->nodes[i];
         goto CLEANUP;
      } else if (need_secondary && cluster->nodes[i].primary) {
         nodes[i] = NULL;
      } else {
         nodes[i] = cluster->nodes[i].stream ? &cluster->nodes[i] : NULL;
      }
   }

   /*
    * Check if we failed to locate a primary.
    */
   if (need_primary) {
      bson_set_error(error,
                     MONGOC_ERROR_CLIENT,
                     MONGOC_ERROR_CLIENT_NO_ACCEPTABLE_PEER,
                     "Requested PRIMARY node is not available.");
      goto CLEANUP;
   }

   /*
    * Apply the hint if the client knows who they would like to continue
    * communicating with.
    */
   if (hint) {
      if (!nodes[hint - 1]) {
         bson_set_error(error,
                        MONGOC_ERROR_CLIENT,
                        MONGOC_ERROR_CLIENT_NO_ACCEPTABLE_PEER,
                        "Requested node (%u) is not available.",
                        hint);
      }
      node = nodes[hint - 1];
      goto CLEANUP;
   }

   /*
    * Now, we start removing connections that don't match the requirements of
    * our requested event.
    *
    * - If read preferences are set, remove all non-matching.
    * - If slaveOk exists and is false, then remove secondaries.
    * - Find the nearest leftover node and remove those not within threshold.
    * - Select a leftover node at random.
    */

   /*
    * TODO: This whole section is ripe for optimization. It is very much
    *       in the fast path of command dispatching.
    */

   count = 0;

   for (i = 0; i < cluster->nodes_len; i++) {
      if (nodes[i]) {
         if (read_prefs) {
            int score = _mongoc_read_prefs_score(read_prefs, nodes[i]);
            scores[i] = score;

            if (score < 0) {
               nodes[i] = NULL;
               continue;
            } else if (score > max_score) {
                max_score = score;
            }

         }
         count++;
      }
   }

   /*
    * Filter nodes with score less than highest score.
    */
   if (max_score) {
      for (i = 0; i < cluster->nodes_len; i++) {
         if (nodes[i] && (scores[i] < max_score)) {
             nodes[i] = NULL;
             count--;
         }
      }
   }

   /*
    * Get the nearest node among those which have not been filtered out
    */
#define IS_NEARER_THAN(n, msec) \
   ((msec < 0 && (n)->ping_avg_msec >= 0) || ((n)->ping_avg_msec < msec))

   for (i = 0; i < cluster->nodes_len; i++) {
      if (nodes[i]) {
         if (IS_NEARER_THAN(nodes[i], nearest)) {
            nearest = nodes[i]->ping_avg_msec;
         }
      }
   }

#undef IS_NEARER_THAN

   /*
    * Filter nodes with latency outside threshold of nearest.
    */
   if (nearest != -1) {
      watermark = nearest + cluster->sec_latency_ms;
      for (i = 0; i < cluster->nodes_len; i++) {
         if (nodes[i]) {
            if (nodes[i]->ping_avg_msec > (int32_t)watermark) {
               nodes[i] = NULL;
               count--;
            }
         }
      }
   }

   /*
    * Mark the error as unable to locate a target node.
    */
   if (!count) {
      bson_set_error (error,
                      MONGOC_ERROR_CLIENT,
                      MONGOC_ERROR_CLIENT_NO_ACCEPTABLE_PEER,
                      "Failed to locate a suitable MongoDB node.");
      goto CLEANUP;
   }

   /*
    * Choose a cluster node within threshold at random.
    */
   count = count ? rand() % count : count;
   for (i = 0; i < cluster->nodes_len; i++) {
      if (nodes[i]) {
         if (!count) {
            node = nodes[i];
            goto CLEANUP;
         }
         count--;
      }
   }

CLEANUP:

   bson_free(nodes);
   bson_free(scores);

   RETURN(node);
}


uint32_t
_mongoc_cluster_preselect (mongoc_cluster_t             *cluster,       /* IN */
                           mongoc_opcode_t               opcode,        /* IN */
                           const mongoc_write_concern_t *write_concern, /* IN */
                           const mongoc_read_prefs_t    *read_prefs,    /* IN */
                           bson_error_t                 *error)         /* OUT */
{
   mongoc_cluster_node_t *node;
   mongoc_rpc_t rpc = {{ 0 }};
   int retry_count = 0;
   bson_error_t scoped_error;

   BSON_ASSERT (cluster);

   rpc.header.opcode = opcode;

   while (!(node = _mongoc_cluster_select (cluster, &rpc, 1, 0, write_concern,
                                           read_prefs, &scoped_error))) {
      if ((retry_count++ == MAX_RETRY_COUNT) ||
          !_mongoc_cluster_reconnect (cluster, error)) {
         break;
      }
   }

   if (!node && error) {
      memcpy (error, &scoped_error, sizeof (scoped_error));
   }

   return node ? (node->index + 1) : 0;
}


/*
 *--------------------------------------------------------------------------
 *
 * _mongoc_cluster_run_command --
 *
 *       Helper to run a command on a given mongoc_cluster_node_t.
 *
 * Returns:
 *       true if successful; otherwise false and @error is set.
 *
 * Side effects:
 *       @reply is set and should ALWAYS be released with bson_destroy().
 *
 *--------------------------------------------------------------------------
 */

static bool
_mongoc_cluster_run_command (mongoc_cluster_t      *cluster,
                             mongoc_cluster_node_t *node,
                             const char            *db_name,
                             const bson_t          *command,
                             bson_t                *reply,
                             bson_error_t          *error)
{
   mongoc_buffer_t buffer;
   mongoc_array_t ar;
   mongoc_rpc_t rpc;
   int32_t msg_len;
   bson_t reply_local;
   char ns[MONGOC_NAMESPACE_MAX];

   ENTRY;

   BSON_ASSERT(cluster);
   BSON_ASSERT(node);
   BSON_ASSERT(node->stream);
   BSON_ASSERT(db_name);
   BSON_ASSERT(command);

   bson_snprintf(ns, sizeof ns, "%s.$cmd", db_name);

   rpc.query.msg_len = 0;
   rpc.query.request_id = ++cluster->request_id;
   rpc.query.response_to = 0;
   rpc.query.opcode = MONGOC_OPCODE_QUERY;
   rpc.query.flags = MONGOC_QUERY_SLAVE_OK;
   rpc.query.collection = ns;
   rpc.query.skip = 0;
   rpc.query.n_return = -1;
   rpc.query.query = bson_get_data(command);
   rpc.query.fields = NULL;

   _mongoc_array_init (&ar, sizeof (mongoc_iovec_t));
   _mongoc_buffer_init (&buffer, NULL, 0, NULL, NULL);

   _mongoc_rpc_gather(&rpc, &ar);
   _mongoc_rpc_swab_to_le(&rpc);

   if (!mongoc_stream_writev(node->stream, ar.data, ar.len,
                             cluster->sockettimeoutms)) {
      GOTO(failure);
   }

   if (!_mongoc_buffer_append_from_stream(&buffer, node->stream, 4,
                                          cluster->sockettimeoutms, error)) {
      GOTO(failure);
   }

   BSON_ASSERT(buffer.len == 4);

   memcpy(&msg_len, buffer.data, 4);
   msg_len = BSON_UINT32_FROM_LE(msg_len);
   if ((msg_len < 16) || (msg_len > (1024 * 1024 * 16))) {
      GOTO(invalid_reply);
   }

   if (!_mongoc_buffer_append_from_stream(&buffer, node->stream, msg_len - 4,
                                          cluster->sockettimeoutms, error)) {
      GOTO(failure);
   }

   if (!_mongoc_rpc_scatter(&rpc, buffer.data, buffer.len)) {
      GOTO(invalid_reply);
   }

   _mongoc_rpc_swab_from_le(&rpc);

   if (rpc.header.opcode != MONGOC_OPCODE_REPLY) {
      GOTO(invalid_reply);
   }

   if (reply) {
      if (!_mongoc_rpc_reply_get_first(&rpc.reply, &reply_local)) {
         bson_set_error (error,
                         MONGOC_ERROR_BSON,
                         MONGOC_ERROR_BSON_INVALID,
                         "Failed to decode reply BSON document.");
         GOTO(failure);
      }
      bson_copy_to(&reply_local, reply);
      bson_destroy(&reply_local);
   }

   _mongoc_buffer_destroy(&buffer);
   _mongoc_array_destroy(&ar);

   RETURN(true);

invalid_reply:
   bson_set_error(error,
                  MONGOC_ERROR_PROTOCOL,
                  MONGOC_ERROR_PROTOCOL_INVALID_REPLY,
                  "Invalid reply from server.");

failure:
   _mongoc_buffer_destroy(&buffer);
   _mongoc_array_destroy(&ar);

   if (reply) {
      bson_init(reply);
   }

   _mongoc_cluster_disconnect_node(cluster, node);

   RETURN(false);
}


/*
 *--------------------------------------------------------------------------
 *
 * _mongoc_cluster_ismaster --
 *
 *       Executes an isMaster command on a given mongoc_cluster_node_t.
 *
 *       node->primary will be set to true if the node is discovered to
 *       be a primary node.
 *
 * Returns:
 *       true if successful; otehrwise false and @error is set.
 *
 * Side effects:
 *       None.
 *
 *--------------------------------------------------------------------------
 */

static bool
_mongoc_cluster_ismaster (mongoc_cluster_t      *cluster,
                          mongoc_cluster_node_t *node,
                          bson_error_t          *error)
{
   int32_t v32;
   bool ret = false;
   bson_iter_t child;
   bson_iter_t iter;
   bson_t command;
   bson_t reply;

   ENTRY;

   BSON_ASSERT(cluster);
   BSON_ASSERT(node);
   BSON_ASSERT(node->stream);

   bson_init(&command);
   bson_append_int32(&command, "isMaster", 8, 1);

   if (!_mongoc_cluster_run_command (cluster, node, "admin", &command, &reply,
                                     error)) {
      _mongoc_cluster_disconnect_node (cluster, node);
      GOTO (failure);
   }

   node->primary = false;

   bson_free (node->replSet);
   node->replSet = NULL;

   if (bson_iter_init_find_case (&iter, &reply, "isMaster") &&
       BSON_ITER_HOLDS_BOOL (&iter) &&
       bson_iter_bool (&iter)) {
      node->primary = true;
   }

   if (bson_iter_init_find_case(&iter, &reply, "maxMessageSizeBytes")) {
      v32 = bson_iter_int32(&iter);
      if (!cluster->max_msg_size || (v32 < (int32_t)cluster->max_msg_size)) {
         cluster->max_msg_size = v32;
      }
   }

   if (bson_iter_init_find_case(&iter, &reply, "maxBsonObjectSize")) {
      v32 = bson_iter_int32(&iter);
	  if (!cluster->max_bson_size || (v32 < (int32_t)cluster->max_bson_size)) {
         cluster->max_bson_size = v32;
      }
   }

   if (bson_iter_init_find_case (&iter, &reply, "maxWriteBatchSize")) {
      v32 = bson_iter_int32 (&iter);
      node->max_write_batch_size = v32;
   }

   if (bson_iter_init_find_case(&iter, &reply, "maxWireVersion") &&
       BSON_ITER_HOLDS_INT32(&iter)) {
      node->max_wire_version = bson_iter_int32(&iter);
   }

   if (bson_iter_init_find_case(&iter, &reply, "minWireVersion") &&
       BSON_ITER_HOLDS_INT32(&iter)) {
      node->min_wire_version = bson_iter_int32(&iter);
   }

   if ((node->min_wire_version > MAX_WIRE_VERSION) ||
       (node->max_wire_version < MIN_WIRE_VERSION)) {
      bson_set_error (error,
                      MONGOC_ERROR_PROTOCOL,
                      MONGOC_ERROR_PROTOCOL_BAD_WIRE_VERSION,
                      "Failed to negotiate wire version with "
                      "cluster peer. %s is [%u,%u]. I support "
                      "[%u,%u].",
                      node->host.host_and_port,
                      node->min_wire_version,
                      node->max_wire_version,
                      MIN_WIRE_VERSION,
                      MAX_WIRE_VERSION);
      GOTO (failure);
   }

   if (bson_iter_init_find (&iter, &reply, "msg") &&
       BSON_ITER_HOLDS_UTF8 (&iter) &&
       (0 == strcasecmp ("isdbgrid", bson_iter_utf8 (&iter, NULL)))) {
      node->isdbgrid = true;
      if (cluster->mode != MONGOC_CLUSTER_SHARDED_CLUSTER) {
         MONGOC_INFO ("Unexpectedly connected to sharded cluster: %s",
                      node->host.host_and_port);
      }
   } else {
      node->isdbgrid = false;
   }

   /*
    * If we are in replicaSet mode, we need to track our potential peers for
    * further connections.
    */
   if (cluster->mode == MONGOC_CLUSTER_REPLICA_SET) {
      if (bson_iter_init_find (&iter, &reply, "hosts") &&
          bson_iter_recurse (&iter, &child)) {
         if (node->primary) {
            _mongoc_cluster_clear_peers (cluster);
         }
         while (bson_iter_next (&child) && BSON_ITER_HOLDS_UTF8 (&child)) {
            _mongoc_cluster_add_peer (cluster, bson_iter_utf8(&child, NULL));
         }
      }
      if (bson_iter_init_find(&iter, &reply, "setName") &&
          BSON_ITER_HOLDS_UTF8(&iter)) {
         node->replSet = bson_iter_dup_utf8(&iter, NULL);
      }
      if (bson_iter_init_find(&iter, &reply, "tags") &&
          BSON_ITER_HOLDS_DOCUMENT(&iter)) {
          bson_t tags;
          uint32_t len;
          const uint8_t *data;

          bson_iter_document(&iter, &len, &data);

          if (bson_init_static(&tags, data, len)) {
              bson_copy_to(&tags, &(node->tags));
          }
      }
   }

   ret = true;

failure:
   bson_destroy(&command);
   bson_destroy(&reply);

   RETURN(ret);
}


/*
 *--------------------------------------------------------------------------
 *
 * _mongoc_cluster_ping_node --
 *
 *       Ping a remote node and return the round-trip latency.
 *
 * Returns:
 *       A 32-bit integer counting the number of milliseconds to complete.
 *       -1 if there was a failure to communicate.
 *
 * Side effects:
 *       @error is set of -1 is returned.
 *
 *--------------------------------------------------------------------------
 */

static int32_t
_mongoc_cluster_ping_node (mongoc_cluster_t      *cluster,
                           mongoc_cluster_node_t *node,
                           bson_error_t          *error)
{
   int64_t t_begin;
   int64_t t_end;
   int32_t ret;
   bool r;
   bson_t cmd;

   ENTRY;

   BSON_ASSERT(cluster);
   BSON_ASSERT(node);
   BSON_ASSERT(node->stream);

   bson_init(&cmd);
   bson_append_int32(&cmd, "ping", 4, 1);

   t_begin = bson_get_monotonic_time ();
   r = _mongoc_cluster_run_command (cluster, node, "admin", &cmd, NULL, error);
   t_end = bson_get_monotonic_time ();

   bson_destroy(&cmd);

   ret = r ? (int32_t) ((t_end - t_begin) / 1000L) : -1;

   RETURN(ret);
}


/*
 *--------------------------------------------------------------------------
 *
 * _mongoc_cluster_auth_node_cr --
 *
 *       Performs authentication of @node using the credentials provided
 *       when configuring the @cluster instance.
 *
 *       This is the Challenge-Response mode of authentication.
 *
 * Returns:
 *       true if authentication was successful; otherwise false and
 *       @error is set.
 *
 * Side effects:
 *       None.
 *
 *--------------------------------------------------------------------------
 */

static bool
_mongoc_cluster_auth_node_cr (mongoc_cluster_t      *cluster,
                              mongoc_cluster_node_t *node,
                              bson_error_t          *error)
{
   bson_iter_t iter;
   const char *auth_source;
   bson_t command = { 0 };
   bson_t reply = { 0 };
   char *digest;
   char *nonce;

   ENTRY;

   BSON_ASSERT(cluster);
   BSON_ASSERT(node);

   if (!(auth_source = mongoc_uri_get_auth_source(cluster->uri)) ||
       (*auth_source == '\0')) {
      auth_source = "admin";
   }

   /*
    * To authenticate a node using basic authentication, we need to first
    * get the nonce from the server. We use that to hash our password which
    * is sent as a reply to the server. If everything went good we get a
    * success notification back from the server.
    */

   /*
    * Execute the getnonce command to fetch the nonce used for generating
    * md5 digest of our password information.
    */
   bson_init (&command);
   bson_append_int32 (&command, "getnonce", 8, 1);
   if (!_mongoc_cluster_run_command (cluster, node, auth_source, &command,
                                     &reply, error)) {
      bson_destroy (&command);
      RETURN (false);
   }
   bson_destroy (&command);
   if (!bson_iter_init_find_case (&iter, &reply, "nonce")) {
      bson_set_error (error,
                      MONGOC_ERROR_CLIENT,
                      MONGOC_ERROR_CLIENT_GETNONCE,
                      "Invalid reply from getnonce");
      bson_destroy (&reply);
      RETURN (false);
   }

   /*
    * Build our command to perform the authentication.
    */
   nonce = bson_iter_dup_utf8(&iter, NULL);
   digest = _mongoc_cluster_build_basic_auth_digest(cluster, nonce);
   bson_init(&command);
   bson_append_int32(&command, "authenticate", 12, 1);
   bson_append_utf8(&command, "user", 4,
                    mongoc_uri_get_username(cluster->uri), -1);
   bson_append_utf8(&command, "nonce", 5, nonce, -1);
   bson_append_utf8(&command, "key", 3, digest, -1);
   bson_destroy(&reply);
   bson_free(nonce);
   bson_free(digest);

   /*
    * Execute the authenticate command and check for {ok:1}
    */
   if (!_mongoc_cluster_run_command (cluster, node, auth_source, &command,
                                     &reply, error)) {
      bson_destroy (&command);
      RETURN (false);
   }

   bson_destroy (&command);

   if (!bson_iter_init_find_case(&iter, &reply, "ok") ||
       !bson_iter_as_bool(&iter)) {
      bson_set_error(error,
                     MONGOC_ERROR_CLIENT,
                     MONGOC_ERROR_CLIENT_AUTHENTICATE,
                     "Failed to authenticate credentials.");
      bson_destroy(&reply);
      RETURN(false);
   }

   bson_destroy(&reply);

   RETURN(true);
}


#ifdef MONGOC_ENABLE_SASL
/*
 *--------------------------------------------------------------------------
 *
 * _mongoc_cluster_get_canonicalized_name --
 *
 *       Query the node to get the canonicalized name. This may happen if
 *       the node has been accessed via an alias.
 *
 *       The gssapi code will use this if canonicalizeHostname is true.
 *
 *       Some underlying layers of krb might do this for us, but they can
 *       be disabled in krb.conf.
 *
 * Returns:
 *       None.
 *
 * Side effects:
 *       None.
 *
 *--------------------------------------------------------------------------
 */

static bool
_mongoc_cluster_get_canonicalized_name (mongoc_cluster_t      *cluster, /* IN */
                                        mongoc_cluster_node_t *node,    /* IN */
                                        char                  *name,    /* OUT */
                                        size_t                 namelen, /* IN */
                                        bson_error_t          *error)   /* OUT */
{
   mongoc_stream_t *stream;
   mongoc_stream_t *tmp;
   mongoc_socket_t *sock = NULL;
   char *canonicalized;

   ENTRY;

   BSON_ASSERT (cluster);
   BSON_ASSERT (node);
   BSON_ASSERT (name);

   /*
    * Find the underlying socket used in the stream chain.
    */
   for (stream = node->stream; stream;) {
      if ((tmp = mongoc_stream_get_base_stream (stream))) {
         stream = tmp;
         continue;
      }
      break;
   }

   BSON_ASSERT (stream);

   if (stream->type == MONGOC_STREAM_SOCKET) {
      sock = mongoc_stream_socket_get_socket ((mongoc_stream_socket_t *)stream);
      if (sock) {
         canonicalized = mongoc_socket_getnameinfo (sock);
         if (canonicalized) {
            bson_snprintf (name, namelen, "%s", canonicalized);
            bson_free (canonicalized);
            RETURN (true);
         }
      }
   }

   RETURN (false);
}
#endif


#ifdef MONGOC_ENABLE_SASL
/*
 *--------------------------------------------------------------------------
 *
 * _mongoc_cluster_auth_node_sasl --
 *
 *       Perform authentication for a cluster node using SASL. This is
 *       only supported for GSSAPI at the moment.
 *
 * Returns:
 *       true if successful; otherwise false and @error is set.
 *
 * Side effects:
 *       error may be set.
 *
 *--------------------------------------------------------------------------
 */

static bool
_mongoc_cluster_auth_node_sasl (mongoc_cluster_t      *cluster,
                                mongoc_cluster_node_t *node,
                                bson_error_t          *error)
{
   uint32_t buflen = 0;
   mongoc_sasl_t sasl;
   const bson_t *options;
   bson_iter_t iter;
   bool ret = false;
   char real_name [BSON_HOST_NAME_MAX + 1];
   const char *service_name;
   const char *mechanism;
   const char *tmpstr;
   uint8_t buf[4096] = { 0 };
   bson_t cmd;
   bson_t reply;
   int conv_id = 0;

   BSON_ASSERT (cluster);
   BSON_ASSERT (node);

   options = mongoc_uri_get_options (cluster->uri);

   _mongoc_sasl_init (&sasl);

   if ((mechanism = mongoc_uri_get_auth_mechanism (cluster->uri))) {
      _mongoc_sasl_set_mechanism (&sasl, mechanism);
   }

   if (bson_iter_init_find_case (&iter, options, "gssapiservicename") &&
       BSON_ITER_HOLDS_UTF8 (&iter) &&
       (service_name = bson_iter_utf8 (&iter, NULL))) {
      _mongoc_sasl_set_service_name (&sasl, service_name);
   }

   _mongoc_sasl_set_pass (&sasl, mongoc_uri_get_password (cluster->uri));
   _mongoc_sasl_set_user (&sasl, mongoc_uri_get_username (cluster->uri));

   /*
    * If the URI requested canonicalizeHostname, we need to resolve the real
    * hostname for the IP Address and pass that to the SASL layer. Some
    * underlying GSSAPI layers will do this for us, but can be disabled in
    * their config (krb.conf).
    *
    * This allows the consumer to specify canonicalizeHostname=true in the URI
    * and have us do that for them.
    *
    * See CDRIVER-323 for more information.
    */
   if (bson_iter_init_find_case (&iter, options, "canonicalizeHostname") &&
       BSON_ITER_HOLDS_BOOL (&iter) &&
       bson_iter_bool (&iter)) {
      if (_mongoc_cluster_get_canonicalized_name (cluster, node, real_name,
                                                  sizeof real_name, error)) {
         _mongoc_sasl_set_service_host (&sasl, real_name);
      } else {
         _mongoc_sasl_set_service_host (&sasl, node->host.host);
      }
   } else {
      _mongoc_sasl_set_service_host (&sasl, node->host.host);
   }

   for (;;) {
      if (!_mongoc_sasl_step (&sasl, buf, buflen, buf, sizeof buf, &buflen, error)) {
         goto failure;
      }

      bson_init (&cmd);

      if (sasl.step == 1) {
         BSON_APPEND_INT32 (&cmd, "saslStart", 1);
         BSON_APPEND_UTF8 (&cmd, "mechanism", mechanism ? mechanism : "GSSAPI");
         bson_append_utf8 (&cmd, "payload", 7, (const char *)buf, buflen);
         BSON_APPEND_INT32 (&cmd, "autoAuthorize", 1);
      } else {
         BSON_APPEND_INT32 (&cmd, "saslContinue", 1);
         BSON_APPEND_INT32 (&cmd, "conversationId", conv_id);
         bson_append_utf8 (&cmd, "payload", 7, (const char *)buf, buflen);
      }

      MONGOC_INFO ("SASL: authenticating \"%s\" (step %d)",
                   mongoc_uri_get_username (cluster->uri),
                   sasl.step);

      if (!_mongoc_cluster_run_command (cluster, node, "$external", &cmd, &reply, error)) {
         bson_destroy (&cmd);
         goto failure;
      }

      bson_destroy (&cmd);

      if (bson_iter_init_find (&iter, &reply, "done") &&
          bson_iter_as_bool (&iter)) {
         bson_destroy (&reply);
         break;
      }

      if (!bson_iter_init_find (&iter, &reply, "ok") ||
          !bson_iter_as_bool (&iter) ||
          !bson_iter_init_find (&iter, &reply, "conversationId") ||
          !BSON_ITER_HOLDS_INT32 (&iter) ||
          !(conv_id = bson_iter_int32 (&iter)) ||
          !bson_iter_init_find (&iter, &reply, "payload") ||
          !BSON_ITER_HOLDS_UTF8 (&iter)) {
         MONGOC_INFO ("SASL: authentication failed for \"%s\"",
                      mongoc_uri_get_username (cluster->uri));
         bson_destroy (&reply);
         bson_set_error (error,
                         MONGOC_ERROR_CLIENT,
                         MONGOC_ERROR_CLIENT_AUTHENTICATE,
                         "Received invalid SASL reply from MongoDB server.");
         goto failure;
      }

      tmpstr = bson_iter_utf8 (&iter, &buflen);

      if (buflen > sizeof buf) {
         bson_set_error (error,
                         MONGOC_ERROR_CLIENT,
                         MONGOC_ERROR_CLIENT_AUTHENTICATE,
                         "SASL reply from MongoDB is too large.");
         goto failure;
      }

      memcpy (buf, tmpstr, buflen);

      bson_destroy (&reply);
   }

   MONGOC_INFO ("SASL: \"%s\" authenticated",
                mongoc_uri_get_username (cluster->uri));

   ret = true;

failure:
   _mongoc_sasl_destroy (&sasl);

   return ret;
}
#endif


#ifdef MONGOC_ENABLE_SASL
/*
 *--------------------------------------------------------------------------
 *
 * _mongoc_cluster_auth_node_plain --
 *
 *       Perform SASL PLAIN authentication for @node. We do this manually
 *       instead of using the SASL module because its rather simplistic.
 *
 * Returns:
 *       true if successful; otherwise false and error is set.
 *
 * Side effects:
 *       error may be set.
 *
 *--------------------------------------------------------------------------
 */

static bool
_mongoc_cluster_auth_node_plain (mongoc_cluster_t      *cluster,
                                 mongoc_cluster_node_t *node,
                                 bson_error_t          *error)
{
   char buf[4096];
   unsigned buflen = 0;
   bson_iter_t iter;
   const char *username;
   const char *password;
   const char *errmsg = "Unknown authentication error.";
   bson_t b = BSON_INITIALIZER;
   bson_t reply;
   size_t len;
   char *str;
   int ret;

   BSON_ASSERT (cluster);
   BSON_ASSERT (node);

   username = mongoc_uri_get_username (cluster->uri);
   if (!username) {
      username = "";
   }

   password = mongoc_uri_get_password (cluster->uri);
   if (!password) {
      password = "";
   }

   str = bson_strdup_printf ("%c%s%c%s", '\0', username, '\0', password);
   len = strlen (username) + strlen (password) + 2;
   ret = sasl_encode64 (str, (unsigned)len, buf, sizeof buf, &buflen);
   bson_free (str);

   if (ret != SASL_OK) {
      bson_set_error (error,
                      MONGOC_ERROR_CLIENT,
                      MONGOC_ERROR_CLIENT_AUTHENTICATE,
                      "sasl_encode64() returned %d.",
                      ret);
      return false;
   }

   BSON_APPEND_INT32 (&b, "saslStart", 1);
   BSON_APPEND_UTF8 (&b, "mechanism", "PLAIN");
   bson_append_utf8 (&b, "payload", 7, (const char *)buf, buflen);
   BSON_APPEND_INT32 (&b, "autoAuthorize", 1);

   if (!_mongoc_cluster_run_command (cluster, node, "$external", &b, &reply, error)) {
      bson_destroy (&b);
      return false;
   }

   bson_destroy (&b);

   if (!bson_iter_init_find_case (&iter, &reply, "ok") ||
       !bson_iter_as_bool (&iter)) {
      if (bson_iter_init_find_case (&iter, &reply, "errmsg") &&
          BSON_ITER_HOLDS_UTF8 (&iter)) {
         errmsg = bson_iter_utf8 (&iter, NULL);
      }
      bson_destroy (&reply);
      bson_set_error (error,
                      MONGOC_ERROR_CLIENT,
                      MONGOC_ERROR_CLIENT_AUTHENTICATE,
                      "%s", errmsg);
      return false;
   }

   bson_destroy (&reply);

   return true;
}
#endif


#ifdef MONGOC_ENABLE_SSL
static bool
_mongoc_cluster_auth_node_x509 (mongoc_cluster_t      *cluster,
                                mongoc_cluster_node_t *node,
                                bson_error_t          *error)
{
   const char *username = "";
   const char *errmsg = "X509 authentication failure";
   bson_iter_t iter;
   bool ret = false;
   bson_t cmd;
   bson_t reply;

   BSON_ASSERT (cluster);
   BSON_ASSERT (node);

   if (!cluster->client->ssl_opts.pem_file) {
      bson_set_error (error,
                      MONGOC_ERROR_CLIENT,
                      MONGOC_ERROR_CLIENT_AUTHENTICATE,
                      "mongoc_client_set_ssl_opts() must be called "
                      "with pem file for X-509 auth.");
      return false;
   }

   if (cluster->client->pem_subject) {
      username = cluster->client->pem_subject;
   }

   bson_init (&cmd);
   BSON_APPEND_INT32 (&cmd, "authenticate", 1);
   BSON_APPEND_UTF8 (&cmd, "mechanism", "MONGODB-X509");
   BSON_APPEND_UTF8 (&cmd, "user", username);

   if (!_mongoc_cluster_run_command (cluster, node, "$external", &cmd, &reply,
                                     error)) {
      bson_destroy (&cmd);
      return false;
   }

   if (!bson_iter_init_find (&iter, &reply, "ok") ||
       !bson_iter_as_bool (&iter)) {
      if (bson_iter_init_find (&iter, &reply, "errmsg") &&
          BSON_ITER_HOLDS_UTF8 (&iter)) {
         errmsg = bson_iter_utf8 (&iter, NULL);
      }
      bson_set_error (error,
                      MONGOC_ERROR_CLIENT,
                      MONGOC_ERROR_CLIENT_AUTHENTICATE,
                      "%s", errmsg);
      goto failure;
   }

   ret = true;

failure:

   bson_destroy (&cmd);
   bson_destroy (&reply);

   return ret;
}
#endif


#ifdef MONGOC_ENABLE_SSL
static bool
_mongoc_cluster_auth_node_scram (mongoc_cluster_t      *cluster,
                                 mongoc_cluster_node_t *node,
                                 bson_error_t          *error)
{
   size_t buflen = 0;
   mongoc_scram_t scram;
   bson_iter_t iter;
   bool ret = false;
   const char *tmpstr;
   const char *auth_source;
   uint8_t buf[4096] = { 0 };
   bson_t cmd;
   bson_t reply;
   int conv_id = 0;

   BSON_ASSERT (cluster);
   BSON_ASSERT (node);

   if (!(auth_source = mongoc_uri_get_auth_source(cluster->uri)) ||
       (*auth_source == '\0')) {
      auth_source = "admin";
   }

   _mongoc_scram_init(&scram);

   _mongoc_scram_set_pass (&scram, mongoc_uri_get_password (cluster->uri));
   _mongoc_scram_set_user (&scram, mongoc_uri_get_username (cluster->uri));

   for (;;) {
      if (!_mongoc_scram_step (&scram, buf, buflen, buf, sizeof buf, &buflen, error)) {
         goto failure;
      }

      bson_init (&cmd);

      if (scram.step == 1) {
         BSON_APPEND_INT32 (&cmd, "saslStart", 1);
         BSON_APPEND_UTF8 (&cmd, "mechanism", "SCRAM-SHA-1");
         bson_append_binary (&cmd, "payload", 7, BSON_SUBTYPE_BINARY, buf, buflen);
         BSON_APPEND_INT32 (&cmd, "autoAuthorize", 1);
      } else {
         BSON_APPEND_INT32 (&cmd, "saslContinue", 1);
         BSON_APPEND_INT32 (&cmd, "conversationId", conv_id);
         bson_append_binary (&cmd, "payload", 7, BSON_SUBTYPE_BINARY, buf, buflen);
      }

      MONGOC_INFO ("SCRAM: authenticating \"%s\" (step %d)",
                   mongoc_uri_get_username (cluster->uri),
                   scram.step);

      if (!_mongoc_cluster_run_command (cluster, node, auth_source, &cmd, &reply, error)) {
         bson_destroy (&cmd);
         goto failure;
      }

      bson_destroy (&cmd);

      if (bson_iter_init_find (&iter, &reply, "done") &&
          bson_iter_as_bool (&iter)) {
         bson_destroy (&reply);
         break;
      }

      if (!bson_iter_init_find (&iter, &reply, "ok") ||
          !bson_iter_as_bool (&iter) ||
          !bson_iter_init_find (&iter, &reply, "conversationId") ||
          !BSON_ITER_HOLDS_INT32 (&iter) ||
          !(conv_id = bson_iter_int32 (&iter)) ||
          !bson_iter_init_find (&iter, &reply, "payload") ||
          !BSON_ITER_HOLDS_BINARY(&iter)) {
         MONGOC_INFO ("SCRAM: authentication failed for \"%s\"",
                      mongoc_uri_get_username (cluster->uri));
         bson_destroy (&reply);
         bson_set_error (error,
                         MONGOC_ERROR_CLIENT,
                         MONGOC_ERROR_CLIENT_AUTHENTICATE,
                         "Received invalid SCRAM reply from MongoDB server.");
         goto failure;
      }

      bson_subtype_t btype;
      bson_iter_binary (&iter, &btype, &buflen, (const uint8_t**)&tmpstr);

      if (buflen > sizeof buf) {
         bson_set_error (error,
                         MONGOC_ERROR_CLIENT,
                         MONGOC_ERROR_CLIENT_AUTHENTICATE,
                         "SCRAM reply from MongoDB is too large.");
         goto failure;
      }

      memcpy (buf, tmpstr, buflen);

      bson_destroy (&reply);
   }

   MONGOC_INFO ("SCRAM: \"%s\" authenticated",
                mongoc_uri_get_username (cluster->uri));

   ret = true;

failure:
   _mongoc_scram_destroy (&scram);

   return ret;
}
#endif


/*
 *--------------------------------------------------------------------------
 *
 * _mongoc_cluster_auth_node --
 *
 *       Authenticate a cluster node depending on the required mechanism.
 *
 * Returns:
 *       true if authenticated. false on failure and @error is set.
 *
 * Side effects:
 *       @error is set on failure.
 *
 *--------------------------------------------------------------------------
 */

static bool
_mongoc_cluster_auth_node (mongoc_cluster_t      *cluster,
                           mongoc_cluster_node_t *node,
                           bson_error_t          *error)
{
   bool ret = false;
   const char *mechanism;

   BSON_ASSERT (cluster);
   BSON_ASSERT (node);

   mechanism = mongoc_uri_get_auth_mechanism (cluster->uri);

   if (!mechanism) {
      if (node->max_wire_version < 3) {
         mechanism = "MONGODB-CR";
      } else {
         mechanism = "SCRAM-SHA-1";
      }
   }

   if (0 == strcasecmp (mechanism, "MONGODB-CR")) {
      ret = _mongoc_cluster_auth_node_cr (cluster, node, error);
#ifdef MONGOC_ENABLE_SSL
   } else if (0 == strcasecmp (mechanism, "MONGODB-X509")) {
      ret = _mongoc_cluster_auth_node_x509 (cluster, node, error);
   } else if (0 == strcasecmp (mechanism, "SCRAM-SHA-1")) {
      ret = _mongoc_cluster_auth_node_scram (cluster, node, error);
#endif
#ifdef MONGOC_ENABLE_SASL
   } else if (0 == strcasecmp (mechanism, "GSSAPI")) {
      ret = _mongoc_cluster_auth_node_sasl (cluster, node, error);
   } else if (0 == strcasecmp (mechanism, "PLAIN")) {
      ret = _mongoc_cluster_auth_node_plain (cluster, node, error);
#endif
   } else {
      bson_set_error (error,
                      MONGOC_ERROR_CLIENT,
                      MONGOC_ERROR_CLIENT_AUTHENTICATE,
                      "The authentication mechanism \"%s\" is not supported.",
                      mechanism);
   }

   if (!ret) {
      mongoc_counter_auth_failure_inc ();
   } else {
      mongoc_counter_auth_success_inc ();
   }

   return ret;
}


/*
 *--------------------------------------------------------------------------
 *
 * mongoc_cluster_reconnect_direct --
 *
 *       Reconnect to our only configured node.
 *
 *       "isMaster" is run after connecting to determine PRIMARY status.
 *
 *       If the node is valid, we will also greedily authenticate the
 *       configured user if available.
 *
 * Returns:
 *       true if successful; otherwise false and @error is set.
 *
 * Side effects:
 *       None.
 *
 *--------------------------------------------------------------------------
 */

static bool
_mongoc_cluster_reconnect_direct (mongoc_cluster_t *cluster,
                                  bson_error_t     *error)
{
   const mongoc_host_list_t *hosts;
   mongoc_cluster_node_t *node;
   mongoc_stream_t *stream;
   struct timeval timeout;

   ENTRY;

   BSON_ASSERT(cluster);

   if (!(hosts = mongoc_uri_get_hosts(cluster->uri))) {
      bson_set_error(error,
                     MONGOC_ERROR_CLIENT,
                     MONGOC_ERROR_CLIENT_NOT_READY,
                     "Invalid host list supplied.");
      RETURN(false);
   }

   cluster->last_reconnect = bson_get_monotonic_time();

   node = &cluster->nodes[0];

   node->index = 0;
   node->host = *hosts;
   node->needs_auth = cluster->requires_auth;
   node->primary = false;
   node->ping_avg_msec = -1;
   memset(node->pings, 0xFF, sizeof node->pings);
   node->pings_pos = 0;
   node->stream = NULL;
   node->stamp++;
   bson_init(&node->tags);

   stream = _mongoc_client_create_stream (cluster->client, hosts, error);
   if (!stream) {
      RETURN (false);
   }

   node->stream = stream;
   node->stamp++;

   timeout.tv_sec = cluster->sockettimeoutms / 1000UL;
   timeout.tv_usec = (cluster->sockettimeoutms % 1000UL) * 1000UL;
   mongoc_stream_setsockopt (stream, SOL_SOCKET, SO_RCVTIMEO,
                             &timeout, sizeof timeout);
   mongoc_stream_setsockopt (stream, SOL_SOCKET, SO_SNDTIMEO,
                             &timeout, sizeof timeout);

   if (!_mongoc_cluster_ismaster (cluster, node, error)) {
      _mongoc_cluster_disconnect_node (cluster, node);
      RETURN (false);
   }

   if (node->needs_auth) {
      if (!_mongoc_cluster_auth_node (cluster, node, error)) {
         _mongoc_cluster_disconnect_node (cluster, node);
         RETURN (false);
      }
      node->needs_auth = false;
   }

   _mongoc_cluster_update_state (cluster);

   RETURN (true);
}


/*
 *--------------------------------------------------------------------------
 *
 * _mongoc_cluster_reconnect_replica_set --
 *
 *       Reconnect to replicaSet members that are unhealthy.
 *
 *       Each of them will be checked for matching replicaSet name
 *       and capabilities via an "isMaster" command.
 *
 *       The nodes will also be greedily authenticated with the
 *       configured user if available.
 *
 * Returns:
 *       true if there is an established stream that may be used,
 *       otherwise false and @error is set.
 *
 * Side effects:
 *       @error is set upon failure if non-NULL.
 *
 *--------------------------------------------------------------------------
 */

static bool
_mongoc_cluster_reconnect_replica_set (mongoc_cluster_t *cluster,
                                       bson_error_t     *error)
{
   const mongoc_host_list_t *hosts;
   const mongoc_host_list_t *iter;
   mongoc_cluster_node_t node;
   mongoc_cluster_node_t *saved_nodes;
   mongoc_host_list_t host;
   mongoc_stream_t *stream;
   mongoc_list_t *list;
   mongoc_list_t *liter;
   int32_t ping;
   const char *replSet;
   int i;
   int j;
   bool rval = false;

   ENTRY;

   BSON_ASSERT(cluster);
   BSON_ASSERT(cluster->mode == MONGOC_CLUSTER_REPLICA_SET);

   saved_nodes = bson_malloc0(cluster->nodes_len * sizeof(*saved_nodes));

   MONGOC_DEBUG("Reconnecting to replica set.");

   if (!(hosts = mongoc_uri_get_hosts(cluster->uri))) {
      bson_set_error(error,
                     MONGOC_ERROR_CLIENT,
                     MONGOC_ERROR_CLIENT_NOT_READY,
                     "Invalid host list supplied.");
      goto CLEANUP;
   }

   replSet = mongoc_uri_get_replica_set(cluster->uri);
   BSON_ASSERT(replSet);

   /*
    * Replica Set (Re)Connection Strategy
    * ===================================
    *
    * First we break all existing connections. This may change.
    *
    * To perform the replica set connection, we connect to each of the
    * pre-configured replicaSet nodes. (There may in fact only be one).
    *
    * TODO: We should perform this initial connection in parallel.
    *
    * Using the result of an "isMaster" on each of these nodes, we can
    * prime the cluster nodes we want to connect to.
    *
    * We then connect to all of these nodes in parallel. Once we have
    * all of the working nodes established, we can complete the process.
    *
    * We return true if any of the connections were successful, however
    * we must update the cluster health appropriately so that callers
    * that need a PRIMARY node can force reconnection.
    *
    * TODO: At some point in the future, we will need to authenticate
    *       before calling an "isMaster". But that is dependent on a
    *       few server "features" first.
    */

   cluster->last_reconnect = bson_get_monotonic_time();

   _mongoc_cluster_clear_peers (cluster);

   /*
    * Discover all the potential peers from our seeds.
    */
   for (iter = hosts; iter; iter = iter->next) {
      stream = _mongoc_client_create_stream(cluster->client, iter, error);
      if (!stream) {
         MONGOC_WARNING("Failed connection to %s", iter->host_and_port);
         continue;
      }

      _mongoc_cluster_node_init(&node);
      node.host = *iter;
      node.stream = stream;

      if (!_mongoc_cluster_ismaster (cluster, &node, error)) {
         _mongoc_cluster_node_destroy (&node);
         continue;
      }

      if (!node.replSet || !!strcmp (node.replSet, replSet)) {
         MONGOC_INFO ("%s: Got replicaSet \"%s\" expected \"%s\".",
                      iter->host_and_port,
                      node.replSet ? node.replSet : "(null)",
                      replSet);
      }

      if (node.primary) {
         _mongoc_cluster_node_destroy (&node);
         break;
      }

      _mongoc_cluster_node_destroy (&node);
   }

   list = cluster->peers;
   cluster->peers = NULL;

   /*
    * To avoid reconnecting to all of the peers, we will save the
    * functional connections (and save their ping times) so that
    * we don't waste time doing that again.
    */

   for (i = 0; i < cluster->nodes_len; i++) {
      if (cluster->nodes [i].stream) {
         saved_nodes [i].host = cluster->nodes [i].host;
         saved_nodes [i].stream = cluster->nodes [i].stream;
         cluster->nodes [i].stream = NULL;
      }
   }

   for (liter = list, i = 0;
        liter && (i < cluster->nodes_len);
        liter = liter->next) {

      if (!_mongoc_host_list_from_string(&host, liter->data)) {
         MONGOC_WARNING("Failed to parse host and port: \"%s\"",
                        (char *)liter->data);
         continue;
      }

      stream = NULL;

      for (j = 0; j < cluster->nodes_len; j++) {
         if (0 == strcmp (saved_nodes [j].host.host_and_port,
                          host.host_and_port)) {
            stream = saved_nodes [j].stream;
            saved_nodes [j].stream = NULL;
         }
      }

      if (!stream) {
         stream = _mongoc_client_create_stream (cluster->client, &host, error);

         if (!stream) {
            MONGOC_WARNING("Failed connection to %s", host.host_and_port);
            continue;
         }
      }

      _mongoc_cluster_node_init(&cluster->nodes[i]);

      cluster->nodes[i].host = host;
      cluster->nodes[i].index = i;
      cluster->nodes[i].stream = stream;
      cluster->nodes[i].needs_auth = cluster->requires_auth;

      if (!_mongoc_cluster_ismaster(cluster, &cluster->nodes[i], error)) {
         _mongoc_cluster_node_destroy(&cluster->nodes[i]);
         continue;
      }

      if (!cluster->nodes[i].replSet ||
          !!strcmp (cluster->nodes[i].replSet, replSet)) {
         MONGOC_INFO ("%s: Got replicaSet \"%s\" expected \"%s\".",
                      host.host_and_port,
                      cluster->nodes[i].replSet,
                      replSet);
         _mongoc_cluster_node_destroy (&cluster->nodes[i]);
         continue;
      }

      if (cluster->nodes[i].needs_auth) {
         if (!_mongoc_cluster_auth_node (cluster, &cluster->nodes[i], error)) {
            _mongoc_cluster_node_destroy (&cluster->nodes[i]);
            goto CLEANUP;
         }
         cluster->nodes[i].needs_auth = false;
      }

      if (-1 == (ping = _mongoc_cluster_ping_node (cluster,
                                                   &cluster->nodes[i],
                                                   error))) {
         MONGOC_INFO("%s: Lost connection during ping.",
                     host.host_and_port);
         _mongoc_cluster_node_destroy (&cluster->nodes[i]);
         continue;
      }

      _mongoc_cluster_node_track_ping(&cluster->nodes[i], ping);

      i++;
   }

   _mongoc_list_foreach(list, (void(*)(void*,void*))bson_free, NULL);
   _mongoc_list_destroy(list);

   /*
    * Cleanup all potential saved connections that were not used.
    */

   for (j = 0; j < cluster->nodes_len; j++) {
      if (saved_nodes [j].stream) {
         mongoc_stream_destroy (saved_nodes [j].stream);
         saved_nodes [j].stream = NULL;
      }
   }

   if (i == 0) {
      bson_set_error(error,
                     MONGOC_ERROR_CLIENT,
                     MONGOC_ERROR_CLIENT_NO_ACCEPTABLE_PEER,
                     "No acceptable peer could be found.");
      goto CLEANUP;
   }

   _mongoc_cluster_update_state (cluster);

   rval = true;

CLEANUP:

   bson_free(saved_nodes);

   RETURN(rval);
}


static bool
_mongoc_cluster_reconnect_sharded_cluster (mongoc_cluster_t *cluster,
                                           bson_error_t     *error)
{
   const mongoc_host_list_t *hosts;
   const mongoc_host_list_t *iter;
   mongoc_stream_t *stream;
   uint32_t i;
   int32_t ping;

   ENTRY;

   BSON_ASSERT (cluster);

   MONGOC_DEBUG ("Reconnecting to sharded cluster.");

   /*
    * Sharded Cluster (Re)Connection Strategy
    * =======================================
    *
    * First we break all existing connections. This may and probably
    * should change.
    *
    * Sharded cluster connection is pretty simple, in that we just need
    * to connect to all of the nodes that we are configured to know
    * about. The reconnect_direct case will also update things if it
    * discovers that the node it connected to was a sharded cluster.
    *
    * We need to check for "msg" field of the "isMaster" command to
    * ensure that we have connected to an "isdbgrid".
    *
    * If we can connect to all of the nodes, we are in a good state,
    * otherwise we are in an unhealthy state. If no connections were
    * established then we are in a failed state.
    */

   cluster->last_reconnect = bson_get_monotonic_time ();

   hosts = mongoc_uri_get_hosts (cluster->uri);

   /*
    * Reconnect to each of our configured hosts.
    */
   for (iter = hosts, i = 0; iter; iter = iter->next) {
      stream = _mongoc_client_create_stream (cluster->client, iter, error);

      if (!stream) {
         MONGOC_WARNING ("Failed connection to %s", iter->host_and_port);
         continue;
      }

      _mongoc_cluster_node_init (&cluster->nodes[i]);

      cluster->nodes[i].host = *iter;
      cluster->nodes[i].index = i;
      cluster->nodes[i].stream = stream;
      cluster->nodes[i].needs_auth = cluster->requires_auth;

      if (!_mongoc_cluster_ismaster (cluster, &cluster->nodes[i], error)) {
         _mongoc_cluster_node_destroy (&cluster->nodes[i]);
         continue;
      }

      if (cluster->nodes[i].needs_auth) {
         if (!_mongoc_cluster_auth_node (cluster, &cluster->nodes[i], error)) {
            _mongoc_cluster_node_destroy (&cluster->nodes[i]);
            RETURN (false);
         }
         cluster->nodes[i].needs_auth = false;
      }

      if (-1 == (ping = _mongoc_cluster_ping_node (cluster,
                                                   &cluster->nodes[i],
                                                   error))) {
         MONGOC_INFO ("%s: Lost connection during ping.",
                      iter->host_and_port);
         _mongoc_cluster_node_destroy (&cluster->nodes[i]);
         continue;
      }

      _mongoc_cluster_node_track_ping (&cluster->nodes[i], ping);

      /*
       * If this node is not a mongos, we should fail unless no
       * replicaSet was specified. If that is the case, we will assume
       * the caller meant they wanted a replicaSet and migrate to that
       * reconnection strategy.
       */
      if ((i == 0) &&
          !cluster->nodes [i].isdbgrid &&
          !mongoc_uri_get_replica_set (cluster->uri) &&
          cluster->nodes [i].replSet) {
         MONGOC_WARNING ("Found replicaSet, expected sharded cluster. "
                         "Reconnecting as replicaSet.");
         cluster->mode = MONGOC_CLUSTER_REPLICA_SET;
         cluster->replSet = bson_strdup (cluster->nodes [i].replSet);
         return _mongoc_cluster_reconnect_replica_set (cluster, error);
      }

      i++;
   }

   if (i == 0) {
      bson_set_error (error,
                      MONGOC_ERROR_CLIENT,
                      MONGOC_ERROR_CLIENT_NO_ACCEPTABLE_PEER,
                      "No acceptable peer could be found.");
      RETURN (false);
   }

   _mongoc_cluster_update_state (cluster);

   RETURN (true);
}


/*
 *--------------------------------------------------------------------------
 *
 * mongoc_cluster_reconnect --
 *
 *       Reconnect to the cluster nodes.
 *
 *       This is called when no nodes were available to execute an
 *       operation on.
 *
 * Returns:
 *       true if successful; otherwise false and @error is set.
 *
 * Side effects:
 *       None.
 *
 *--------------------------------------------------------------------------
 */

bool
_mongoc_cluster_reconnect (mongoc_cluster_t *cluster,
                           bson_error_t     *error)
{
   bool ret;
   int i;

   ENTRY;

   bson_return_val_if_fail (cluster, false);

   /*
    * Close any lingering connections.
    *
    * TODO: We could be better about reusing connections.
    */
   for (i = 0; i < cluster->nodes_len; i++) {
       if (cluster->nodes [i].stream) {
           mongoc_stream_close (cluster->nodes [i].stream);
           mongoc_stream_destroy (cluster->nodes [i].stream);
           cluster->nodes [i].stream = NULL;
       }
   }

   _mongoc_cluster_update_state (cluster);

   switch (cluster->mode) {
   case MONGOC_CLUSTER_DIRECT:
      ret = _mongoc_cluster_reconnect_direct (cluster, error);
      RETURN (ret);
   case MONGOC_CLUSTER_REPLICA_SET:
      ret = _mongoc_cluster_reconnect_replica_set (cluster, error);
      RETURN (ret);
   case MONGOC_CLUSTER_SHARDED_CLUSTER:
      ret = _mongoc_cluster_reconnect_sharded_cluster (cluster, error);
      RETURN (ret);
   default:
      break;
   }

   bson_set_error(error,
                  MONGOC_ERROR_CLIENT,
                  MONGOC_ERROR_CLIENT_NOT_READY,
                  "Unsupported cluster mode: %02x",
                  cluster->mode);

   RETURN (false);
}


bool
_mongoc_cluster_command_early (mongoc_cluster_t *cluster,
                               const char       *dbname,
                               const bson_t     *command,
                               bson_t           *reply,
                               bson_error_t     *error)
{
   mongoc_cluster_node_t *node;
   int i;

   BSON_ASSERT (cluster);
   BSON_ASSERT (cluster->state == MONGOC_CLUSTER_STATE_BORN);
   BSON_ASSERT (dbname);
   BSON_ASSERT (command);

   if (!_mongoc_cluster_reconnect (cluster, error)) {
      return false;
   }

   node = _mongoc_cluster_get_primary (cluster);

   for (i = 0; !node && i < cluster->nodes_len; i++) {
      if (cluster->nodes[i].stream) {
         node = &cluster->nodes[i];
      }
   }

   return _mongoc_cluster_run_command (cluster, node, dbname, command,
                                       reply, error);
}


/*
 *--------------------------------------------------------------------------
 *
 * _mongoc_cluster_inc_egress_rpc --
 *
 *       Helper to increment the counter for a particular RPC based on
 *       it's opcode.
 *
 * Returns:
 *       None.
 *
 * Side effects:
 *       None.
 *
 *--------------------------------------------------------------------------
 */

static BSON_INLINE void
_mongoc_cluster_inc_egress_rpc (const mongoc_rpc_t *rpc)
{
   mongoc_counter_op_egress_total_inc();

   switch (rpc->header.opcode) {
   case MONGOC_OPCODE_DELETE:
      mongoc_counter_op_egress_delete_inc();
      break;
   case MONGOC_OPCODE_UPDATE:
      mongoc_counter_op_egress_update_inc();
      break;
   case MONGOC_OPCODE_INSERT:
      mongoc_counter_op_egress_insert_inc();
      break;
   case MONGOC_OPCODE_KILL_CURSORS:
      mongoc_counter_op_egress_killcursors_inc();
      break;
   case MONGOC_OPCODE_GET_MORE:
      mongoc_counter_op_egress_getmore_inc();
      break;
   case MONGOC_OPCODE_REPLY:
      mongoc_counter_op_egress_reply_inc();
      break;
   case MONGOC_OPCODE_MSG:
      mongoc_counter_op_egress_msg_inc();
      break;
   case MONGOC_OPCODE_QUERY:
      mongoc_counter_op_egress_query_inc();
      break;
   default:
      BSON_ASSERT(false);
      break;
   }
}


/*
 *--------------------------------------------------------------------------
 *
 * _mongoc_cluster_inc_ingress_rpc --
 *
 *       Helper to increment the counter for a particular RPC based on
 *       it's opcode.
 *
 * Returns:
 *       None.
 *
 * Side effects:
 *       None.
 *
 *--------------------------------------------------------------------------
 */

static BSON_INLINE void
_mongoc_cluster_inc_ingress_rpc (const mongoc_rpc_t *rpc)
{
   mongoc_counter_op_ingress_total_inc ();

   switch (rpc->header.opcode) {
   case MONGOC_OPCODE_DELETE:
      mongoc_counter_op_ingress_delete_inc ();
      break;
   case MONGOC_OPCODE_UPDATE:
      mongoc_counter_op_ingress_update_inc ();
      break;
   case MONGOC_OPCODE_INSERT:
      mongoc_counter_op_ingress_insert_inc ();
      break;
   case MONGOC_OPCODE_KILL_CURSORS:
      mongoc_counter_op_ingress_killcursors_inc ();
      break;
   case MONGOC_OPCODE_GET_MORE:
      mongoc_counter_op_ingress_getmore_inc ();
      break;
   case MONGOC_OPCODE_REPLY:
      mongoc_counter_op_ingress_reply_inc ();
      break;
   case MONGOC_OPCODE_MSG:
      mongoc_counter_op_ingress_msg_inc ();
      break;
   case MONGOC_OPCODE_QUERY:
      mongoc_counter_op_ingress_query_inc ();
      break;
   default:
      BSON_ASSERT (false);
      break;
   }
}


/*
 *--------------------------------------------------------------------------
 *
 * _mongoc_cluster_sendv --
 *
 *       Deliver an RPC to the MongoDB server.
 *
 *       If @hint is non-zero, the connection matching that hint will be
 *       used or the operation will fail. This is primarily used to force
 *       sending an RPC on the same connection as a previous RPC. This
 *       is often the case with OP_QUERY followed by OP_GETMORE.
 *
 *       @rpcs should be an array of mongoc_rpc_t that have not yet been
 *       gathered or swab'ed. The state of @rpcs is undefined after calling
 *       this function and should not be used afterwards.
 *
 *       @write_concern is optional. Providing it may cause this function
 *       to block until an operation has completed on the remote MongoDB
 *       server.
 *
 *       @read_prefs is optional and can be used to dictate which machines
 *       may be used to perform a query upon.
 *
 *       This function will continue to try to deliver an RPC until
 *       successful or the retry count has surprased.
 *
 * Returns:
 *       Zero on failure. A non-zero value is the hint of the connection
 *       that was used to communicate with a remote MongoDB server. This
 *       value may be passed as @hint in future calls to use the same
 *       connection.
 *
 *       If the result is zero, then @error will be set with information
 *       about the failure.
 *
 * Side effects:
 *       @rpcs may be muted and should be considered invalid after calling
 *       this function.
 *
 *       @error may be set.
 *
 *--------------------------------------------------------------------------
 */

uint32_t
_mongoc_cluster_sendv (mongoc_cluster_t             *cluster,
                       mongoc_rpc_t                 *rpcs,
                       size_t                        rpcs_len,
                       uint32_t                 hint,
                       const mongoc_write_concern_t *write_concern,
                       const mongoc_read_prefs_t    *read_prefs,
                       bson_error_t                 *error)
{
   mongoc_cluster_node_t *node;
   mongoc_iovec_t *iov;
   const bson_t *b;
   mongoc_rpc_t gle;
   int64_t now;
   size_t iovcnt;
   size_t i;
   bool need_gle;
   char cmdname[140];
   int retry_count = 0;

   ENTRY;

   bson_return_val_if_fail(cluster, false);
   bson_return_val_if_fail(rpcs, false);
   bson_return_val_if_fail(rpcs_len, false);

   /*
    * If we are in an unhealthy state, and enough time has elapsed since
    * our last reconnection, go ahead and try to perform reconnection
    * immediately.
    */
   now = bson_get_monotonic_time();
   if ((cluster->state == MONGOC_CLUSTER_STATE_DEAD) ||
       ((cluster->state == MONGOC_CLUSTER_STATE_UNHEALTHY) &&
        (cluster->last_reconnect + UNHEALTHY_RECONNECT_TIMEOUT_USEC) <= now)) {
      if (!_mongoc_cluster_reconnect(cluster, error)) {
         RETURN(false);
      }
   }

   /*
    * Try to find a node to deliver to. Since we are allowed to block in this
    * version of sendv, we try to reconnect if we cannot select a node.
    */
   while (!(node = _mongoc_cluster_select (cluster, rpcs, rpcs_len, hint,
                                           write_concern, read_prefs,
                                           error))) {
      if ((retry_count++ == MAX_RETRY_COUNT) ||
          !_mongoc_cluster_reconnect (cluster, error)) {
         RETURN (false);
      }
   }

   BSON_ASSERT(node->stream);

   _mongoc_array_clear (&cluster->iov);

   /*
    * TODO: We can probably remove the need for sendv and just do send since
    * we support write concerns now. Also, we clobber our getlasterror on
    * each subsequent mutation. It's okay, since it comes out correct anyway,
    * just useless work (and technically the request_id changes).
    */

   for (i = 0; i < rpcs_len; i++) {
      _mongoc_cluster_inc_egress_rpc (&rpcs[i]);
      rpcs[i].header.request_id = ++cluster->request_id;
      need_gle = _mongoc_rpc_needs_gle(&rpcs[i], write_concern);
      _mongoc_rpc_gather (&rpcs[i], &cluster->iov);

	  if (rpcs[i].header.msg_len >(int32_t)cluster->max_msg_size) {
         bson_set_error(error,
                        MONGOC_ERROR_CLIENT,
                        MONGOC_ERROR_CLIENT_TOO_BIG,
                        "Attempted to send an RPC larger than the "
                        "max allowed message size. Was %u, allowed %u.",
                        rpcs[i].header.msg_len,
                        cluster->max_msg_size);
         RETURN(0);
      }

      if (need_gle) {
         gle.query.msg_len = 0;
         gle.query.request_id = ++cluster->request_id;
         gle.query.response_to = 0;
         gle.query.opcode = MONGOC_OPCODE_QUERY;
         gle.query.flags = MONGOC_QUERY_NONE;
         switch (rpcs[i].header.opcode) {
         case MONGOC_OPCODE_INSERT:
            DB_AND_CMD_FROM_COLLECTION(cmdname, rpcs[i].insert.collection);
            break;
         case MONGOC_OPCODE_DELETE:
            DB_AND_CMD_FROM_COLLECTION(cmdname, rpcs[i].delete.collection);
            break;
         case MONGOC_OPCODE_UPDATE:
            DB_AND_CMD_FROM_COLLECTION(cmdname, rpcs[i].update.collection);
            break;
         default:
            BSON_ASSERT(false);
            DB_AND_CMD_FROM_COLLECTION(cmdname, "admin.$cmd");
            break;
         }
         gle.query.collection = cmdname;
         gle.query.skip = 0;
         gle.query.n_return = 1;
         b = _mongoc_write_concern_get_gle((void*)write_concern);
         gle.query.query = bson_get_data(b);
         gle.query.fields = NULL;
         _mongoc_rpc_gather(&gle, &cluster->iov);
         _mongoc_rpc_swab_to_le(&gle);
      }

      _mongoc_rpc_swab_to_le(&rpcs[i]);
   }

   iov = cluster->iov.data;
   iovcnt = cluster->iov.len;
   errno = 0;

   BSON_ASSERT (cluster->iov.len);

   if (!mongoc_stream_writev (node->stream, iov, iovcnt,
                              cluster->sockettimeoutms)) {
      char buf[128];
      char * errstr;
      errstr = bson_strerror_r(errno, buf, sizeof buf);

      bson_set_error (error,
                      MONGOC_ERROR_STREAM,
                      MONGOC_ERROR_STREAM_SOCKET,
                      "Failure during socket delivery: %s",
                      errstr);
      _mongoc_cluster_disconnect_node (cluster, node);
      RETURN (0);
   }

   RETURN (node->index + 1);
}


/*
 *--------------------------------------------------------------------------
 *
 * _mongoc_cluster_try_sendv --
 *
 *       Deliver an RPC to a remote MongoDB instance.
 *
 *       This function is similar to _mongoc_cluster_sendv() except that it
 *       will not try to reconnect until a connection has been made.
 *
 *       This is useful if you want to fire-and-forget ignoring network
 *       errors. Kill Cursors would be a candidate for this.
 *
 * Returns:
 *       0 on failure and @error is set.
 *
 *       Non-zero on success. The return value is a hint for the
 *       connection that was used to communicate with the server.
 *
 * Side effects:
 *       @rpcs will be invalid after calling this function.
 *       @error may be set if 0 is returned.
 *
 *--------------------------------------------------------------------------
 */

uint32_t
_mongoc_cluster_try_sendv (mongoc_cluster_t             *cluster,
                           mongoc_rpc_t                 *rpcs,
                           size_t                        rpcs_len,
                           uint32_t                 hint,
                           const mongoc_write_concern_t *write_concern,
                           const mongoc_read_prefs_t    *read_prefs,
                           bson_error_t                 *error)
{
   mongoc_cluster_node_t *node;
   mongoc_iovec_t *iov;
   const bson_t *b;
   mongoc_rpc_t gle;
   bool need_gle;
   size_t iovcnt;
   size_t i;
   char cmdname[140];

   ENTRY;

   bson_return_val_if_fail(cluster, false);
   bson_return_val_if_fail(rpcs, false);
   bson_return_val_if_fail(rpcs_len, false);

   if (!(node = _mongoc_cluster_select(cluster, rpcs, rpcs_len, hint,
                                       write_concern, read_prefs, error))) {
      RETURN (0);
   }

   BSON_ASSERT (node->stream);

   _mongoc_array_clear (&cluster->iov);

   for (i = 0; i < rpcs_len; i++) {
      _mongoc_cluster_inc_egress_rpc (&rpcs[i]);
      rpcs[i].header.request_id = ++cluster->request_id;
      need_gle = _mongoc_rpc_needs_gle (&rpcs[i], write_concern);
      _mongoc_rpc_gather (&rpcs[i], &cluster->iov);

	  if (rpcs[i].header.msg_len >(int32_t)cluster->max_msg_size) {
         bson_set_error (error,
                         MONGOC_ERROR_CLIENT,
                         MONGOC_ERROR_CLIENT_TOO_BIG,
                         "Attempted to send an RPC larger than the "
                         "max allowed message size. Was %u, allowed %u.",
                         rpcs[i].header.msg_len,
                         cluster->max_msg_size);
         RETURN (0);
      }

      if (need_gle) {
         gle.query.msg_len = 0;
         gle.query.request_id = ++cluster->request_id;
         gle.query.response_to = 0;
         gle.query.opcode = MONGOC_OPCODE_QUERY;
         gle.query.flags = MONGOC_QUERY_NONE;

         switch (rpcs[i].header.opcode) {
         case MONGOC_OPCODE_INSERT:
            DB_AND_CMD_FROM_COLLECTION(cmdname, rpcs[i].insert.collection);
            break;
         case MONGOC_OPCODE_DELETE:
            DB_AND_CMD_FROM_COLLECTION(cmdname, rpcs[i].delete.collection);
            break;
         case MONGOC_OPCODE_UPDATE:
            gle.query.collection = rpcs[i].update.collection;
            DB_AND_CMD_FROM_COLLECTION(cmdname, rpcs[i].update.collection);
            break;
         default:
            BSON_ASSERT(false);
            DB_AND_CMD_FROM_COLLECTION(cmdname, "admin.$cmd");
            break;
         }

         gle.query.collection = cmdname;
         gle.query.skip = 0;
         gle.query.n_return = 1;

         b = _mongoc_write_concern_get_gle ((void *)write_concern);

         gle.query.query = bson_get_data (b);
         gle.query.fields = NULL;

         _mongoc_rpc_gather (&gle, &cluster->iov);
         _mongoc_rpc_swab_to_le (&gle);
      }

      _mongoc_rpc_swab_to_le (&rpcs[i]);
   }

   iov = cluster->iov.data;
   iovcnt = cluster->iov.len;
   errno = 0;

   DUMP_IOVEC (iov, iov, iovcnt);

   if (!mongoc_stream_writev (node->stream, iov, iovcnt,
                              cluster->sockettimeoutms)) {
      char buf[128];
      char * errstr;
      errstr = bson_strerror_r(errno, buf, sizeof buf);

      bson_set_error (error,
                      MONGOC_ERROR_STREAM,
                      MONGOC_ERROR_STREAM_SOCKET,
                      "Failure during socket delivery: %s",
                      errstr);
      _mongoc_cluster_disconnect_node (cluster, node);
      RETURN (0);
   }

   RETURN(node->index + 1);
}


/*
 *--------------------------------------------------------------------------
 *
 * _mongoc_cluster_try_recv --
 *
 *       Tries to receive the next event from the node in the cluster
 *       specified by @hint. The contents are loaded into @buffer and then
 *       scattered into the @rpc structure. @rpc is valid as long as
 *       @buffer contains the contents read into it.
 *
 *       Callers that can optimize a reuse of @buffer should do so. It
 *       can save many memory allocations.
 *
 * Returns:
 *       0 on failure and @error is set.
 *       non-zero on success where the value is the hint of the connection
 *       that was used.
 *
 * Side effects:
 *       @error if return value is zero.
 *       @rpc is set if result is non-zero.
 *       @buffer will be filled with the input data.
 *
 *--------------------------------------------------------------------------
 */

bool
_mongoc_cluster_try_recv (mongoc_cluster_t *cluster,
                          mongoc_rpc_t     *rpc,
                          mongoc_buffer_t  *buffer,
                          uint32_t          hint,
                          bson_error_t     *error)
{
   mongoc_cluster_node_t *node;
   int32_t msg_len;
   off_t pos;

   ENTRY;

   bson_return_val_if_fail (cluster, false);
   bson_return_val_if_fail (rpc, false);
   bson_return_val_if_fail (buffer, false);
   bson_return_val_if_fail (hint, false);
   bson_return_val_if_fail (hint <= cluster->nodes_len, false);

   /*
    * Fetch the node to communicate over.
    */
   node = &cluster->nodes[hint-1];
   if (!node->stream) {
      bson_set_error (error,
                      MONGOC_ERROR_CLIENT,
                      MONGOC_ERROR_CLIENT_NOT_READY,
                      "Failed to receive message, lost connection to node.");
      RETURN (false);
   }

   TRACE ("Waiting for reply from \"%s\"", node->host.host_and_port);

   /*
    * Buffer the message length to determine how much more to read.
    */
   pos = buffer->len;
   if (!_mongoc_buffer_append_from_stream (buffer, node->stream, 4,
                                           cluster->sockettimeoutms, error)) {
      mongoc_counter_protocol_ingress_error_inc ();
      _mongoc_cluster_disconnect_node (cluster, node);
      RETURN (false);
   }

   /*
    * Read the msg length from the buffer.
    */
   memcpy (&msg_len, &buffer->data[buffer->off + pos], 4);
   msg_len = BSON_UINT32_FROM_LE (msg_len);
   if ((msg_len < 16) || (msg_len > cluster->max_msg_size)) {
      bson_set_error (error,
                      MONGOC_ERROR_PROTOCOL,
                      MONGOC_ERROR_PROTOCOL_INVALID_REPLY,
                      "Corrupt or malicious reply received.");
      _mongoc_cluster_disconnect_node (cluster, node);
      mongoc_counter_protocol_ingress_error_inc ();
      RETURN (false);
   }

   /*
    * Read the rest of the message from the stream.
    */
   if (!_mongoc_buffer_append_from_stream (buffer, node->stream, msg_len - 4,
                                           cluster->sockettimeoutms, error)) {
      _mongoc_cluster_disconnect_node (cluster, node);
      mongoc_counter_protocol_ingress_error_inc ();
      RETURN (false);
   }

   /*
    * Scatter the buffer into the rpc structure.
    */
   if (!_mongoc_rpc_scatter (rpc, &buffer->data[buffer->off + pos], msg_len)) {
      bson_set_error (error,
                      MONGOC_ERROR_PROTOCOL,
                      MONGOC_ERROR_PROTOCOL_INVALID_REPLY,
                      "Failed to decode reply from server.");
      _mongoc_cluster_disconnect_node (cluster, node);
      mongoc_counter_protocol_ingress_error_inc ();
      RETURN (false);
   }

   DUMP_BYTES (buffer, buffer->data + buffer->off, buffer->len);

   _mongoc_rpc_swab_from_le (rpc);

   _mongoc_cluster_inc_ingress_rpc (rpc);

   RETURN(true);
}


/**
 * _mongoc_cluster_stamp:
 * @cluster: A mongoc_cluster_t.
 * @node: The node identifier.
 *
 * Returns the stamp of the node provided. The stamp is a monotonic counter
 * that tracks changes to a node within the cluster. As changes to the node
 * instance are made, the value is incremented. This helps cursors and other
 * connection sensitive portions fail gracefully (or reset) upon loss of
 * connection.
 *
 * Returns: A 32-bit stamp indiciating the node version.
 */
uint32_t
_mongoc_cluster_stamp (const mongoc_cluster_t *cluster,
                       uint32_t           node)
{
   bson_return_val_if_fail(cluster, 0);
   bson_return_val_if_fail(node > 0, 0);
   bson_return_val_if_fail(node <= cluster->nodes_len, 0);

   return cluster->nodes[node].stamp;
}


/**
 * _mongoc_cluster_get_primary:
 * @cluster: A #mongoc_cluster_t.
 *
 * Fetches the node we currently believe is PRIMARY.
 *
 * Returns: A #mongoc_cluster_node_t or %NULL.
 */
mongoc_cluster_node_t *
_mongoc_cluster_get_primary (mongoc_cluster_t *cluster)
{
   uint32_t i;

   BSON_ASSERT (cluster);

   for (i = 0; i < cluster->nodes_len; i++) {
      if (cluster->nodes[i].primary) {
         return &cluster->nodes[i];
      }
   }

   return NULL;
}<|MERGE_RESOLUTION|>--- conflicted
+++ resolved
@@ -468,12 +468,8 @@
                       void               *client)
 {
    const mongoc_host_list_t *hosts;
-<<<<<<< HEAD
+   const mongoc_host_list_t *host_iter;
    uint32_t sockettimeoutms = MONGOC_DEFAULT_SOCKETTIMEOUTMS;
-=======
-   const mongoc_host_list_t *host_iter;
-   uint32_t sockettimeoutms = DEFAULT_SOCKET_TIMEOUT_MSEC;
->>>>>>> 021a050e
    uint32_t i;
    const bson_t *b;
    bson_iter_t iter;
