--- conflicted
+++ resolved
@@ -78,20 +78,12 @@
 void
 _mongoc_ssl_init (void)
 {
-<<<<<<< HEAD
 #if !defined(__APPLE__)
-=======
-   SSL_CTX *ctx;
-
->>>>>>> b5b25a3e
    SSL_library_init ();
    SSL_load_error_strings ();
    ERR_load_BIO_strings ();
    OpenSSL_add_all_algorithms ();
    _mongoc_ssl_thread_startup ();
-<<<<<<< HEAD
-#endif
-=======
 
    /*
     * Ensure we also load the ciphers now from the primary thread
@@ -104,7 +96,7 @@
    }
 
    SSL_CTX_free (ctx);
->>>>>>> b5b25a3e
+#endif
 }
 
 void
