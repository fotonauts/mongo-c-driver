--- conflicted
+++ resolved
@@ -86,13 +86,7 @@
                                            mongoc_iovec_t        *iov,
                                            size_t                 iovcnt,
                                            int64_t                expire_at);
-<<<<<<< HEAD
-void             mongoc_socket_inet_ntop (struct addrinfo         *rp,
-                                          char                    *buf,
-                                          size_t                   buflen);
-=======
 bool             mongoc_socket_check_closed (mongoc_socket_t       *sock);
->>>>>>> 08cbe762
 
 
 BSON_END_DECLS
