/* Copyright 2014 MongoDB, Inc.
 *
 * Licensed under the Apache License, Version 2.0 (the "License");
 * you may not use this file except in compliance with the License.
 * You may obtain a copy of the License at
 *
 *   http://www.apache.org/licenses/LICENSE-2.0
 *
 * Unless required by applicable law or agreed to in writing, software
 * distributed under the License is distributed on an "AS IS" BASIS,
 * WITHOUT WARRANTIES OR CONDITIONS OF ANY KIND, either express or implied.
 * See the License for the specific language governing permissions and
 * limitations under the License.
 */


#include <string.h>

#include "mongoc-error.h"
#include "mongoc-scram-private.h"
#include "mongoc-rand-private.h"
#include "mongoc-util-private.h"

#include "mongoc-b64-private.h"

#include <openssl/sha.h>
#include <openssl/evp.h>
#include <openssl/hmac.h>

#if defined(__APPLE__)
#import <CommonCrypto/CommonHMAC.h>
#import <CommonCrypto/CommonDigest.h>
#endif

#define MONGOC_SCRAM_SERVER_KEY "Server Key"
#define MONGOC_SCRAM_CLIENT_KEY "Client Key"

#define MONGOC_SCRAM_B64_ENCODED_SIZE(n) (2 * n)

#define MONGOC_SCRAM_B64_HASH_SIZE \
   MONGOC_SCRAM_B64_ENCODED_SIZE (MONGOC_SCRAM_HASH_SIZE)


void
_mongoc_scram_startup(void)
{
   b64_initialize_rmap();
}


void
_mongoc_scram_set_pass (mongoc_scram_t *scram,
                        const char     *pass)
{
   BSON_ASSERT (scram);

   if (scram->pass) {
      bson_zero_free (scram->pass, strlen(scram->pass));
   }

   scram->pass = pass ? bson_strdup (pass) : NULL;
}


void
_mongoc_scram_set_user (mongoc_scram_t *scram,
                        const char     *user)
{
   BSON_ASSERT (scram);

   bson_free (scram->user);
   scram->user = user ? bson_strdup (user) : NULL;
}


void
_mongoc_scram_init (mongoc_scram_t *scram)
{
   BSON_ASSERT (scram);

   memset (scram, 0, sizeof *scram);
}


void
_mongoc_scram_destroy (mongoc_scram_t *scram)
{
   BSON_ASSERT (scram);

   bson_free (scram->user);

   if (scram->pass) {
      bson_zero_free (scram->pass, strlen(scram->pass));
   }

   bson_free (scram->auth_message);
}


static bool
_mongoc_scram_buf_write (const char *src,
                         ssize_t     src_len,
                         uint8_t    *outbuf,
                         size_t      outbufmax,
                         size_t     *outbuflen)
{
   if (src_len < 0) {
      src_len = (int32_t) strlen (src);
   }

   if (*outbuflen + src_len >= outbufmax) {
      return false;
   }

   memcpy (outbuf + *outbuflen, src, src_len);

   *outbuflen += src_len;

   return true;
}


/* generate client-first-message:
 * n,a=authzid,n=encoded-username,r=client-nonce
 *
 * note that a= is optional, so we aren't dealing with that here
 */
static bool
_mongoc_scram_start (mongoc_scram_t *scram,
                     uint8_t        *outbuf,
                     size_t          outbufmax,
                     size_t         *outbuflen,
                     bson_error_t   *error)
{
   uint8_t nonce[24];
   const char *ptr;
   bool rval = true;

   BSON_ASSERT (scram);
   BSON_ASSERT (outbuf);
   BSON_ASSERT (outbufmax);
   BSON_ASSERT (outbuflen);

   /* auth message is as big as the outbuf just because */
   scram->auth_message = bson_malloc (outbufmax);
   scram->auth_messagemax = outbufmax;

   /* the server uses a 24 byte random nonce.  so we do as well */
   if (1 != _mongoc_rand_bytes (nonce, sizeof (nonce))) {
      bson_set_error (error,
                      MONGOC_ERROR_SCRAM,
                      MONGOC_ERROR_SCRAM_PROTOCOL_ERROR,
                      "SCRAM Failure: could not generate a cryptographically secure nonce in sasl step 1");
      goto FAIL;
   }

   scram->encoded_nonce_len =
      b64_ntop (nonce, sizeof (nonce), scram->encoded_nonce,
                sizeof (scram->encoded_nonce));

   if (-1 == scram->encoded_nonce_len) {
      bson_set_error (error,
                      MONGOC_ERROR_SCRAM,
                      MONGOC_ERROR_SCRAM_PROTOCOL_ERROR,
                      "SCRAM Failure: could not encode nonce");
      goto FAIL;
   }

   if (!_mongoc_scram_buf_write ("n,,n=", -1, outbuf, outbufmax, outbuflen)) {
      goto BUFFER;
   }

   for (ptr = scram->user; *ptr; ptr++) {
      /* RFC 5802 specifies that ',' and '=' and encoded as '=2C' and '=3D'
       * respectively in the user name */
      switch (*ptr) {
      case ',':

         if (!_mongoc_scram_buf_write ("=2C", -1, outbuf, outbufmax,
                                       outbuflen)) {
            goto BUFFER;
         }

         break;
      case '=':

         if (!_mongoc_scram_buf_write ("=3D", -1, outbuf, outbufmax,
                                       outbuflen)) {
            goto BUFFER;
         }

         break;
      default:

         if (!_mongoc_scram_buf_write (ptr, 1, outbuf, outbufmax, outbuflen)) {
            goto BUFFER;
         }

         break;
      }
   }

   if (!_mongoc_scram_buf_write (",r=", -1, outbuf, outbufmax, outbuflen)) {
      goto BUFFER;
   }

   if (!_mongoc_scram_buf_write (scram->encoded_nonce, scram->encoded_nonce_len,
                                 outbuf, outbufmax, outbuflen)) {
      goto BUFFER;
   }

   /* we have to keep track of the conversation to create a client proof later
    * on.  This copies the message we're crafting from the 'n=' portion onwards
    * into a buffer we're managing */
   if (!_mongoc_scram_buf_write ((char *)outbuf + 3, *outbuflen - 3,
                                 scram->auth_message,
                                 scram->auth_messagemax,
                                 &scram->auth_messagelen)) {
      goto BUFFER_AUTH;
   }

   if (!_mongoc_scram_buf_write (",", -1, scram->auth_message,
                                 scram->auth_messagemax,
                                 &scram->auth_messagelen)) {
      goto BUFFER_AUTH;
   }

   goto CLEANUP;

BUFFER_AUTH:
   bson_set_error (error,
                   MONGOC_ERROR_SCRAM,
                   MONGOC_ERROR_SCRAM_PROTOCOL_ERROR,
                   "SCRAM Failure: could not buffer auth message in sasl step1");

   goto FAIL;

BUFFER:
   bson_set_error (error,
                   MONGOC_ERROR_SCRAM,
                   MONGOC_ERROR_SCRAM_PROTOCOL_ERROR,
                   "SCRAM Failure: could not buffer sasl step1");

   goto FAIL;

FAIL:
   rval = false;

CLEANUP:

   return rval;
}


/* Compute the SCRAM step Hi() as defined in RFC5802 */
static void
_mongoc_scram_salt_password (mongoc_scram_t *scram,
                             const char     *password,
                             size_t          password_len,
                             const uint8_t  *salt,
                             size_t          salt_len,
                             int64_t         iterations)
{
   uint8_t intermediate_digest[MONGOC_SCRAM_HASH_SIZE];
   uint8_t start_key[MONGOC_SCRAM_HASH_SIZE];

   /* Placeholder for HMAC return size, will always be scram::hashSize for HMAC SHA-1 */
#if !defined(__APPLE__)
   uint32_t hash_len = 0;
#endif
   int i;
   int k;
   uint8_t *output = scram->salted_password;

   memcpy (start_key, salt, salt_len);

   start_key[salt_len] = 0;
   start_key[salt_len + 1] = 0;
   start_key[salt_len + 2] = 0;
   start_key[salt_len + 3] = 1;

   /* U1 = HMAC(input, salt + 0001) */
#if defined(__APPLE__)
   CCHmac (kCCHmacAlgSHA1,
           password,
           password_len,
           start_key,
           sizeof (start_key),
           output);
#else
   HMAC (EVP_sha1 (),
         password,
         password_len,
         start_key,
         sizeof (start_key),
         output,
         &hash_len);
#endif

   memcpy (intermediate_digest, output, MONGOC_SCRAM_HASH_SIZE);

   /* intermediateDigest contains Ui and output contains the accumulated XOR:ed result */
   for (i = 2; i <= iterations; i++) {
#if defined(__APPLE__)
      CCHmac (kCCHmacAlgSHA1,
              password,
              password_len,
              intermediate_digest,
              sizeof (intermediate_digest),
              intermediate_digest);
#else
      HMAC (EVP_sha1 (),
            password,
            password_len,
            intermediate_digest,
            sizeof (intermediate_digest),
            intermediate_digest,
            &hash_len);
#endif

      for (k = 0; k < MONGOC_SCRAM_HASH_SIZE; k++) {
         output[k] ^= intermediate_digest[k];
      }
   }
}


static bool
_mongoc_scram_generate_client_proof (mongoc_scram_t *scram,
                                     uint8_t        *outbuf,
                                     size_t          outbufmax,
                                     size_t         *outbuflen)
{
   /* ClientKey := HMAC(saltedPassword, "Client Key") */
   uint8_t client_key[MONGOC_SCRAM_HASH_SIZE];
   uint8_t stored_key[MONGOC_SCRAM_HASH_SIZE];
   uint8_t client_signature[MONGOC_SCRAM_HASH_SIZE];
   unsigned char client_proof[MONGOC_SCRAM_HASH_SIZE];
#if !defined(__APPLE__)
   uint32_t hash_len = 0;
#endif
   int i;
   int r = 0;

#if defined(__APPLE__)
   CCHmac (kCCHmacAlgSHA1,
           scram->salted_password,
           MONGOC_SCRAM_HASH_SIZE,
           (uint8_t *)MONGOC_SCRAM_CLIENT_KEY,
           strlen (MONGOC_SCRAM_CLIENT_KEY),
           client_key);
    
   /* StoredKey := H(client_key) */
   CC_SHA1 (client_key, MONGOC_SCRAM_HASH_SIZE, stored_key);

   /* ClientSignature := HMAC(StoredKey, AuthMessage) */
   CCHmac (kCCHmacAlgSHA1,
           stored_key,
           MONGOC_SCRAM_HASH_SIZE,
           scram->auth_message,
           scram->auth_messagelen,
           client_signature);
#else
   HMAC (EVP_sha1 (),
         scram->salted_password,
         MONGOC_SCRAM_HASH_SIZE,
         (uint8_t *)MONGOC_SCRAM_CLIENT_KEY,
         strlen (MONGOC_SCRAM_CLIENT_KEY),
         client_key,
         &hash_len);

   /* StoredKey := H(client_key) */
   SHA1 (client_key, MONGOC_SCRAM_HASH_SIZE, stored_key);

   /* ClientSignature := HMAC(StoredKey, AuthMessage) */
   HMAC (EVP_sha1 (),
         stored_key,
         MONGOC_SCRAM_HASH_SIZE,
         scram->auth_message,
         scram->auth_messagelen,
         client_signature,
         &hash_len);
#endif

   /* ClientProof := ClientKey XOR ClientSignature */

   for (i = 0; i < MONGOC_SCRAM_HASH_SIZE; i++) {
      client_proof[i] = client_key[i] ^ client_signature[i];
   }

   r = b64_ntop (client_proof, sizeof (client_proof),
                 (char *)outbuf + *outbuflen,
                 outbufmax - *outbuflen);

   if (-1 == r) {
      return false;
   }

   *outbuflen += r;

   return true;
}


/* Parse server-first-message of the form:
 * r=client-nonce|server-nonce,s=user-salt,i=iteration-count
 *
 * Generate client-final-message of the form:
 * c=channel-binding(base64),r=client-nonce|server-nonce,p=client-proof
 */
static bool
_mongoc_scram_step2 (mongoc_scram_t *scram,
                     const uint8_t  *inbuf,
                     size_t          inbuflen,
                     uint8_t        *outbuf,
                     size_t          outbufmax,
                     size_t         *outbuflen,
                     bson_error_t   *error)
{
   uint8_t *val_r = NULL;
   uint32_t val_r_len;
   uint8_t *val_s = NULL;
   uint32_t val_s_len;
   uint8_t *val_i = NULL;
   uint32_t val_i_len;

   uint8_t **current_val;
   uint32_t *current_val_len;

   const uint8_t *ptr;
   const uint8_t *next_comma;

   char *tmp;
   char *hashed_password;

   uint8_t decoded_salt[MONGOC_SCRAM_B64_HASH_SIZE];
   int32_t decoded_salt_len;
   bool rval = true;

   int64_t iterations;

   BSON_ASSERT (scram);
   BSON_ASSERT (outbuf);
   BSON_ASSERT (outbufmax);
   BSON_ASSERT (outbuflen);

   /* all our passwords go through md5 thanks to MONGODB-CR */
   tmp = bson_strdup_printf ("%s:mongo:%s", scram->user, scram->pass);
   hashed_password = _mongoc_hex_md5 (tmp);
   bson_zero_free (tmp, strlen(tmp));

   /* we need all of the incoming message for the final client proof */
   if (!_mongoc_scram_buf_write ((char *)inbuf, inbuflen, scram->auth_message,
                                 scram->auth_messagemax,
                                 &scram->auth_messagelen)) {
      goto BUFFER_AUTH;
   }

   if (!_mongoc_scram_buf_write (",", -1, scram->auth_message,
                                 scram->auth_messagemax,
                                 &scram->auth_messagelen)) {
      goto BUFFER_AUTH;
   }

   for (ptr = inbuf; ptr < inbuf + inbuflen; ) {
      switch (*ptr) {
      case 'r':
         current_val = &val_r;
         current_val_len = &val_r_len;
         break;
      case 's':
         current_val = &val_s;
         current_val_len = &val_s_len;
         break;
      case 'i':
         current_val = &val_i;
         current_val_len = &val_i_len;
         break;
      default:
         bson_set_error (error,
                         MONGOC_ERROR_SCRAM,
                         MONGOC_ERROR_SCRAM_PROTOCOL_ERROR,
                         "SCRAM Failure: unknown key (%c) in sasl step 2",
                         *ptr);
         goto FAIL;
         break;
      }

      ptr++;

      if (*ptr != '=') {
         bson_set_error (error,
                         MONGOC_ERROR_SCRAM,
                         MONGOC_ERROR_SCRAM_PROTOCOL_ERROR,
                         "SCRAM Failure: invalid parse state in sasl step 2");

         goto FAIL;
      }

      ptr++;

      next_comma = memchr (ptr, ',', (inbuf + inbuflen) - ptr);

      if (next_comma) {
<<<<<<< HEAD
         *current_val_len = (uint32_t)(next_comma - ptr);
      } else {
         *current_val_len = (uint32_t)((inbuf + inbuflen) - ptr);
=======
         *current_val_len = (uint32_t) (next_comma - ptr);
      } else {
         *current_val_len = (uint32_t) ((inbuf + inbuflen) - ptr);
>>>>>>> f4e5adb3
      }

      *current_val = bson_malloc (*current_val_len + 1);
      memcpy (*current_val, ptr, *current_val_len);
      (*current_val)[*current_val_len] = '\0';

      if (next_comma) {
         ptr = next_comma + 1;
      } else {
         break;
      }
   }

   if (!val_r) {
      bson_set_error (error,
                      MONGOC_ERROR_SCRAM,
                      MONGOC_ERROR_SCRAM_PROTOCOL_ERROR,
                      "SCRAM Failure: no r param in sasl step 2");

      goto FAIL;
   }

   if (!val_s) {
      bson_set_error (error,
                      MONGOC_ERROR_SCRAM,
                      MONGOC_ERROR_SCRAM_PROTOCOL_ERROR,
                      "SCRAM Failure: no s param in sasl step 2");

      goto FAIL;
   }

   if (!val_i) {
      bson_set_error (error,
                      MONGOC_ERROR_SCRAM,
                      MONGOC_ERROR_SCRAM_PROTOCOL_ERROR,
                      "SCRAM Failure: no i param in sasl step 2");

      goto FAIL;
   }

   /* verify our nonce */
   if (val_r_len < scram->encoded_nonce_len ||
       memcmp (val_r, scram->encoded_nonce, scram->encoded_nonce_len)) {
      bson_set_error (error,
                      MONGOC_ERROR_SCRAM,
                      MONGOC_ERROR_SCRAM_PROTOCOL_ERROR,
                      "SCRAM Failure: client nonce not repeated in sasl step 2");
   }

   *outbuflen = 0;

   if (!_mongoc_scram_buf_write ("c=biws,r=", -1, outbuf, outbufmax,
                                 outbuflen)) {
      goto BUFFER;
   }

   if (!_mongoc_scram_buf_write ((char *)val_r, val_r_len, outbuf, outbufmax,
                                 outbuflen)) {
      goto BUFFER;
   }

   if (!_mongoc_scram_buf_write ((char *)outbuf, *outbuflen,
                                 scram->auth_message,
                                 scram->auth_messagemax,
                                 &scram->auth_messagelen)) {
      goto BUFFER_AUTH;
   }

   if (!_mongoc_scram_buf_write (",p=", -1, outbuf, outbufmax, outbuflen)) {
      goto BUFFER;
   }

   decoded_salt_len =
      b64_pton ((char *)val_s, decoded_salt, sizeof (decoded_salt));

   if (-1 == decoded_salt_len) {
      bson_set_error (error,
                      MONGOC_ERROR_SCRAM,
                      MONGOC_ERROR_SCRAM_PROTOCOL_ERROR,
                      "SCRAM Failure: unable to decode salt in sasl step2");
      goto FAIL;
   }

   if (16 != decoded_salt_len) {
      bson_set_error (error,
                      MONGOC_ERROR_SCRAM,
                      MONGOC_ERROR_SCRAM_PROTOCOL_ERROR,
                      "SCRAM Failure: invalid salt length of %d in sasl step2",
                      decoded_salt_len);
      goto FAIL;
   }

   iterations = (int) bson_ascii_strtoll ((char *)val_i, &tmp, 10);
   /* tmp holds the location of the failed to parse character.  So if it's
    * null, we got to the end of the string and didn't have a parse error */

   if (*tmp) {
      bson_set_error (error,
                      MONGOC_ERROR_SCRAM,
                      MONGOC_ERROR_SCRAM_PROTOCOL_ERROR,
                      "SCRAM Failure: unable to parse iterations in sasl step2");
      goto FAIL;
   }

   _mongoc_scram_salt_password (scram, hashed_password, (uint32_t) strlen (
                                   hashed_password), decoded_salt, decoded_salt_len,
                                iterations);

   _mongoc_scram_generate_client_proof (scram, outbuf, outbufmax, outbuflen);

   goto CLEANUP;

BUFFER_AUTH:
   bson_set_error (error,
                   MONGOC_ERROR_SCRAM,
                   MONGOC_ERROR_SCRAM_PROTOCOL_ERROR,
                   "SCRAM Failure: could not buffer auth message in sasl step2");

   goto FAIL;

BUFFER:
   bson_set_error (error,
                   MONGOC_ERROR_SCRAM,
                   MONGOC_ERROR_SCRAM_PROTOCOL_ERROR,
                   "SCRAM Failure: could not buffer sasl step2");

   goto FAIL;

FAIL:
   rval = false;

CLEANUP:
   bson_free (val_r);
   bson_free (val_s);
   bson_free (val_i);

   if (hashed_password) {
      bson_zero_free (hashed_password, strlen(hashed_password));
   }

   return rval;
}


static bool
_mongoc_scram_verify_server_signature (mongoc_scram_t *scram,
                                       uint8_t        *verification,
                                       uint32_t        len)
{
   /* ServerKey := HMAC(SaltedPassword, "Server Key") */
#if !defined(__APPLE__)
   uint32_t hash_len;
#endif
   uint8_t server_key[MONGOC_SCRAM_HASH_SIZE];
   char encoded_server_signature[MONGOC_SCRAM_B64_HASH_SIZE];
   int32_t encoded_server_signature_len;
   uint8_t server_signature[MONGOC_SCRAM_HASH_SIZE];

#if defined(__APPLE__)
   CCHmac (kCCHmacAlgSHA1,
           scram->salted_password,
           MONGOC_SCRAM_HASH_SIZE,
           (uint8_t *)MONGOC_SCRAM_SERVER_KEY,
           strlen (MONGOC_SCRAM_SERVER_KEY),
           server_key);

   /* ServerSignature := HMAC(ServerKey, AuthMessage) */
   CCHmac (kCCHmacAlgSHA1,
           server_key,
           MONGOC_SCRAM_HASH_SIZE,
           scram->auth_message,
           scram->auth_messagelen,
           server_signature);
#else
   HMAC (EVP_sha1 (),
         scram->salted_password,
         MONGOC_SCRAM_HASH_SIZE,
         (uint8_t *)MONGOC_SCRAM_SERVER_KEY,
         strlen (MONGOC_SCRAM_SERVER_KEY),
         server_key,
         &hash_len);

   /* ServerSignature := HMAC(ServerKey, AuthMessage) */
   HMAC (EVP_sha1 (),
         server_key,
         MONGOC_SCRAM_HASH_SIZE,
         scram->auth_message,
         scram->auth_messagelen,
         server_signature,
         &hash_len);
#endif

   encoded_server_signature_len =
      b64_ntop (server_signature, sizeof (server_signature),
                encoded_server_signature,
                sizeof (encoded_server_signature));

   return (len == encoded_server_signature_len) &&
          (memcmp (verification, encoded_server_signature, len) == 0);
}


static bool
_mongoc_scram_step3 (mongoc_scram_t *scram,
                     const uint8_t  *inbuf,
                     size_t          inbuflen,
                     uint8_t        *outbuf,
                     size_t          outbufmax,
                     size_t         *outbuflen,
                     bson_error_t   *error)
{
   uint8_t *val_e = NULL;
   uint32_t val_e_len;
   uint8_t *val_v = NULL;
   uint32_t val_v_len;

   uint8_t **current_val;
   uint32_t *current_val_len;

   const uint8_t *ptr;
   const uint8_t *next_comma;

   bool rval = true;

   BSON_ASSERT (scram);
   BSON_ASSERT (outbuf);
   BSON_ASSERT (outbufmax);
   BSON_ASSERT (outbuflen);

   for (ptr = inbuf; ptr < inbuf + inbuflen; ) {
      switch (*ptr) {
      case 'e':
         current_val = &val_e;
         current_val_len = &val_e_len;
         break;
      case 'v':
         current_val = &val_v;
         current_val_len = &val_v_len;
         break;
      default:
         bson_set_error (error,
                         MONGOC_ERROR_SCRAM,
                         MONGOC_ERROR_SCRAM_PROTOCOL_ERROR,
                         "SCRAM Failure: unknown key (%c) in sasl step 3",
                         *ptr);
         goto FAIL;
         break;
      }

      ptr++;

      if (*ptr != '=') {
         bson_set_error (error,
                         MONGOC_ERROR_SCRAM,
                         MONGOC_ERROR_SCRAM_PROTOCOL_ERROR,
                         "SCRAM Failure: invalid parse state in sasl step 3");
         goto FAIL;
      }

      ptr++;

      next_comma = memchr (ptr, ',', (inbuf + inbuflen) - ptr);

      if (next_comma) {
<<<<<<< HEAD
         *current_val_len = (uint32_t)(next_comma - ptr);
      } else {
         *current_val_len = (uint32_t)((inbuf + inbuflen) - ptr);
=======
         *current_val_len = (uint32_t) (next_comma - ptr);
      } else {
         *current_val_len = (uint32_t) ((inbuf + inbuflen) - ptr);
>>>>>>> f4e5adb3
      }

      *current_val = bson_malloc (*current_val_len + 1);
      memcpy (*current_val, ptr, *current_val_len);
      (*current_val)[*current_val_len] = '\0';

      if (next_comma) {
         ptr = next_comma + 1;
      } else {
         break;
      }
   }

   *outbuflen = 0;

   if (val_e) {
      bson_set_error (error,
                      MONGOC_ERROR_SCRAM,
                      MONGOC_ERROR_SCRAM_PROTOCOL_ERROR,
                      "SCRAM Failure: authentication failure in sasl step 3 : %s",
                      val_e);
      goto FAIL;
   }

   if (!val_v) {
      bson_set_error (error,
                      MONGOC_ERROR_SCRAM,
                      MONGOC_ERROR_SCRAM_PROTOCOL_ERROR,
                      "SCRAM Failure: no v param in sasl step 3");
      goto FAIL;
   }

   if (!_mongoc_scram_verify_server_signature (scram, val_v, val_v_len)) {
      bson_set_error (error,
                      MONGOC_ERROR_SCRAM,
                      MONGOC_ERROR_SCRAM_PROTOCOL_ERROR,
                      "SCRAM Failure: could not verify server signature in sasl step 3");
      goto FAIL;
   }

   goto CLEANUP;

FAIL:
   rval = false;

CLEANUP:
   bson_free (val_e);
   bson_free (val_v);

   return rval;
}


bool
_mongoc_scram_step (mongoc_scram_t *scram,
                    const uint8_t  *inbuf,
                    size_t          inbuflen,
                    uint8_t        *outbuf,
                    size_t          outbufmax,
                    size_t         *outbuflen,
                    bson_error_t   *error)
{
   BSON_ASSERT (scram);
   BSON_ASSERT (inbuf);
   BSON_ASSERT (outbuf);
   BSON_ASSERT (outbuflen);

   scram->step++;

   switch (scram->step) {
   case 1:
      return _mongoc_scram_start (scram, outbuf, outbufmax, outbuflen,
                                  error);
      break;
   case 2:
      return _mongoc_scram_step2 (scram, inbuf, inbuflen, outbuf, outbufmax,
                                  outbuflen, error);
      break;
   case 3:
      return _mongoc_scram_step3 (scram, inbuf, inbuflen, outbuf, outbufmax,
                                  outbuflen, error);
      break;
   default:
      bson_set_error (error,
                      MONGOC_ERROR_SCRAM,
                      MONGOC_ERROR_SCRAM_NOT_DONE,
                      "SCRAM Failure: maximum steps detected");
      return false;
      break;
   }

   return true;
}<|MERGE_RESOLUTION|>--- conflicted
+++ resolved
@@ -502,15 +502,9 @@
       next_comma = memchr (ptr, ',', (inbuf + inbuflen) - ptr);
 
       if (next_comma) {
-<<<<<<< HEAD
-         *current_val_len = (uint32_t)(next_comma - ptr);
-      } else {
-         *current_val_len = (uint32_t)((inbuf + inbuflen) - ptr);
-=======
          *current_val_len = (uint32_t) (next_comma - ptr);
       } else {
          *current_val_len = (uint32_t) ((inbuf + inbuflen) - ptr);
->>>>>>> f4e5adb3
       }
 
       *current_val = bson_malloc (*current_val_len + 1);
@@ -775,15 +769,9 @@
       next_comma = memchr (ptr, ',', (inbuf + inbuflen) - ptr);
 
       if (next_comma) {
-<<<<<<< HEAD
-         *current_val_len = (uint32_t)(next_comma - ptr);
-      } else {
-         *current_val_len = (uint32_t)((inbuf + inbuflen) - ptr);
-=======
          *current_val_len = (uint32_t) (next_comma - ptr);
       } else {
          *current_val_len = (uint32_t) ((inbuf + inbuflen) - ptr);
->>>>>>> f4e5adb3
       }
 
       *current_val = bson_malloc (*current_val_len + 1);
