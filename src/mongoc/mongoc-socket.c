--- conflicted
+++ resolved
@@ -1119,13 +1119,8 @@
    return closed;
 }
 
-<<<<<<< HEAD
-
-/*
-=======
-/*
- *
->>>>>>> 2ca3976b
+/*
+ *
  *--------------------------------------------------------------------------
  *
  * mongoc_socket_inet_ntop --
@@ -1143,30 +1138,6 @@
  */
 
 void
-<<<<<<< HEAD
-mongoc_socket_inet_ntop (struct addrinfo    *rp,     /* IN */
-                         char               *buf,    /* INOUT */
-                         size_t              buflen) /* IN */
-{
-    void *ptr;
-    char tmp[256];
-    
-    switch (rp->ai_family) {
-        case AF_INET:
-            ptr = &((struct sockaddr_in *) rp->ai_addr)->sin_addr;
-            inet_ntop (rp->ai_family, ptr, tmp, sizeof tmp);
-            bson_snprintf (buf, buflen, "%s", tmp);
-            break;
-        case AF_INET6:
-            ptr = &((struct sockaddr_in6 *) rp->ai_addr)->sin6_addr;
-            inet_ntop (rp->ai_family, ptr, tmp, sizeof tmp);
-            bson_snprintf (buf, buflen, "%s", tmp);
-            break;
-        default:
-            bson_snprintf (buf, buflen, "unknown ip %d", rp->ai_family);
-            break;
-    }
-=======
 mongoc_socket_inet_ntop (struct addrinfo *rp,        /* IN */
                          char            *buf,       /* INOUT */
                          size_t           buflen)    /* IN */
@@ -1189,5 +1160,4 @@
       bson_snprintf (buf, buflen, "unknown ip %d", rp->ai_family);
       break;
    }
->>>>>>> 2ca3976b
 }