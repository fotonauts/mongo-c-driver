/*
 * Copyright 2014 MongoDB, Inc.
 *
 * Licensed under the Apache License, Version 2.0 (the "License");
 * you may not use this file except in compliance with the License.
 * You may obtain a copy of the License at
 *
 *   http://www.apache.org/licenses/LICENSE-2.0
 *
 * Unless required by applicable law or agreed to in writing, software
 * distributed under the License is distributed on an "AS IS" BASIS,
 * WITHOUT WARRANTIES OR CONDITIONS OF ANY KIND, either express or implied.
 * See the License for the specific language governing permissions and
 * limitations under the License.
 */


#include <errno.h>
#include <string.h>

#include "mongoc-counters-private.h"
#include "mongoc-errno-private.h"
#include "mongoc-host-list.h"
#include "mongoc-socket.h"
#include "mongoc-trace.h"


#undef MONGOC_LOG_DOMAIN
#define MONGOC_LOG_DOMAIN "socket"


struct _mongoc_socket_t
{
#ifdef _WIN32
   SOCKET sd;
#else
   int sd;
#endif
   int errno_;
   int domain;
};


#define OPERATION_EXPIRED(expire_at) \
   ((expire_at >= 0) && (expire_at < (bson_get_monotonic_time())))


/*
 *--------------------------------------------------------------------------
 *
 * _mongoc_socket_setnonblock --
 *
 *       A helper to set a socket in nonblocking mode.
 *
 * Returns:
 *       true if successful; otherwise false.
 *
 * Side effects:
 *       None.
 *
 *--------------------------------------------------------------------------
 */

static bool
#ifdef _WIN32
_mongoc_socket_setnonblock (SOCKET sd)
#else
_mongoc_socket_setnonblock (int sd)
#endif
{
#ifdef _WIN32
   u_long io_mode = 1;
   return (NO_ERROR == ioctlsocket (sd, FIONBIO, &io_mode));
#else
   int flags;

   flags = fcntl (sd, F_GETFL, sd);
   return (-1 != fcntl (sd, F_SETFL, (flags | O_NONBLOCK)));
#endif
}


/*
 *--------------------------------------------------------------------------
 *
 * _mongoc_socket_wait --
 *
 *       A single socket poll helper.
 *
 *       @events: in most cases should be POLLIN or POLLOUT.
 *
 *       @expire_at should be an absolute time at which to expire using
 *       the monotonic clock (bson_get_monotonic_time(), which is in
 *       microseconds). Or zero to not block at all. Or -1 to block
 *       forever.
 *
 * Returns:
 *       true if an event matched. otherwise false.
 *       a timeout will return false.
 *
 * Side effects:
 *       None.
 *
 *--------------------------------------------------------------------------
 */

static bool
#ifdef _WIN32
_mongoc_socket_wait (SOCKET   sd,           /* IN */
#else
_mongoc_socket_wait (int      sd,           /* IN */
#endif
                     int      events,       /* IN */
                     int64_t  expire_at)    /* IN */
{
#ifdef _WIN32
   WSAPOLLFD pfd;
#else
   struct pollfd pfd;
#endif
   int ret;
   int timeout;

   ENTRY;

   bson_return_val_if_fail (events, false);

   if (expire_at < 0) {
      timeout = -1;
   } else if (expire_at == 0) {
      timeout = 0;
   } else {
      timeout = (int)((expire_at - bson_get_monotonic_time ()) / 1000L);
      if (timeout < 0) {
         timeout = 0;
      }
   }

   pfd.fd = sd;
#ifdef _WIN32
   pfd.events = events;
#else
   pfd.events = events | POLLERR | POLLHUP;
#endif
   pfd.revents = 0;

#ifdef _WIN32
   ret = WSAPoll (&pfd, 1, timeout);
   if (ret == SOCKET_ERROR) {
      MONGOC_WARNING ("WSAGetLastError(): %d", WSAGetLastError ());
      ret = -1;
   }
#else
   ret = poll (&pfd, 1, timeout);
#endif

   if (ret > 0) {
      RETURN (0 != (pfd.revents & events));
   }

   RETURN (false);
}


static bool
#ifdef _WIN32
_mongoc_socket_setnodelay (SOCKET sd) /* IN */
#else
_mongoc_socket_setnodelay (int sd)    /* IN */
#endif
{
#ifdef _WIN32
   BOOL optval = 1;
#else
   int optval = 1;
#endif
   int ret;

   ENTRY;

   errno = 0;
   ret = setsockopt (sd, IPPROTO_TCP, TCP_NODELAY,
                     (char *)&optval, sizeof optval);

#ifdef _WIN32
   if (ret == SOCKET_ERROR) {
      MONGOC_WARNING ("WSAGetLastError(): %d", (int)WSAGetLastError ());
   }
#endif

   RETURN (ret == 0);
}


/*
 *--------------------------------------------------------------------------
 *
 * mongoc_socket_errno --
 *
 *       Returns the last error on the socket.
 *
 * Returns:
 *       An integer errno, or 0 on no error.
 *
 * Side effects:
 *       None.
 *
 *--------------------------------------------------------------------------
 */

int
mongoc_socket_errno (mongoc_socket_t *sock) /* IN */
{
   BSON_ASSERT (sock);
   return sock->errno_;
}


/*
 *--------------------------------------------------------------------------
 *
 * _mongoc_socket_capture_errno --
 *
 *       Save the errno state for contextual use.
 *
 * Returns:
 *       None.
 *
 * Side effects:
 *       None.
 *
 *--------------------------------------------------------------------------
 */

static void
_mongoc_socket_capture_errno (mongoc_socket_t *sock) /* IN */
{
#ifdef _WIN32
   errno = sock->errno_ = WSAGetLastError ();
#else
   sock->errno_ = errno;
#endif
}


/*
 *--------------------------------------------------------------------------
 *
 * _mongoc_socket_errno_is_again --
 *
 *       Check to see if we should attempt to make further progress
 *       based on the error of the last operation.
 *
 * Returns:
 *       true if we should try again. otherwise false.
 *
 * Side effects:
 *       None.
 *
 *--------------------------------------------------------------------------
 */

static bool
_mongoc_socket_errno_is_again (mongoc_socket_t *sock) /* IN */
{
   return MONGOC_ERRNO_IS_AGAIN (sock->errno_);
}


/*
 *--------------------------------------------------------------------------
 *
 * mongoc_socket_accept --
 *
 *       Wrapper for BSD socket accept(). Handles portability between
 *       BSD sockets and WinSock2 on Windows Vista and newer.
 *
 * Returns:
 *       NULL upon failure to accept or timeout.
 *       A newly allocated mongoc_socket_t on success.
 *
 * Side effects:
 *       None.
 *
 *--------------------------------------------------------------------------
 */

mongoc_socket_t *
mongoc_socket_accept (mongoc_socket_t *sock,      /* IN */
                      int64_t          expire_at) /* IN */
{
   mongoc_socket_t *client;
   struct sockaddr addr;
   socklen_t addrlen = sizeof addr;
   bool try_again = false;
   bool failed = false;
#ifdef _WIN32
   SOCKET sd;
#else
   int sd;
#endif

   ENTRY;

   bson_return_val_if_fail (sock, NULL);

again:
   errno = 0;
   sd = accept (sock->sd, &addr, &addrlen);

   _mongoc_socket_capture_errno (sock);

#ifdef _WIN32
   failed = (sd == INVALID_SOCKET);
#else
   failed = (sd == -1);
#endif
   try_again = (failed && _mongoc_socket_errno_is_again (sock));

   if (failed && try_again) {
      if (_mongoc_socket_wait (sock->sd, POLLIN, expire_at)) {
         GOTO (again);
      }
      RETURN (NULL);
   } else if (failed) {
      RETURN (NULL);
   } else if (!_mongoc_socket_setnonblock (sd)) {
#ifdef _WIN32
      closesocket (sd);
#else
      close (sd);
#endif
      RETURN (NULL);
   }

   client = bson_malloc0 (sizeof *client);
   client->sd = sd;

   if (!_mongoc_socket_setnodelay (client->sd)) {
      MONGOC_WARNING ("Failed to enable TCP_NODELAY.");
   }

   RETURN (client);
}


/*
 *--------------------------------------------------------------------------
 *
 * mongo_socket_bind --
 *
 *       A wrapper around bind().
 *
 * Returns:
 *       0 on success, -1 on failure and errno is set.
 *
 * Side effects:
 *       None.
 *
 *--------------------------------------------------------------------------
 */

int
mongoc_socket_bind (mongoc_socket_t       *sock,    /* IN */
                    const struct sockaddr *addr,    /* IN */
                    socklen_t              addrlen) /* IN */
{
   int ret;

   ENTRY;

   bson_return_val_if_fail (sock, false);
   bson_return_val_if_fail (addr, false);
   bson_return_val_if_fail (addrlen, false);

   ret = bind (sock->sd, addr, addrlen);

   _mongoc_socket_capture_errno (sock);

   RETURN (ret);
}


/*
 *--------------------------------------------------------------------------
 *
 * mongoc_socket_close --
 *
 *       Closes the underlying socket.
 *
 *       In general, you probably don't want to handle the result from
 *       this. That could cause race conditions in the case of preemtion
 *       during system call (EINTR).
 *
 * Returns:
 *       0 on success, -1 on failure.
 *
 * Side effects:
 *       None.
 *
 *--------------------------------------------------------------------------
 */

int
mongoc_socket_close (mongoc_socket_t *sock) /* IN */
{
   int ret = 0;

   ENTRY;

   bson_return_val_if_fail (sock, false);

#ifdef _WIN32
   if (sock->sd != INVALID_SOCKET) {
      ret = closesocket (sock->sd);
   }
#else
   if (sock->sd != -1) {
      shutdown (sock->sd, SHUT_RDWR);
      ret = close (sock->sd);
   }
#endif

   _mongoc_socket_capture_errno (sock);

   if (ret == 0) {
#ifdef _WIN32
      sock->sd = INVALID_SOCKET;
#else
      sock->sd = -1;
#endif
      RETURN (0);
   }

   RETURN (-1);
}


/*
 *--------------------------------------------------------------------------
 *
 * mongoc_socket_connect --
 *
 *       Performs a socket connection but will fail if @expire_at is
 *       reached by the monotonic clock.
 *
 * Returns:
 *       0 if success, otherwise -1 and errno is set.
 *
 * Side effects:
 *       None.
 *
 *--------------------------------------------------------------------------
 */

int
mongoc_socket_connect (mongoc_socket_t       *sock,      /* IN */
                       const struct sockaddr *addr,      /* IN */
                       socklen_t              addrlen,   /* IN */
                       int64_t                expire_at) /* IN */
{
   bool try_again = false;
   bool failed = false;
   int ret;
   int optval;
   socklen_t optlen = sizeof optval;

   ENTRY;

   bson_return_val_if_fail (sock, false);
   bson_return_val_if_fail (addr, false);
   bson_return_val_if_fail (addrlen, false);

   ret = connect (sock->sd, addr, addrlen);

   _mongoc_socket_capture_errno (sock);

#ifdef _WIN32
   if (ret == SOCKET_ERROR) {
#else
   if (ret == -1) {
#endif
      failed = true;
      try_again = _mongoc_socket_errno_is_again (sock);
   }

   if (failed && try_again) {
      if (_mongoc_socket_wait (sock->sd, POLLOUT, expire_at)) {
         optval = -1;
         ret = getsockopt (sock->sd, SOL_SOCKET, SO_ERROR,
                           (char *)&optval, &optlen);
         sock->errno_ = optval;
         if ((ret == 0) && (optval == 0)) {
            RETURN (0);
         } else {
            errno = sock->errno_ = optval;
         }
      } else {
         // get the last error number. It might be updated
         // after _mongoc_socket_wait()
         ret = getsockopt (sock->sd, SOL_SOCKET, SO_ERROR,
                           &optval, &optlen);
         if  (optval != 0 && ret == 0) {
            sock->errno_ = optval;
         }
      }
      RETURN (-1);
   } else if (failed) {
      RETURN (-1);
   } else {
      RETURN (0);
   }
}


/*
 *--------------------------------------------------------------------------
 *
 * mongoc_socket_destroy --
 *
 *       Cleanup after a mongoc_socket_t structure, possibly closing
 *       underlying sockets.
 *
 * Returns:
 *       None.
 *
 * Side effects:
 *       @sock is freed and should be considered invalid.
 *
 *--------------------------------------------------------------------------
 */

void
mongoc_socket_destroy (mongoc_socket_t *sock) /* IN */
{
   if (sock) {
      mongoc_socket_close (sock);
      bson_free (sock);
   }
}


/*
 *--------------------------------------------------------------------------
 *
 * mongoc_socket_listen --
 *
 *       Listen for incoming requests with a backlog up to @backlog.
 *
 *       If @backlog is zero, a sensible default will be chosen.
 *
 * Returns:
 *       true if successful; otherwise false.
 *
 * Side effects:
 *       None.
 *
 *--------------------------------------------------------------------------
 */

int
mongoc_socket_listen (mongoc_socket_t *sock,    /* IN */
                      unsigned int     backlog) /* IN */
{
   int ret;

   ENTRY;

   bson_return_val_if_fail (sock, false);

   if (backlog == 0) {
      backlog = 10;
   }

   ret = listen (sock->sd, backlog);

   _mongoc_socket_capture_errno (sock);

   RETURN (ret);
}


/*
 *--------------------------------------------------------------------------
 *
 * mongoc_socket_new --
 *
 *       Create a new socket.
 *
 *       Free the result mongoc_socket_destroy().
 *
 * Returns:
 *       A newly allocated socket.
 *       NULL on failure.
 *
 * Side effects:
 *       None.
 *
 *--------------------------------------------------------------------------
 */

mongoc_socket_t *
mongoc_socket_new (int domain,   /* IN */
                   int type,     /* IN */
                   int protocol) /* IN */
{
   mongoc_socket_t *sock;
#ifdef _WIN32
   SOCKET sd;
#else
   int sd;
#endif

   ENTRY;

   sd = socket (domain, type, protocol);

#ifdef _WIN32
   if (sd == INVALID_SOCKET) {
#else
   if (sd == -1) {
#endif
      RETURN (NULL);
   }

   if (!_mongoc_socket_setnonblock (sd)) {
      GOTO (fail);
   }

   if (!_mongoc_socket_setnodelay (sd)) {
      MONGOC_WARNING ("Failed to enable TCP_NODELAY.");
   }

   sock = bson_malloc0 (sizeof *sock);
   sock->sd = sd;
   sock->domain = domain;

   RETURN (sock);

fail:
#ifdef _WIN32
   closesocket (sd);
#else
   close (sd);
#endif

   RETURN (NULL);
}


/*
 *--------------------------------------------------------------------------
 *
 * mongoc_socket_recv --
 *
 *       A portable wrapper around recv() that also respects an absolute
 *       timeout.
 *
 *       @expire_at is 0 for no blocking, -1 for infinite blocking,
 *       or a time using the monotonic clock to expire. Calculate this
 *       using bson_get_monotonic_time() + N_MICROSECONDS.
 *
 * Returns:
 *       The number of bytes received on success.
 *       0 on end of stream.
 *       -1 on failure.
 *
 * Side effects:
 *       @buf will be read into.
 *
 *--------------------------------------------------------------------------
 */

ssize_t
mongoc_socket_recv (mongoc_socket_t *sock,      /* IN */
                    void            *buf,       /* OUT */
                    size_t           buflen,    /* IN */
                    int              flags,     /* IN */
                    int64_t          expire_at) /* IN */
{
   ssize_t ret = 0;
   bool failed = false;
   bool try_again = false;

   ENTRY;

   bson_return_val_if_fail (sock, -1);
   bson_return_val_if_fail (buf, -1);
   bson_return_val_if_fail (buflen, -1);

again:
   sock->errno_ = 0;
#ifdef _WIN32
   ret = recv (sock->sd, (char *)buf, (int)buflen, flags);
   failed = (ret == SOCKET_ERROR);
#else
   ret = recv (sock->sd, buf, buflen, flags);
   failed = (ret == -1);
#endif
   _mongoc_socket_capture_errno (sock);
   try_again = (failed && _mongoc_socket_errno_is_again (sock));

   if (failed && try_again) {
      if (_mongoc_socket_wait (sock->sd, POLLIN, expire_at)) {
         GOTO (again);
      } else {
         int optval;
         socklen_t optlen = sizeof optval;

          if  (getsockopt (sock->sd, SOL_SOCKET, SO_ERROR,
                           &optval, &optlen) == 0 &&
               optval != 0) {
            sock->errno_ = optval;
         }
      }
   }

   if (failed) {
      char errmsg[64];

      bson_strerror_r (mongoc_socket_errno (sock), errmsg, sizeof errmsg);
      MONGOC_WARNING ("Socket read error: %d, %s",
                      mongoc_socket_errno (sock),
                      errmsg);
      RETURN (-1);
   }

   DUMP_BYTES (recvbuf, (uint8_t *)buf, ret);

   mongoc_counter_streams_ingress_add (ret > 0 ? ret : 0);

   RETURN (ret);
}


/*
 *--------------------------------------------------------------------------
 *
 * mongoc_socket_setsockopt --
 *
 *       A wrapper around setsockopt().
 *
 * Returns:
 *       0 on success, -1 on failure.
 *
 * Side effects:
 *       None.
 *
 *--------------------------------------------------------------------------
 */

int
mongoc_socket_setsockopt (mongoc_socket_t *sock,    /* IN */
                          int              level,   /* IN */
                          int              optname, /* IN */
                          const void      *optval,  /* IN */
                          socklen_t        optlen)  /* IN */
{
   int ret;

   ENTRY;

   bson_return_val_if_fail (sock, false);

   ret = setsockopt (sock->sd, level, optname, optval, optlen);

   _mongoc_socket_capture_errno (sock);

   RETURN (ret);
}


/*
 *--------------------------------------------------------------------------
 *
 * mongoc_socket_send --
 *
 *       A simplified wrapper around mongoc_socket_sendv().
 *
 *       @expire_at is 0 for no blocking, -1 for infinite blocking,
 *       or a time using the monotonic clock to expire. Calculate this
 *       using bson_get_monotonic_time() + N_MICROSECONDS.
 *
 * Returns:
 *       -1 on failure. number of bytes written on success.
 *
 * Side effects:
 *       None.
 *
 *--------------------------------------------------------------------------
 */

ssize_t
mongoc_socket_send (mongoc_socket_t *sock,      /* IN */
                    const void      *buf,       /* IN */
                    size_t           buflen,    /* IN */
                    int64_t          expire_at) /* IN */
{
   mongoc_iovec_t iov;

   bson_return_val_if_fail (sock, -1);
   bson_return_val_if_fail (buf, -1);
   bson_return_val_if_fail (buflen, -1);

   iov.iov_base = (void *)buf;
   iov.iov_len = buflen;

   return mongoc_socket_sendv (sock, &iov, 1, expire_at);
}


/*
 *--------------------------------------------------------------------------
 *
 * _mongoc_socket_try_sendv_slow --
 *
 *       A slow variant of _mongoc_socket_try_sendv() that sends each
 *       iovec entry one by one. This can happen if we hit EMSGSIZE on
 *       with sendmsg() on various POSIX systems (such as Solaris), or
 *       on WinXP.
 *
 * Returns:
 *       the number of bytes sent or -1 and errno is set.
 *
 * Side effects:
 *       None.
 *
 *--------------------------------------------------------------------------
 */

static ssize_t
_mongoc_socket_try_sendv_slow (mongoc_socket_t *sock,   /* IN */
                               mongoc_iovec_t  *iov,    /* IN */
                               size_t           iovcnt) /* IN */
{
   ssize_t ret = 0;
   size_t i;
   ssize_t wrote;

   ENTRY;

   BSON_ASSERT (sock);
   BSON_ASSERT (iov);
   BSON_ASSERT (iovcnt);

   for (i = 0; i < iovcnt; i++) {
      wrote = send (sock->sd, iov [i].iov_base, iov [i].iov_len, 0);
      _mongoc_socket_capture_errno (sock);
#ifdef _WIN32
      if (wrote == SOCKET_ERROR) {
#else
      if (wrote == -1) {
#endif
         if (!_mongoc_socket_errno_is_again (sock)) {
            RETURN (-1);
         }
         RETURN (ret ? ret : -1);
      }

      ret += wrote;

      if (wrote != iov [i].iov_len) {
         RETURN (ret);
      }
   }

   RETURN (ret);
}


/*
 *--------------------------------------------------------------------------
 *
 * _mongoc_socket_try_sendv --
 *
 *       Helper used by mongoc_socket_sendv() to try to write as many
 *       bytes to the underlying socket until the socket buffer is full.
 *
 *       This is performed in a non-blocking fashion.
 *
 * Returns:
 *       -1 on failure. the number of bytes written on success.
 *
 * Side effects:
 *       None.
 *
 *--------------------------------------------------------------------------
 */

static ssize_t
_mongoc_socket_try_sendv (mongoc_socket_t *sock,   /* IN */
                          mongoc_iovec_t  *iov,    /* IN */
                          size_t           iovcnt) /* IN */
{
#ifdef _WIN32
   DWORD dwNumberofBytesSent = 0;
#else
   struct msghdr msg;
#endif
   ssize_t ret = -1;

   ENTRY;

   BSON_ASSERT (sock);
   BSON_ASSERT (iov);
   BSON_ASSERT (iovcnt);

   DUMP_IOVEC (sendbuf, iov, iovcnt);

#ifdef _WIN32
   ret = WSASend (sock->sd, (LPWSABUF)iov, iovcnt, &dwNumberofBytesSent,
                  0, NULL, NULL);
   ret = ret ? -1 : dwNumberofBytesSent;
#else
   memset (&msg, 0, sizeof msg);
   msg.msg_iov = iov;
   msg.msg_iovlen = (int) iovcnt;
   ret = sendmsg (sock->sd, &msg,
# ifdef MSG_NOSIGNAL
                  MSG_NOSIGNAL);
#else
                  0);
# endif
#endif

   /*
    * Check to see if we have sent an iovec too large for sendmsg to
    * complete. If so, we need to fallback to the slow path of multiple
    * send() commands.
    */
#ifdef _WIN32
   if ((ret == -1) && (errno == WSAEMSGSIZE)) {
#else
   if ((ret == -1) && (errno == EMSGSIZE)) {
#endif
      _mongoc_socket_try_sendv_slow (sock, iov, iovcnt);
   }

   _mongoc_socket_capture_errno (sock);

   RETURN (ret);
}


/*
 *--------------------------------------------------------------------------
 *
 * mongoc_socket_sendv --
 *
 *       A wrapper around using sendmsg() to send an iovec.
 *       This also deals with the structure differences between
 *       WSABUF and struct iovec.
 *
 *       @expire_at is 0 for no blocking, -1 for infinite blocking,
 *       or a time using the monotonic clock to expire. Calculate this
 *       using bson_get_monotonic_time() + N_MICROSECONDS.
 *
 * Returns:
 *       -1 on failure.
 *       the number of bytes written on success.
 *
 * Side effects:
 *       None.
 *
 *--------------------------------------------------------------------------
 */

ssize_t
mongoc_socket_sendv (mongoc_socket_t  *sock,      /* IN */
                     mongoc_iovec_t   *iov,       /* IN */
                     size_t            iovcnt,    /* IN */
                     int64_t           expire_at) /* IN */
{
   ssize_t ret = 0;
   ssize_t sent;
   size_t cur = 0;

   ENTRY;

   bson_return_val_if_fail (sock, -1);
   bson_return_val_if_fail (iov, -1);
   bson_return_val_if_fail (iovcnt, -1);

   for (;;) {
      sent = _mongoc_socket_try_sendv (sock, &iov [cur], iovcnt - cur);

      /*
       * If we failed with anything other than EAGAIN or EWOULDBLOCK,
       * we should fail immediately as there is another issue with the
       * underlying socket.
       */
      if (sent == -1) {
         if (!_mongoc_socket_errno_is_again (sock)) {
            RETURN (ret ? ret : -1);
         }
      }

      /*
       * Update internal stream counters.
       */
      if (sent > 0) {
         ret += sent;
         mongoc_counter_streams_egress_add (sent);

         /*
          * Subtract the sent amount from what we still need to send.
          */
         while ((cur < iovcnt) && (sent >= (ssize_t)iov [cur].iov_len)) {
            sent -= iov [cur++].iov_len;
         }

         /*
          * Check if that made us finish all of the iovecs. If so, we are done
          * sending data over the socket.
          */
         if (cur == iovcnt) {
            break;
         }

         /*
          * Increment the current iovec buffer to its proper offset and adjust
          * the number of bytes to write.
          */
         iov [cur].iov_base = ((char *)iov [cur].iov_base) + sent;
         iov [cur].iov_len -= sent;

         BSON_ASSERT (iovcnt - cur);
         BSON_ASSERT (iov [cur].iov_len);
      } else if (OPERATION_EXPIRED (expire_at)) {
#ifdef _WIN32
         errno = WSAETIMEDOUT;
#else
         errno = ETIMEDOUT;
#endif
         RETURN (ret ? ret : -1);
      }

      /*
       * Block on poll() until our desired condition is met.
       */
      if (!_mongoc_socket_wait (sock->sd, POLLOUT, expire_at)) {
         if (ret == 0){
#ifdef _WIN32
            errno = WSAETIMEDOUT;
#else
            errno = ETIMEDOUT;
#endif
         }
         RETURN (ret  ? ret : -1);
      }
   }

   RETURN (ret);
}


int
mongoc_socket_getsockname (mongoc_socket_t *sock,    /* IN */
                           struct sockaddr *addr,    /* OUT */
                           socklen_t       *addrlen) /* INOUT */
{
   int ret;

   ENTRY;

   bson_return_val_if_fail (sock, -1);

   ret = getsockname (sock->sd, addr, addrlen);

   _mongoc_socket_capture_errno (sock);

   RETURN (ret);
}


char *
mongoc_socket_getnameinfo (mongoc_socket_t *sock) /* IN */
{
   struct sockaddr addr;
   socklen_t len = sizeof addr;
   char *ret;
   char host [BSON_HOST_NAME_MAX + 1];

   ENTRY;

   bson_return_val_if_fail (sock, NULL);

   if ((0 == getpeername (sock->sd, &addr, &len)) &&
       (0 == getnameinfo (&addr, len, host, sizeof host, NULL, 0, 0))) {
      ret = bson_strdup (host);
      RETURN (ret);
   }

   RETURN (NULL);
}


<<<<<<< HEAD

/*
 *--------------------------------------------------------------------------
 *
 * mongoc_socket_inet_ntop --
 *
 *       Convert the ip from addrinfo into a c string.
 *
 * Returns:
 *       The value is returned into 'buffer'. The memory has to be allocated
 *       by the caller
 *
 * Side effects:
 *       None.
 *
 *--------------------------------------------------------------------------
 */

void
mongoc_socket_inet_ntop (struct addrinfo    *rp,     /* IN */
                         char               *buf,    /* INOUT */
                         size_t              buflen) /* IN */
{
    void *ptr;
    char tmp[256];
    
    switch (rp->ai_family) {
        case AF_INET:
            ptr = &((struct sockaddr_in *) rp->ai_addr)->sin_addr;
            inet_ntop (rp->ai_family, ptr, tmp, sizeof tmp);
            bson_snprintf (buf, buflen, "%s", tmp);
            break;
        case AF_INET6:
            ptr = &((struct sockaddr_in6 *) rp->ai_addr)->sin6_addr;
            inet_ntop (rp->ai_family, ptr, tmp, sizeof tmp);
            bson_snprintf (buf, buflen, "%s", tmp);
            break;
        default:
            bson_snprintf (buf, buflen, "unknown ip %d", rp->ai_family);
            break;
    }
=======
bool
mongoc_socket_check_closed (mongoc_socket_t *sock) /* IN */
{
   bool closed = false;
   char buf [1];
   ssize_t r;

   if (_mongoc_socket_wait (sock->sd, POLLIN, 0)) {
      sock->errno_ = 0;

      r = recv (sock->sd, buf, 1, MSG_PEEK);

      if (r < 0) {
         _mongoc_socket_capture_errno (sock);
      }

      if (r < 1) {
         closed = true;
      }
   }

   return closed;
>>>>>>> 08cbe762
}<|MERGE_RESOLUTION|>--- conflicted
+++ resolved
@@ -1095,49 +1095,6 @@
 }
 
 
-<<<<<<< HEAD
-
-/*
- *--------------------------------------------------------------------------
- *
- * mongoc_socket_inet_ntop --
- *
- *       Convert the ip from addrinfo into a c string.
- *
- * Returns:
- *       The value is returned into 'buffer'. The memory has to be allocated
- *       by the caller
- *
- * Side effects:
- *       None.
- *
- *--------------------------------------------------------------------------
- */
-
-void
-mongoc_socket_inet_ntop (struct addrinfo    *rp,     /* IN */
-                         char               *buf,    /* INOUT */
-                         size_t              buflen) /* IN */
-{
-    void *ptr;
-    char tmp[256];
-    
-    switch (rp->ai_family) {
-        case AF_INET:
-            ptr = &((struct sockaddr_in *) rp->ai_addr)->sin_addr;
-            inet_ntop (rp->ai_family, ptr, tmp, sizeof tmp);
-            bson_snprintf (buf, buflen, "%s", tmp);
-            break;
-        case AF_INET6:
-            ptr = &((struct sockaddr_in6 *) rp->ai_addr)->sin6_addr;
-            inet_ntop (rp->ai_family, ptr, tmp, sizeof tmp);
-            bson_snprintf (buf, buflen, "%s", tmp);
-            break;
-        default:
-            bson_snprintf (buf, buflen, "unknown ip %d", rp->ai_family);
-            break;
-    }
-=======
 bool
 mongoc_socket_check_closed (mongoc_socket_t *sock) /* IN */
 {
@@ -1160,5 +1117,4 @@
    }
 
    return closed;
->>>>>>> 08cbe762
 }