/*
 * Copyright 2014 MongoDB, Inc.
 *
 * Licensed under the Apache License, Version 2.0 (the "License");
 * you may not use this file except in compliance with the License.
 * You may obtain a copy of the License at
 *
 *   http://www.apache.org/licenses/LICENSE-2.0
 *
 * Unless required by applicable law or agreed to in writing, software
 * distributed under the License is distributed on an "AS IS" BASIS,
 * WITHOUT WARRANTIES OR CONDITIONS OF ANY KIND, either express or implied.
 * See the License for the specific language governing permissions and
 * limitations under the License.
 */


#include <errno.h>
#include <string.h>

#include "mongoc-counters-private.h"
#include "mongoc-errno-private.h"
#include "mongoc-host-list.h"
#include "mongoc-socket.h"
#include "mongoc-trace.h"


#undef MONGOC_LOG_DOMAIN
#define MONGOC_LOG_DOMAIN "socket"


struct _mongoc_socket_t
{
#ifdef _WIN32
   SOCKET sd;
#else
   int sd;
#endif
   int errno_;
   int domain;
};


#define OPERATION_EXPIRED(expire_at) \
   ((expire_at >= 0) && (expire_at < (bson_get_monotonic_time())))


/*
 *--------------------------------------------------------------------------
 *
 * _mongoc_socket_setnonblock --
 *
 *       A helper to set a socket in nonblocking mode.
 *
 * Returns:
 *       true if successful; otherwise false.
 *
 * Side effects:
 *       None.
 *
 *--------------------------------------------------------------------------
 */

static bool
#ifdef _WIN32
_mongoc_socket_setnonblock (SOCKET sd)
#else
_mongoc_socket_setnonblock (int sd)
#endif
{
#ifdef _WIN32
   u_long io_mode = 1;
   return (NO_ERROR == ioctlsocket (sd, FIONBIO, &io_mode));
#else
   int flags;

   flags = fcntl (sd, F_GETFL, sd);
   return (-1 != fcntl (sd, F_SETFL, (flags | O_NONBLOCK)));
#endif
}


/*
 *--------------------------------------------------------------------------
 *
 * _mongoc_socket_wait --
 *
 *       A single socket poll helper.
 *
 *       @events: in most cases should be POLLIN or POLLOUT.
 *
 *       @expire_at should be an absolute time at which to expire using
 *       the monotonic clock (bson_get_monotonic_time(), which is in
 *       microseconds). Or zero to not block at all. Or -1 to block
 *       forever.
 *
 * Returns:
 *       true if an event matched. otherwise false.
 *       a timeout will return false.
 *
 * Side effects:
 *       None.
 *
 *--------------------------------------------------------------------------
 */

static bool
#ifdef _WIN32
_mongoc_socket_wait (SOCKET   sd,           /* IN */
#else
_mongoc_socket_wait (int      sd,           /* IN */
#endif
                     int      events,       /* IN */
                     int64_t  expire_at)    /* IN */
{
#ifdef _WIN32
   WSAPOLLFD pfd;
#else
   struct pollfd pfd;
#endif
   int ret;
   int timeout;

   ENTRY;

   bson_return_val_if_fail (events, false);

   if (expire_at < 0) {
      timeout = -1;
   } else if (expire_at == 0) {
      timeout = 0;
   } else {
      timeout = (int)((expire_at - bson_get_monotonic_time ()) / 1000L);
      if (timeout < 0) {
         timeout = 0;
      }
   }

   pfd.fd = sd;
#ifdef _WIN32
   pfd.events = events;
#else
   pfd.events = events | POLLERR | POLLHUP;
#endif
   pfd.revents = 0;

#ifdef _WIN32
   ret = WSAPoll (&pfd, 1, timeout);
   if (ret == SOCKET_ERROR) {
      MONGOC_WARNING ("WSAGetLastError(): %d", WSAGetLastError ());
      ret = -1;
   }
#else
   ret = poll (&pfd, 1, timeout);
#endif

   if (ret > 0) {
      RETURN (0 != (pfd.revents & events));
   }

   RETURN (false);
}


static bool
#ifdef _WIN32
_mongoc_socket_setnodelay (SOCKET sd) /* IN */
#else
_mongoc_socket_setnodelay (int sd)    /* IN */
#endif
{
#ifdef _WIN32
   BOOL optval = 1;
#else
   int optval = 1;
#endif
   int ret;

   ENTRY;

   errno = 0;
   ret = setsockopt (sd, IPPROTO_TCP, TCP_NODELAY,
                     (char *)&optval, sizeof optval);

#ifdef _WIN32
   if (ret == SOCKET_ERROR) {
      MONGOC_WARNING ("WSAGetLastError(): %d", (int)WSAGetLastError ());
   }
#endif

   RETURN (ret == 0);
}


/*
 *--------------------------------------------------------------------------
 *
 * mongoc_socket_errno --
 *
 *       Returns the last error on the socket.
 *
 * Returns:
 *       An integer errno, or 0 on no error.
 *
 * Side effects:
 *       None.
 *
 *--------------------------------------------------------------------------
 */

int
mongoc_socket_errno (mongoc_socket_t *sock) /* IN */
{
   BSON_ASSERT (sock);
   return sock->errno_;
}


/*
 *--------------------------------------------------------------------------
 *
 * _mongoc_socket_capture_errno --
 *
 *       Save the errno state for contextual use.
 *
 * Returns:
 *       None.
 *
 * Side effects:
 *       None.
 *
 *--------------------------------------------------------------------------
 */

static void
_mongoc_socket_capture_errno (mongoc_socket_t *sock) /* IN */
{
#ifdef _WIN32
   errno = sock->errno_ = WSAGetLastError ();
#else
   sock->errno_ = errno;
#endif
}


/*
 *--------------------------------------------------------------------------
 *
 * _mongoc_socket_errno_is_again --
 *
 *       Check to see if we should attempt to make further progress
 *       based on the error of the last operation.
 *
 * Returns:
 *       true if we should try again. otherwise false.
 *
 * Side effects:
 *       None.
 *
 *--------------------------------------------------------------------------
 */

static bool
_mongoc_socket_errno_is_again (mongoc_socket_t *sock) /* IN */
{
   return MONGOC_ERRNO_IS_AGAIN (sock->errno_);
}


/*
 *--------------------------------------------------------------------------
 *
 * mongoc_socket_accept --
 *
 *       Wrapper for BSD socket accept(). Handles portability between
 *       BSD sockets and WinSock2 on Windows Vista and newer.
 *
 * Returns:
 *       NULL upon failure to accept or timeout.
 *       A newly allocated mongoc_socket_t on success.
 *
 * Side effects:
 *       None.
 *
 *--------------------------------------------------------------------------
 */

mongoc_socket_t *
mongoc_socket_accept (mongoc_socket_t *sock,      /* IN */
                      int64_t          expire_at) /* IN */
{
   mongoc_socket_t *client;
   struct sockaddr addr;
   socklen_t addrlen = sizeof addr;
   bool try_again = false;
   bool failed = false;
#ifdef _WIN32
   SOCKET sd;
#else
   int sd;
#endif

   ENTRY;

   bson_return_val_if_fail (sock, NULL);

again:
   errno = 0;
   sd = accept (sock->sd, &addr, &addrlen);

   _mongoc_socket_capture_errno (sock);

#ifdef _WIN32
   failed = (sd == INVALID_SOCKET);
#else
   failed = (sd == -1);
#endif
   try_again = (failed && _mongoc_socket_errno_is_again (sock));

   if (failed && try_again) {
      if (_mongoc_socket_wait (sock->sd, POLLIN, expire_at)) {
         GOTO (again);
      }
      RETURN (NULL);
   } else if (failed) {
      RETURN (NULL);
   } else if (!_mongoc_socket_setnonblock (sd)) {
#ifdef _WIN32
      closesocket (sd);
#else
      close (sd);
#endif
      RETURN (NULL);
   }

   client = bson_malloc0 (sizeof *client);
   client->sd = sd;

   if (!_mongoc_socket_setnodelay (client->sd)) {
      MONGOC_WARNING ("Failed to enable TCP_NODELAY.");
   }

   RETURN (client);
}


/*
 *--------------------------------------------------------------------------
 *
 * mongo_socket_bind --
 *
 *       A wrapper around bind().
 *
 * Returns:
 *       0 on success, -1 on failure and errno is set.
 *
 * Side effects:
 *       None.
 *
 *--------------------------------------------------------------------------
 */

int
mongoc_socket_bind (mongoc_socket_t       *sock,    /* IN */
                    const struct sockaddr *addr,    /* IN */
                    socklen_t              addrlen) /* IN */
{
   int ret;

   ENTRY;

   bson_return_val_if_fail (sock, false);
   bson_return_val_if_fail (addr, false);
   bson_return_val_if_fail (addrlen, false);

   ret = bind (sock->sd, addr, addrlen);

   _mongoc_socket_capture_errno (sock);

   RETURN (ret);
}


/*
 *--------------------------------------------------------------------------
 *
 * mongoc_socket_close --
 *
 *       Closes the underlying socket.
 *
 *       In general, you probably don't want to handle the result from
 *       this. That could cause race conditions in the case of preemtion
 *       during system call (EINTR).
 *
 * Returns:
 *       0 on success, -1 on failure.
 *
 * Side effects:
 *       None.
 *
 *--------------------------------------------------------------------------
 */

int
mongoc_socket_close (mongoc_socket_t *sock) /* IN */
{
   int ret = 0;

   ENTRY;

   bson_return_val_if_fail (sock, false);

#ifdef _WIN32
   if (sock->sd != INVALID_SOCKET) {
      ret = closesocket (sock->sd);
   }
#else
   if (sock->sd != -1) {
      shutdown (sock->sd, SHUT_RDWR);
      ret = close (sock->sd);
   }
#endif

   _mongoc_socket_capture_errno (sock);

   if (ret == 0) {
#ifdef _WIN32
      sock->sd = INVALID_SOCKET;
#else
      sock->sd = -1;
#endif
      RETURN (0);
   }

   RETURN (-1);
}


/*
 *--------------------------------------------------------------------------
 *
 * mongoc_socket_connect --
 *
 *       Performs a socket connection but will fail if @expire_at is
 *       reached by the monotonic clock.
 *
 * Returns:
 *       0 if success, otherwise -1 and errno is set.
 *
 * Side effects:
 *       None.
 *
 *--------------------------------------------------------------------------
 */

int
mongoc_socket_connect (mongoc_socket_t       *sock,      /* IN */
                       const struct sockaddr *addr,      /* IN */
                       socklen_t              addrlen,   /* IN */
                       int64_t                expire_at) /* IN */
{
   bool try_again = false;
   bool failed = false;
   int ret;
   int optval;
   socklen_t optlen = sizeof optval;

   ENTRY;

   bson_return_val_if_fail (sock, false);
   bson_return_val_if_fail (addr, false);
   bson_return_val_if_fail (addrlen, false);

   ret = connect (sock->sd, addr, addrlen);

   _mongoc_socket_capture_errno (sock);

#ifdef _WIN32
   if (ret == SOCKET_ERROR) {
#else
   if (ret == -1) {
#endif
      failed = true;
      try_again = _mongoc_socket_errno_is_again (sock);
   }

   if (failed && try_again) {
      if (_mongoc_socket_wait (sock->sd, POLLOUT, expire_at)) {
         optval = -1;
         ret = getsockopt (sock->sd, SOL_SOCKET, SO_ERROR,
                           (char *)&optval, &optlen);
         if ((ret == 0) && (optval == 0)) {
            RETURN (0);
         }
      }
      RETURN (-1);
   } else if (failed) {
      RETURN (-1);
   } else {
      RETURN (0);
   }
}


/*
 *--------------------------------------------------------------------------
 *
 * mongoc_socket_destroy --
 *
 *       Cleanup after a mongoc_socket_t structure, possibly closing
 *       underlying sockets.
 *
 * Returns:
 *       None.
 *
 * Side effects:
 *       @sock is freed and should be considered invalid.
 *
 *--------------------------------------------------------------------------
 */

void
mongoc_socket_destroy (mongoc_socket_t *sock) /* IN */
{
   if (sock) {
      mongoc_socket_close (sock);
      bson_free (sock);
   }
}


/*
 *--------------------------------------------------------------------------
 *
 * mongoc_socket_listen --
 *
 *       Listen for incoming requests with a backlog up to @backlog.
 *
 *       If @backlog is zero, a sensible default will be chosen.
 *
 * Returns:
 *       true if successful; otherwise false.
 *
 * Side effects:
 *       None.
 *
 *--------------------------------------------------------------------------
 */

int
mongoc_socket_listen (mongoc_socket_t *sock,    /* IN */
                      unsigned int     backlog) /* IN */
{
   int ret;

   ENTRY;

   bson_return_val_if_fail (sock, false);

   if (backlog == 0) {
      backlog = 10;
   }

   ret = listen (sock->sd, backlog);

   _mongoc_socket_capture_errno (sock);

   RETURN (ret);
}


/*
 *--------------------------------------------------------------------------
 *
 * mongoc_socket_new --
 *
 *       Create a new socket.
 *
 *       Free the result mongoc_socket_destroy().
 *
 * Returns:
 *       A newly allocated socket.
 *       NULL on failure.
 *
 * Side effects:
 *       None.
 *
 *--------------------------------------------------------------------------
 */

mongoc_socket_t *
mongoc_socket_new (int domain,   /* IN */
                   int type,     /* IN */
                   int protocol) /* IN */
{
   mongoc_socket_t *sock;
#ifdef _WIN32
   SOCKET sd;
#else
   int sd;
#endif

   ENTRY;

   sd = socket (domain, type, protocol);

#ifdef _WIN32
   if (sd == INVALID_SOCKET) {
#else
   if (sd == -1) {
#endif
      RETURN (NULL);
   }

   if (!_mongoc_socket_setnonblock (sd)) {
      GOTO (fail);
   }

   if (!_mongoc_socket_setnodelay (sd)) {
      MONGOC_WARNING ("Failed to enable TCP_NODELAY.");
   }

   sock = bson_malloc0 (sizeof *sock);
   sock->sd = sd;
   sock->domain = domain;

   RETURN (sock);

fail:
#ifdef _WIN32
   closesocket (sd);
#else
   close (sd);
#endif

   RETURN (NULL);
}


/*
 *--------------------------------------------------------------------------
 *
 * mongoc_socket_recv --
 *
 *       A portable wrapper around recv() that also respects an absolute
 *       timeout.
 *
 *       @expire_at is 0 for no blocking, -1 for infinite blocking,
 *       or a time using the monotonic clock to expire. Calculate this
 *       using bson_get_monotonic_time() + N_MICROSECONDS.
 *
 * Returns:
 *       The number of bytes received on success.
 *       0 on end of stream.
 *       -1 on failure.
 *
 * Side effects:
 *       @buf will be read into.
 *
 *--------------------------------------------------------------------------
 */

ssize_t
mongoc_socket_recv (mongoc_socket_t *sock,      /* IN */
                    void            *buf,       /* OUT */
                    size_t           buflen,    /* IN */
                    int              flags,     /* IN */
                    int64_t          expire_at) /* IN */
{
   ssize_t ret = 0;
   bool failed = false;
   bool try_again = false;

   ENTRY;

   bson_return_val_if_fail (sock, -1);
   bson_return_val_if_fail (buf, -1);
   bson_return_val_if_fail (buflen, -1);

again:
   sock->errno_ = 0;
#ifdef _WIN32
   ret = recv (sock->sd, (char *)buf, (int)buflen, flags);
   failed = (ret == SOCKET_ERROR);
#else
   ret = recv (sock->sd, buf, buflen, flags);
   failed = (ret == -1);
#endif
   _mongoc_socket_capture_errno (sock);
   try_again = (failed && _mongoc_socket_errno_is_again (sock));

   if (failed && try_again) {
      if (_mongoc_socket_wait (sock->sd, POLLIN, expire_at)) {
         GOTO (again);
      }
   }

   if (failed) {
      RETURN (-1);
   }

   DUMP_BYTES (recvbuf, (uint8_t *)buf, ret);

   mongoc_counter_streams_ingress_add (ret > 0 ? ret : 0);

   RETURN (ret);
}


/*
 *--------------------------------------------------------------------------
 *
 * mongoc_socket_setsockopt --
 *
 *       A wrapper around setsockopt().
 *
 * Returns:
 *       0 on success, -1 on failure.
 *
 * Side effects:
 *       None.
 *
 *--------------------------------------------------------------------------
 */

int
mongoc_socket_setsockopt (mongoc_socket_t *sock,    /* IN */
                          int              level,   /* IN */
                          int              optname, /* IN */
                          const void      *optval,  /* IN */
                          socklen_t        optlen)  /* IN */
{
   int ret;

   ENTRY;

   bson_return_val_if_fail (sock, false);

   ret = setsockopt (sock->sd, level, optname, optval, optlen);

   _mongoc_socket_capture_errno (sock);

   RETURN (ret);
}


/*
 *--------------------------------------------------------------------------
 *
 * mongoc_socket_send --
 *
 *       A simplified wrapper around mongoc_socket_sendv().
 *
 *       @expire_at is 0 for no blocking, -1 for infinite blocking,
 *       or a time using the monotonic clock to expire. Calculate this
 *       using bson_get_monotonic_time() + N_MICROSECONDS.
 *
 * Returns:
 *       -1 on failure. number of bytes written on success.
 *
 * Side effects:
 *       None.
 *
 *--------------------------------------------------------------------------
 */

ssize_t
mongoc_socket_send (mongoc_socket_t *sock,      /* IN */
                    const void      *buf,       /* IN */
                    size_t           buflen,    /* IN */
                    int64_t          expire_at) /* IN */
{
   mongoc_iovec_t iov;

   bson_return_val_if_fail (sock, -1);
   bson_return_val_if_fail (buf, -1);
   bson_return_val_if_fail (buflen, -1);

   iov.iov_base = (void *)buf;
   iov.iov_len = buflen;

   return mongoc_socket_sendv (sock, &iov, 1, expire_at);
}


/*
 *--------------------------------------------------------------------------
 *
 * _mongoc_socket_try_sendv_slow --
 *
 *       A slow variant of _mongoc_socket_try_sendv() that sends each
 *       iovec entry one by one. This can happen if we hit EMSGSIZE on
 *       with sendmsg() on various POSIX systems (such as Solaris), or
 *       on WinXP.
 *
 * Returns:
 *       the number of bytes sent or -1 and errno is set.
 *
 * Side effects:
 *       None.
 *
 *--------------------------------------------------------------------------
 */

static ssize_t
_mongoc_socket_try_sendv_slow (mongoc_socket_t *sock,   /* IN */
                               mongoc_iovec_t  *iov,    /* IN */
                               size_t           iovcnt) /* IN */
{
   ssize_t ret = 0;
   size_t i;
   ssize_t wrote;

   ENTRY;

   BSON_ASSERT (sock);
   BSON_ASSERT (iov);
   BSON_ASSERT (iovcnt);

   for (i = 0; i < iovcnt; i++) {
      wrote = send (sock->sd, iov [i].iov_base, iov [i].iov_len, 0);
      _mongoc_socket_capture_errno (sock);
#ifdef _WIN32
      if (wrote == SOCKET_ERROR) {
#else
      if (wrote == -1) {
#endif
         if (!_mongoc_socket_errno_is_again (sock)) {
            RETURN (-1);
         }
         RETURN (ret ? ret : -1);
      }

      ret += wrote;

      if (wrote != iov [i].iov_len) {
         RETURN (ret);
      }
   }

   RETURN (ret);
}


/*
 *--------------------------------------------------------------------------
 *
 * _mongoc_socket_try_sendv --
 *
 *       Helper used by mongoc_socket_sendv() to try to write as many
 *       bytes to the underlying socket until the socket buffer is full.
 *
 *       This is performed in a non-blocking fashion.
 *
 * Returns:
 *       -1 on failure. the number of bytes written on success.
 *
 * Side effects:
 *       None.
 *
 *--------------------------------------------------------------------------
 */

static ssize_t
_mongoc_socket_try_sendv (mongoc_socket_t *sock,   /* IN */
                          mongoc_iovec_t  *iov,    /* IN */
                          size_t           iovcnt) /* IN */
{
#ifdef _WIN32
   DWORD dwNumberofBytesSent = 0;
#else
   struct msghdr msg;
#endif
   ssize_t ret = -1;

   ENTRY;

   BSON_ASSERT (sock);
   BSON_ASSERT (iov);
   BSON_ASSERT (iovcnt);

   DUMP_IOVEC (sendbuf, iov, iovcnt);

#ifdef _WIN32
   ret = WSASend (sock->sd, (LPWSABUF)iov, iovcnt, &dwNumberofBytesSent,
                  0, NULL, NULL);
   ret = ret ? -1 : dwNumberofBytesSent;
#else
   memset (&msg, 0, sizeof msg);
   msg.msg_iov = iov;
<<<<<<< HEAD
   msg.msg_iovlen = (int)iovcnt;
=======
   msg.msg_iovlen = (int) iovcnt;
>>>>>>> f8535d84
   ret = sendmsg (sock->sd, &msg,
# ifdef MSG_NOSIGNAL
                  MSG_NOSIGNAL);
#else
                  0);
# endif
#endif

   /*
    * Check to see if we have sent an iovec too large for sendmsg to
    * complete. If so, we need to fallback to the slow path of multiple
    * send() commands.
    */
#ifdef _WIN32
   if ((ret == -1) && (errno == WSAEMSGSIZE)) {
#else
   if ((ret == -1) && (errno == EMSGSIZE)) {
#endif
      _mongoc_socket_try_sendv_slow (sock, iov, iovcnt);
   }

   _mongoc_socket_capture_errno (sock);

   RETURN (ret);
}


/*
 *--------------------------------------------------------------------------
 *
 * mongoc_socket_sendv --
 *
 *       A wrapper around using sendmsg() to send an iovec.
 *       This also deals with the structure differences between
 *       WSABUF and struct iovec.
 *
 *       @expire_at is 0 for no blocking, -1 for infinite blocking,
 *       or a time using the monotonic clock to expire. Calculate this
 *       using bson_get_monotonic_time() + N_MICROSECONDS.
 *
 * Returns:
 *       -1 on failure.
 *       the number of bytes written on success.
 *
 * Side effects:
 *       None.
 *
 *--------------------------------------------------------------------------
 */

ssize_t
mongoc_socket_sendv (mongoc_socket_t  *sock,      /* IN */
                     mongoc_iovec_t   *iov,       /* IN */
                     size_t            iovcnt,    /* IN */
                     int64_t           expire_at) /* IN */
{
   ssize_t ret = 0;
   ssize_t sent;
   size_t cur = 0;

   ENTRY;

   bson_return_val_if_fail (sock, -1);
   bson_return_val_if_fail (iov, -1);
   bson_return_val_if_fail (iovcnt, -1);

   for (;;) {
      sent = _mongoc_socket_try_sendv (sock, &iov [cur], iovcnt - cur);

      /*
       * If we failed with anything other than EAGAIN or EWOULDBLOCK,
       * we should fail immediately as there is another issue with the
       * underlying socket.
       */
      if (sent == -1) {
         if (!_mongoc_socket_errno_is_again (sock)) {
            RETURN (ret ? ret : -1);
         }
      }

      /*
       * Update internal stream counters.
       */
      if (sent > 0) {
         ret += sent;
         mongoc_counter_streams_egress_add (sent);
      } else if (OPERATION_EXPIRED (expire_at)) {
#ifdef _WIN32
         errno = WSAETIMEDOUT;
#else
         errno = ETIMEDOUT;
#endif
         RETURN (ret ? ret : -1);
      }

      /*
       * Subtract the sent amount from what we still need to send.
       */
      while ((cur < iovcnt) && (sent >= (ssize_t)iov [cur].iov_len)) {
         sent -= iov [cur++].iov_len;
      }

      /*
       * Check if that made us finish all of the iovecs. If so, we are done
       * sending data over the socket.
       */
      if (cur == iovcnt) {
         break;
      }

      /*
       * Increment the current iovec buffer to its proper offset and adjust
       * the number of bytes to write.
       */
      iov [cur].iov_base = ((char *)iov [cur].iov_base) + sent;
      iov [cur].iov_len -= sent;

      BSON_ASSERT (iovcnt - cur);
      BSON_ASSERT (iov [cur].iov_len);

      /*
       * Block on poll() until our desired condition is met.
       */
      if (!_mongoc_socket_wait (sock->sd, POLLOUT, expire_at)) {
         if (ret == 0){
#ifdef _WIN32
            errno = WSAETIMEDOUT;
#else
            errno = ETIMEDOUT;
#endif
         }
         RETURN (ret  ? ret : -1);
      }
   }

   RETURN (ret);
}


int
mongoc_socket_getsockname (mongoc_socket_t *sock,    /* IN */
                           struct sockaddr *addr,    /* OUT */
                           socklen_t       *addrlen) /* INOUT */
{
   int ret;

   ENTRY;

   bson_return_val_if_fail (sock, -1);

   ret = getsockname (sock->sd, addr, addrlen);

   _mongoc_socket_capture_errno (sock);

   RETURN (ret);
}


char *
mongoc_socket_getnameinfo (mongoc_socket_t *sock) /* IN */
{
   struct sockaddr addr;
   socklen_t len = sizeof addr;
   char *ret;
   char host [BSON_HOST_NAME_MAX + 1];

   ENTRY;

   bson_return_val_if_fail (sock, NULL);

   if ((0 == getpeername (sock->sd, &addr, &len)) &&
       (0 == getnameinfo (&addr, len, host, sizeof host, NULL, 0, 0))) {
      ret = bson_strdup (host);
      RETURN (ret);
   }

   RETURN (NULL);
}<|MERGE_RESOLUTION|>--- conflicted
+++ resolved
@@ -888,11 +888,7 @@
 #else
    memset (&msg, 0, sizeof msg);
    msg.msg_iov = iov;
-<<<<<<< HEAD
-   msg.msg_iovlen = (int)iovcnt;
-=======
    msg.msg_iovlen = (int) iovcnt;
->>>>>>> f8535d84
    ret = sendmsg (sock->sd, &msg,
 # ifdef MSG_NOSIGNAL
                   MSG_NOSIGNAL);
