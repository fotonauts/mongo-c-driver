--- conflicted
+++ resolved
@@ -417,11 +417,7 @@
        !strcasecmp(key, "waitqueuemultiple") ||
        !strcasecmp(key, "waitqueuetimeoutms") ||
        !strcasecmp(key, "wtimeoutms")) {
-<<<<<<< HEAD
-      v_int = atoi(value);
-=======
       v_int = atoi (value);
->>>>>>> f8535d84
       bson_append_int32(&uri->options, key, -1, v_int);
    } else if (!strcasecmp(key, "w")) {
       if (*value == '-' || isdigit(*value)) {
