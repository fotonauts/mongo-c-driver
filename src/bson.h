/**
 * @file bson.h
 * @brief BSON Declarations
 */

/*    Copyright 2009-2012 10gen Inc.
 *
 *    Licensed under the Apache License, Version 2.0 (the "License");
 *    you may not use this file except in compliance with the License.
 *    You may obtain a copy of the License at
 *
 *    http://www.apache.org/licenses/LICENSE-2.0
 *
 *    Unless required by applicable law or agreed to in writing, software
 *    distributed under the License is distributed on an "AS IS" BASIS,
 *    WITHOUT WARRANTIES OR CONDITIONS OF ANY KIND, either express or implied.
 *    See the License for the specific language governing permissions and
 *    limitations under the License.
 */

#ifndef BSON_H_
#define BSON_H_

#include <time.h>
#include <string.h>
#include <stdio.h>
#include <stdlib.h>
#include <stdarg.h>

#ifdef __GNUC__
#define MONGO_INLINE static __inline__
#define MONGO_EXPORT
#else
#define MONGO_INLINE static
#ifdef MONGO_STATIC_BUILD
#define MONGO_EXPORT
#elif defined(MONGO_DLL_BUILD)
#define MONGO_EXPORT __declspec(dllexport)
#else
#define MONGO_EXPORT __declspec(dllimport)
#endif
#endif

#ifdef __cplusplus
#define MONGO_EXTERN_C_START extern "C" {
#define MONGO_EXTERN_C_END }
#else
#define MONGO_EXTERN_C_START
#define MONGO_EXTERN_C_END
#endif

#if defined(MONGO_HAVE_STDINT) || __STDC_VERSION__ >= 199901L
#include <stdint.h>
#elif defined(MONGO_HAVE_UNISTD)
#include <unistd.h>
#elif defined(MONGO_USE__INT64)
typedef __int64 int64_t;
typedef unsigned __int64 uint64_t;
#define INT32_MAX 0x7fffffffL
#elif defined(MONGO_USE_LONG_LONG_INT)
typedef long long int int64_t;
typedef unsigned long long int uint64_t;
#else
#error Must compile with c99 or define MONGO_HAVE_STDINT, MONGO_HAVE_UNISTD, MONGO_USE__INT64, or MONGO_USE_LONG_LONG_INT.
#endif

#ifdef MONGO_BIG_ENDIAN
#define bson_little_endian64(out, in) ( bson_swap_endian64(out, in) )
#define bson_little_endian32(out, in) ( bson_swap_endian32(out, in) )
#define bson_big_endian64(out, in) ( memcpy(out, in, 8) )
#define bson_big_endian32(out, in) ( memcpy(out, in, 4) )
#else
#define bson_little_endian64(out, in) ( memcpy(out, in, 8) )
#define bson_little_endian32(out, in) ( memcpy(out, in, 4) )
#define bson_big_endian64(out, in) ( bson_swap_endian64(out, in) )
#define bson_big_endian32(out, in) ( bson_swap_endian32(out, in) )
#endif

MONGO_EXTERN_C_START

#define BSON_OK 0
#define BSON_ERROR -1

enum bson_error_t {
    BSON_SIZE_OVERFLOW =     (1 << 0),  /**< Trying to create a BSON object larger than INT_MAX. */
    BSON_ALREADY_FINISHED =  (1 << 4),  /**< Trying to modify a finished BSON object. */
    BSON_NOT_IN_SUBOBJECT =  (1 << 5),  /**< Trying bson_append_finish_object() and not in sub */
    BSON_DOES_NOT_OWN_DATA = (1 << 6)   /**< Trying to expand a BSON object which does not own its data block. */
};

enum bson_validity_t {
    BSON_VALID =             0,         /**< BSON is valid and UTF-8 compliant. */
    BSON_NOT_UTF8 =          (1 << 1),  /**< A key or a string is not valid UTF-8. */
    BSON_FIELD_HAS_DOT =     (1 << 2),  /**< Warning: key contains '.' character. */
    BSON_FIELD_INIT_DOLLAR = (1 << 3)   /**< Warning: key starts with '$' character. */
};

enum bson_binary_subtype_t {
    BSON_BIN_BINARY = 0,
    BSON_BIN_FUNC = 1,
    BSON_BIN_BINARY_OLD = 2,
    BSON_BIN_UUID = 3,
    BSON_BIN_MD5 = 5,
    BSON_BIN_USER = 128
};

typedef enum {
    BSON_EOO = 0,
    BSON_DOUBLE = 1,
    BSON_STRING = 2,
    BSON_OBJECT = 3,
    BSON_ARRAY = 4,
    BSON_BINDATA = 5,
    BSON_UNDEFINED = 6,
    BSON_OID = 7,
    BSON_BOOL = 8,
    BSON_DATE = 9,
    BSON_NULL = 10,
    BSON_REGEX = 11,
    BSON_DBREF = 12, /**< Deprecated. */
    BSON_CODE = 13,
    BSON_SYMBOL = 14,
    BSON_CODEWSCOPE = 15,
    BSON_INT = 16,
    BSON_TIMESTAMP = 17,
    BSON_LONG = 18,
    BSON_MAXKEY = 127,
    BSON_MINKEY = 255
} bson_type;

typedef int bson_bool_t;

typedef struct {
    const char *cur;
    bson_bool_t first;
} bson_iterator;

typedef struct {
    char *data;           /**< Pointer to a block of data in this BSON object. */
    char *cur;            /**< Pointer to the current position. */
    int dataSize;         /**< The number of bytes allocated to char *data. */
    bson_bool_t finished; /**< When finished, the BSON object can no longer be modified. */
    bson_bool_t ownsData; /**< Whether destroying this object will deallocate its data block */
    int err;              /**< Bitfield representing errors or warnings on this buffer */
    int stackSize;        /**< Number of elements in the current stack */
    int stackPos;         /**< Index of current stack position. */
    size_t* stackPtr;     /**< Pointer to the current stack */
    size_t stack[32];     /**< A stack used to keep track of nested BSON elements.
                               Must be at end of bson struct so _bson_zero does not clear. */
} bson;

#pragma pack(1)
typedef union {
    char bytes[12];
    int ints[3];
} bson_oid_t;
#pragma pack()

typedef int64_t bson_date_t; /* milliseconds since epoch UTC */

typedef struct {
    int i; /* increment */
    int t; /* time in seconds */
} bson_timestamp_t;

/* ----------------------------
   READING
   ------------------------------ */

/**
 * Zero a bson struct.  All fields are set to zero except the stack.
 *
 * @note Mainly used internally, but can be called for safety
 *       purposes so that a later call to bson_destroy() doesn't flip out.
 *       It is safe to call this function on a NULL pointer in which case
 *       there is no effect.
 * @param b the BSON object to zero.
 *
 */
MONGO_EXPORT void bson_init_zero( bson *b );

/**
 * Allocate memory for a new BSON object.
 *
 * @note After using this function, you must initialize the object
 * using bson_init_finished_data( ), bson_init_empty( ), bson_init( ),
 * or one of the other init functions.
 *
 * @return a new BSON object.
 */
MONGO_EXPORT bson* bson_alloc( void );

/**
 * Deallocate a BSON object.
 *
 * @note You must call bson_destroy( ) before calling this function.
 */
MONGO_EXPORT void bson_dealloc( bson* b );

/**
 * Initialize a BSON object for reading and set its data
 * pointer to the provided char*.
 *
 * @note When done using the bson object, you must pass
 *      the object to bson_destroy( ).
 *
 * @param b the BSON object to initialize.
 * @param data the finalized raw BSON data.
 * @param ownsData when true, bson_destroy() will free the data block.
 *
 * @return BSON_OK or BSON_ERROR.
 */
int bson_init_finished_data( bson *b, char *data, bson_bool_t ownsData );

/**
 * Initialize a BSON object for reading and copy finalized
 * BSON data from the provided char*.
 *
 * @note When done using the bson object, you must pass
 *      the object to bson_destroy( ).
 *
 * @param b the BSON object to initialize.
 * @param data the finalized raw BSON data to copy.
 *
 * @return BSON_OK or BSON_ERROR.
 */
int bson_init_finished_data_with_copy( bson *b, const char *data );

/**
 * Size of a BSON object.
 *
 * @param b the BSON object.
 *
 * @return the size.
 */
MONGO_EXPORT int bson_size( const bson *b );

/**
 * Minimum finished size of an unfinished BSON object given current contents.
 *
 * @param b the BSON object.
 *
 * @return the BSON object's minimum finished size
 */
MONGO_EXPORT size_t bson_buffer_size( const bson *b );

/**
 * Print a string representation of a BSON object.
 *
 * @param b the BSON object to print.
 */
MONGO_EXPORT void bson_print( const bson *b );

/**
 * Return a pointer to the raw buffer stored by this bson object.
 *
 * @param b a BSON object
 */
MONGO_EXPORT const char *bson_data( const bson *b );

/**
 * Returns true if bson_data(b) {b->data} is not null; else, false.
 *
 * @note Convenience function for determining if bson data was returned by a function.
 *       Check required after calls to mongo_create_index(), mongo_create_simple_index(),
 *       mongo_cmd_get_last_error() and mongo_cmd_get_prev_error().
 * @param b the bson struct to inspect.
 */

MONGO_EXPORT int bson_has_data( const bson *b );

/**
 * Print a string representation of a BSON object.
 *
 * @param bson the raw data to print.
 * @param depth the depth to recurse the object.x
 */
MONGO_EXPORT void bson_print_raw( const char *bson , int depth );

/**
 * Advance a bson_iterator to the named field.
 *
 * @param it the bson_iterator to use.
 * @param obj the BSON object to use.
 * @param name the name of the field to find.
 *
 * @return the type of the found object or BSON_EOO if it is not found.
 */
MONGO_EXPORT bson_type bson_find( bson_iterator *it, const bson *obj, const char *name );


MONGO_EXPORT bson_iterator* bson_iterator_alloc( void );
MONGO_EXPORT void bson_iterator_dealloc(bson_iterator*);
/**
 * Initialize a bson_iterator.
 *
 * @param i the bson_iterator to initialize.
 * @param bson the BSON object to associate with the iterator.
 */
MONGO_EXPORT void bson_iterator_init( bson_iterator *i , const bson *b );

/**
 * Initialize a bson iterator from a const char* buffer. Note
 * that this is mostly used internally.
 *
 * @param i the bson_iterator to initialize.
 * @param buffer the buffer to point to.
 */
MONGO_EXPORT void bson_iterator_from_buffer( bson_iterator *i, const char *buffer );

/* more returns true for eoo. best to loop with bson_iterator_next(&it) */
/**
 * Check to see if the bson_iterator has more data.
 *
 * @param i the iterator.
 *
 * @return  returns true if there is more data.
 */
MONGO_EXPORT bson_bool_t bson_iterator_more( const bson_iterator *i );

/**
 * Point the iterator at the next BSON object.
 *
 * @param i the bson_iterator.
 *
 * @return the type of the next BSON object.
 */
MONGO_EXPORT bson_type bson_iterator_next( bson_iterator *i );

/**
 * Get the type of the BSON object currently pointed to by the iterator.
 *
 * @param i the bson_iterator
 *
 * @return  the type of the current BSON object.
 */
MONGO_EXPORT bson_type bson_iterator_type( const bson_iterator *i );

/**
 * Get the key of the BSON object currently pointed to by the iterator.
 *
 * @param i the bson_iterator
 *
 * @return the key of the current BSON object.
 */
MONGO_EXPORT const char *bson_iterator_key( const bson_iterator *i );

/**
 * Get the value of the BSON object currently pointed to by the iterator.
 *
 * @param i the bson_iterator
 *
 * @return  the value of the current BSON object.
 */
MONGO_EXPORT const char *bson_iterator_value( const bson_iterator *i );

/* these convert to the right type (return 0 if non-numeric) */
/**
 * Get the double value of the BSON object currently pointed to by the
 * iterator.
 *
 * @param i the bson_iterator
 *
 * @return  the value of the current BSON object.
 */
MONGO_EXPORT double bson_iterator_double( const bson_iterator *i );

/**
 * Get the int value of the BSON object currently pointed to by the iterator.
 *
 * @param i the bson_iterator
 *
 * @return  the value of the current BSON object.
 */
MONGO_EXPORT int bson_iterator_int( const bson_iterator *i );

/**
 * Get the long value of the BSON object currently pointed to by the iterator.
 *
 * @param i the bson_iterator
 *
 * @return the value of the current BSON object.
 */
MONGO_EXPORT int64_t bson_iterator_long( const bson_iterator *i );

/* return the bson timestamp as a whole or in parts */
/**
 * Get the timestamp value of the BSON object currently pointed to by
 * the iterator.
 *
 * @param i the bson_iterator
 *
 * @return the value of the current BSON object.
 */
MONGO_EXPORT bson_timestamp_t bson_iterator_timestamp( const bson_iterator *i );
MONGO_EXPORT int bson_iterator_timestamp_time( const bson_iterator *i );
MONGO_EXPORT int bson_iterator_timestamp_increment( const bson_iterator *i );

/**
 * Get the boolean value of the BSON object currently pointed to by
 * the iterator.
 *
 * @param i the bson_iterator
 *
 * @return the value of the current BSON object.
 */
/* false: boolean false, 0 in any type, or null */
/* true: anything else (even empty strings and objects) */
MONGO_EXPORT bson_bool_t bson_iterator_bool( const bson_iterator *i );

/**
 * Get the double value of the BSON object currently pointed to by the
 * iterator. Assumes the correct type is used.
 *
 * @param i the bson_iterator
 *
 * @return the value of the current BSON object.
 */
/* these assume you are using the right type */
double bson_iterator_double_raw( const bson_iterator *i );

/**
 * Get the int value of the BSON object currently pointed to by the
 * iterator. Assumes the correct type is used.
 *
 * @param i the bson_iterator
 *
 * @return the value of the current BSON object.
 */
int bson_iterator_int_raw( const bson_iterator *i );

/**
 * Get the long value of the BSON object currently pointed to by the
 * iterator. Assumes the correct type is used.
 *
 * @param i the bson_iterator
 *
 * @return the value of the current BSON object.
 */
int64_t bson_iterator_long_raw( const bson_iterator *i );

/**
 * Get the bson_bool_t value of the BSON object currently pointed to by the
 * iterator. Assumes the correct type is used.
 *
 * @param i the bson_iterator
 *
 * @return the value of the current BSON object.
 */
bson_bool_t bson_iterator_bool_raw( const bson_iterator *i );

/**
 * Get the bson_oid_t value of the BSON object currently pointed to by the
 * iterator.
 *
 * @param i the bson_iterator
 *
 * @return the value of the current BSON object.
 */
MONGO_EXPORT bson_oid_t *bson_iterator_oid( const bson_iterator *i );

/**
 * Get the string value of the BSON object currently pointed to by the
 * iterator.
 *
 * @param i the bson_iterator
 *
 * @return  the value of the current BSON object.
 */
/* these can also be used with bson_code and bson_symbol*/
MONGO_EXPORT const char *bson_iterator_string( const bson_iterator *i );

/**
 * Get the string length of the BSON object currently pointed to by the
 * iterator.
 *
 * @param i the bson_iterator
 *
 * @return the length of the current BSON object.
 */
int bson_iterator_string_len( const bson_iterator *i );

/**
 * Get the code value of the BSON object currently pointed to by the
 * iterator. Works with bson_code, bson_codewscope, and BSON_STRING
 * returns NULL for everything else.
 *
 * @param i the bson_iterator
 *
 * @return the code value of the current BSON object.
 */
/* works with bson_code, bson_codewscope, and BSON_STRING */
/* returns NULL for everything else */
MONGO_EXPORT const char *bson_iterator_code( const bson_iterator *i );

/**
 * Get the code scope value of the BSON object currently pointed to
 * by the iterator. Calls bson_init_empty on scope if current object is
 * not BSON_CODEWSCOPE.
 *
 * @note When copyData is false, the scope becomes invalid when the
 *       iterator's data buffer is deallocated. For either value of
 *       copyData, you must pass the scope object to bson_destroy
 *       when you are done using it.
 *
 * @param i the bson_iterator.
 * @param scope an uninitialized BSON object to receive the scope.
 * @param copyData when true, makes a copy of the scope data which will remain
 *   valid when the iterator's data buffer is deallocated.
 */
MONGO_EXPORT void bson_iterator_code_scope_init( const bson_iterator *i, bson *scope, bson_bool_t copyData );

/**
 * Get the date value of the BSON object currently pointed to by the
 * iterator.
 *
 * @param i the bson_iterator
 *
 * @return the date value of the current BSON object.
 */
/* both of these only work with bson_date */
MONGO_EXPORT bson_date_t bson_iterator_date( const bson_iterator *i );

/**
 * Get the time value of the BSON object currently pointed to by the
 * iterator.
 *
 * @param i the bson_iterator
 *
 * @return the time value of the current BSON object.
 */
MONGO_EXPORT time_t bson_iterator_time_t( const bson_iterator *i );

/**
 * Get the length of the BSON binary object currently pointed to by the
 * iterator.
 *
 * @param i the bson_iterator
 *
 * @return the length of the current BSON binary object.
 */
MONGO_EXPORT int bson_iterator_bin_len( const bson_iterator *i );

/**
 * Get the type of the BSON binary object currently pointed to by the
 * iterator.
 *
 * @param i the bson_iterator
 *
 * @return the type of the current BSON binary object.
 */
MONGO_EXPORT char bson_iterator_bin_type( const bson_iterator *i );

/**
 * Get the value of the BSON binary object currently pointed to by the
 * iterator.
 *
 * @param i the bson_iterator
 *
 * @return the value of the current BSON binary object.
 */
MONGO_EXPORT const char *bson_iterator_bin_data( const bson_iterator *i );

/**
 * Get the value of the BSON regex object currently pointed to by the
 * iterator.
 *
 * @param i the bson_iterator
 *
 * @return the value of the current BSON regex object.
 */
MONGO_EXPORT const char *bson_iterator_regex( const bson_iterator *i );

/**
 * Get the options of the BSON regex object currently pointed to by the
 * iterator.
 *
 * @param i the bson_iterator.
 *
 * @return the options of the current BSON regex object.
 */
MONGO_EXPORT const char *bson_iterator_regex_opts( const bson_iterator *i );

/* these work with BSON_OBJECT and BSON_ARRAY */
/**
 * Get the BSON subobject currently pointed to by the
 * iterator.
 *
 * @note When copyData is 0, the subobject becomes invalid when its parent's
 *       data buffer is deallocated. For either value of copyData, you must
 *       pass the subobject to bson_destroy when you are done using it.
 *
 * @param i the bson_iterator.
 * @param sub an unitialized BSON object which will become the new subobject.
 */
MONGO_EXPORT void bson_iterator_subobject_init( const bson_iterator *i, bson *sub, bson_bool_t copyData );

/**
 * Get a bson_iterator that on the BSON subobject.
 *
 * @param i the bson_iterator.
 * @param sub the iterator to point at the BSON subobject.
 */
MONGO_EXPORT void bson_iterator_subiterator( const bson_iterator *i, bson_iterator *sub );

/* str must be at least 24 hex chars + null byte */
/**
 * Create a bson_oid_t from a string.
 *
 * @param oid the bson_oid_t destination.
 * @param str a null terminated string comprised of at least 24 hex chars.
 */
MONGO_EXPORT void bson_oid_from_string( bson_oid_t *oid, const char *str );

/**
 * Create a string representation of the bson_oid_t.
 *
 * @param oid the bson_oid_t source.
 * @param str the string representation destination.
 */
MONGO_EXPORT void bson_oid_to_string( const bson_oid_t *oid, char *str );

/**
 * Create a bson_oid object.
 *
 * @param oid the destination for the newly created bson_oid_t.
 */
MONGO_EXPORT void bson_oid_gen( bson_oid_t *oid );

/**
 * Set a function to be used to generate the second four bytes
 * of an object id.
 *
 * @param func a pointer to a function that returns an int.
 */
MONGO_EXPORT void bson_set_oid_fuzz( int ( *func )( void ) );

/**
 * Set a function to be used to generate the incrementing part
 * of an object id (last four bytes). If you need thread-safety
 * in generating object ids, you should set this function.
 *
 * @param func a pointer to a function that returns an int.
 */
MONGO_EXPORT void bson_set_oid_inc( int ( *func )( void ) );

/**
 * Get the time a bson_oid_t was created.
 *
 * @param oid the bson_oid_t.
 */
MONGO_EXPORT time_t bson_oid_generated_time( bson_oid_t *oid ); /* Gives the time the OID was created */

/* ----------------------------
   BUILDING
   ------------------------------ */

/**
 * Initialize a BSON object for building and allocate a data buffer.
 *
 * @note You must initialize each new bson object using this,
 *  bson_init_finished_data( ), or one of the other init functions.
 *  When done using the BSON object, you must pass it to bson_destroy( ).
 *
 * @param b the BSON object to initialize.
 *
 * @return BSON_OK or BSON_ERROR.
 */
MONGO_EXPORT int bson_init( bson *b );

/**
 * Initialize a BSON object for building and allocate a data buffer
 * of a given size.
 *
 * @note When done using the bson object, you must pass it
 *  to bson_destroy( ).
 *
 * @param b the BSON object to initialize.
 * @param size the initial size of the buffer.
 *
 * @return BSON_OK or BSON_ERROR.
 */
int bson_init_size( bson *b, int size );

/**
 * Initialize a BSON object for building, using the provided char*
 * of the given size. When ownsData is true, the BSON object may
 * reallocate the data block as needed, and bson_destroy will free
 * it.
 *
 * See also bson_init_finished_data( )
 *
 * @note When done using the BSON object, you must pass
 *      it to bson_destroy( ). 
 *
 * @param b the BSON object to initialize.
 * @param data the raw BSON data.
 * @param ownsData when true, bson_ensure_space() may reallocate the block and
 *   bson_destroy() will free it
 *
 * @return BSON_OK or BSON_ERROR.
 */
int bson_init_unfinished_data( bson *b, char *data, int dataSize, bson_bool_t ownsData );

/**
 * Grow a bson object.
 *
 * @param b the bson to grow.
 * @param bytesNeeded the additional number of bytes needed.
 *
 * @return BSON_OK or BSON_ERROR with the bson error object set.
 *   Exits if allocation fails.
 */
int bson_ensure_space( bson *b, const size_t bytesNeeded );

/**
 * Finalize a bson object.
 *
 * @param b the bson object to finalize.
 *
 * @return the standard error code. To deallocate memory,
 *   call bson_destroy on the bson object.
 */
MONGO_EXPORT int bson_finish( bson *b );

/**
 * Destroy a bson object and deallocate its data buffer.
 *
 * @param b the bson object to destroy.
 *
 */
MONGO_EXPORT void bson_destroy( bson *b );

/**
 * Initialize a BSON object to an emoty object with a shared, static data
 * buffer.
 *
 * @note You must NOT modify this object's data. It is safe though not
 * required to call bson_destroy( ) on this object.
 *
 * @param obj the BSON object to initialize.
 *
 * @return BSON_OK
 */
MONGO_EXPORT bson_bool_t bson_init_empty( bson *obj );

/**
 * Return a pointer to an empty, shared, static BSON object.
 *
 * @note This object is owned by the driver. You must NOT modify it
 * and must NOT call bson_destroy( ) on it.
 *
 * @return the shared initialized BSON object.
 */
MONGO_EXPORT const bson *bson_shared_empty( void );

/**
 * Make a complete copy of the a BSON object.
 * The source bson object must be in a finished
 * state; otherwise, the copy will fail.
 *
 * @param out the copy destination BSON object.
 * @param in the copy source BSON object.
 */
MONGO_EXPORT int bson_copy( bson *out, const bson *in ); /* puts data in new buffer. NOOP if out==NULL */

/**
 * Append a previously created bson_oid_t to a bson object.
 *
 * @param b the bson to append to.
 * @param name the key for the bson_oid_t.
 * @param oid the bson_oid_t to append.
 *
 * @return BSON_OK or BSON_ERROR.
 */
MONGO_EXPORT int bson_append_oid( bson *b, const char *name, const bson_oid_t *oid );

/**
 * Append a bson_oid_t to a bson.
 *
 * @param b the bson to append to.
 * @param name the key for the bson_oid_t.
 *
 * @return BSON_OK or BSON_ERROR.
 */
MONGO_EXPORT int bson_append_new_oid( bson *b, const char *name );

/**
 * Append an int to a bson.
 *
 * @param b the bson to append to.
 * @param name the key for the int.
 * @param i the int to append.
 *
 * @return BSON_OK or BSON_ERROR.
 */
MONGO_EXPORT int bson_append_int( bson *b, const char *name, const int i );

/**
 * Append an long to a bson.
 *
 * @param b the bson to append to.
 * @param name the key for the long.
 * @param i the long to append.
 *
 * @return BSON_OK or BSON_ERROR.
 */
MONGO_EXPORT int bson_append_long( bson *b, const char *name, const int64_t i );

/**
 * Append an double to a bson.
 *
 * @param b the bson to append to.
 * @param name the key for the double.
 * @param d the double to append.
 *
 * @return BSON_OK or BSON_ERROR.
 */
MONGO_EXPORT int bson_append_double( bson *b, const char *name, const double d );

/**
 * Append a string to a bson.
 *
 * @param b the bson to append to.
 * @param name the key for the string.
 * @param str the string to append.
 *
 * @return BSON_OK or BSON_ERROR.
*/
MONGO_EXPORT int bson_append_string( bson *b, const char *name, const char *str );

/**
 * Append len bytes of a string to a bson.
 *
 * @param b the bson to append to.
 * @param name the key for the string.
 * @param str the string to append.
 * @param len the number of bytes from str to append.
 *
 * @return BSON_OK or BSON_ERROR.
 */
MONGO_EXPORT int bson_append_string_n( bson *b, const char *name, const char *str, size_t len );

/**
 * Append a symbol to a bson.
 *
 * @param b the bson to append to.
 * @param name the key for the symbol.
 * @param str the symbol to append.
 *
 * @return BSON_OK or BSON_ERROR.
 */
MONGO_EXPORT int bson_append_symbol( bson *b, const char *name, const char *str );

/**
 * Append len bytes of a symbol to a bson.
 *
 * @param b the bson to append to.
 * @param name the key for the symbol.
 * @param str the symbol to append.
 * @param len the number of bytes from str to append.
 *
 * @return BSON_OK or BSON_ERROR.
 */
MONGO_EXPORT int bson_append_symbol_n( bson *b, const char *name, const char *str, size_t len );

/**
 * Append code to a bson.
 *
 * @param b the bson to append to.
 * @param name the key for the code.
 * @param str the code to append.
 * @param len the number of bytes from str to append.
 *
 * @return BSON_OK or BSON_ERROR.
 */
MONGO_EXPORT int bson_append_code( bson *b, const char *name, const char *str );

/**
 * Append len bytes of code to a bson.
 *
 * @param b the bson to append to.
 * @param name the key for the code.
 * @param str the code to append.
 * @param len the number of bytes from str to append.
 *
 * @return BSON_OK or BSON_ERROR.
 */
MONGO_EXPORT int bson_append_code_n( bson *b, const char *name, const char *str, size_t len );

/**
 * Append code to a bson with scope.
 *
 * @param b the bson to append to.
 * @param name the key for the code.
 * @param str the string to append.
 * @param scope a BSON object containing the scope.
 *
 * @return BSON_OK or BSON_ERROR.
 */
MONGO_EXPORT int bson_append_code_w_scope( bson *b, const char *name, const char *code, const bson *scope );

/**
 * Append len bytes of code to a bson with scope.
 *
 * @param b the bson to append to.
 * @param name the key for the code.
 * @param str the string to append.
 * @param len the number of bytes from str to append.
 * @param scope a BSON object containing the scope.
 *
 * @return BSON_OK or BSON_ERROR.
 */
MONGO_EXPORT int bson_append_code_w_scope_n( bson *b, const char *name, const char *code, size_t size, const bson *scope );

/**
 * Append binary data to a bson.
 *
 * @param b the bson to append to.
 * @param name the key for the data.
 * @param type the binary data type.
 * @param str the binary data.
 * @param len the length of the data.
 *
 * @return BSON_OK or BSON_ERROR.
 */
MONGO_EXPORT int bson_append_binary( bson *b, const char *name, char type, const char *str, size_t len );

/**
 * Append a bson_bool_t to a bson.
 *
 * @param b the bson to append to.
 * @param name the key for the boolean value.
 * @param v the bson_bool_t to append.
 *
 * @return BSON_OK or BSON_ERROR.
 */
MONGO_EXPORT int bson_append_bool( bson *b, const char *name, const bson_bool_t v );

/**
 * Append a null value to a bson.
 *
 * @param b the bson to append to.
 * @param name the key for the null value.
 *
 * @return BSON_OK or BSON_ERROR.
 */
MONGO_EXPORT int bson_append_null( bson *b, const char *name );

/**
 * Append an undefined value to a bson.
 *
 * @param b the bson to append to.
 * @param name the key for the undefined value.
 *
 * @return BSON_OK or BSON_ERROR.
 */
MONGO_EXPORT int bson_append_undefined( bson *b, const char *name );

/**
<<<<<<< HEAD
 * Append an undefined value to a bson.
=======
 * Append a maxkey value to a bson.
>>>>>>> 27794785
 *
 * @param b the bson to append to.
 * @param name the key for the maxkey value.
 *
 * @return BSON_OK or BSON_ERROR.
 */
MONGO_EXPORT int bson_append_maxkey( bson *b, const char *name );

/**
<<<<<<< HEAD
 * Append an undefined value to a bson.
=======
 * Append a minkey value to a bson.
>>>>>>> 27794785
 *
 * @param b the bson to append to.
 * @param name the key for the minkey value.
 *
 * @return BSON_OK or BSON_ERROR.
 */
MONGO_EXPORT int bson_append_minkey( bson *b, const char *name );

/**
 * Append a regex value to a bson.
 *
 * @param b the bson to append to.
 * @param name the key for the regex value.
 * @param pattern the regex pattern to append.
 * @param the regex options.
 *
 * @return BSON_OK or BSON_ERROR.
 */
MONGO_EXPORT int bson_append_regex( bson *b, const char *name, const char *pattern, const char *opts );

/**
 * Append bson data to a bson.
 *
 * @param b the bson to append to.
 * @param name the key for the bson data.
 * @param bson the bson object to append.
 *
 * @return BSON_OK or BSON_ERROR.
 */
MONGO_EXPORT int bson_append_bson( bson *b, const char *name, const bson *bson );

/**
 * Append a BSON element to a bson from the current point of an iterator.
 *
 * @param b the bson to append to.
 * @param name_or_null the key for the BSON element, or NULL.
 * @param elem the bson_iterator.
 *
 * @return BSON_OK or BSON_ERROR.
 */
MONGO_EXPORT int bson_append_element( bson *b, const char *name_or_null, const bson_iterator *elem );

/**
 * Append a bson_timestamp_t value to a bson.
 *
 * @param b the bson to append to.
 * @param name the key for the timestampe value.
 * @param ts the bson_timestamp_t value to append.
 *
 * @return BSON_OK or BSON_ERROR.
 */
MONGO_EXPORT int bson_append_timestamp( bson *b, const char *name, bson_timestamp_t *ts );
MONGO_EXPORT int bson_append_timestamp2( bson *b, const char *name, int time, int increment );

/* these both append a bson_date */
/**
 * Append a bson_date_t value to a bson.
 *
 * @param b the bson to append to.
 * @param name the key for the date value.
 * @param millis the bson_date_t to append.
 *
 * @return BSON_OK or BSON_ERROR.
 */
MONGO_EXPORT int bson_append_date( bson *b, const char *name, bson_date_t millis );

/**
 * Append a time_t value to a bson.
 *
 * @param b the bson to append to.
 * @param name the key for the date value.
 * @param secs the time_t to append.
 *
 * @return BSON_OK or BSON_ERROR.
 */
MONGO_EXPORT int bson_append_time_t( bson *b, const char *name, time_t secs );

/**
 * Start appending a new object to a bson.
 *
 * @param b the bson to append to.
 * @param name the name of the new object.
 *
 * @return BSON_OK or BSON_ERROR.
 */
MONGO_EXPORT int bson_append_start_object( bson *b, const char *name );

/**
 * Start appending a new array to a bson.
 *
 * @param b the bson to append to.
 * @param name the name of the new array.
 *
 * @return BSON_OK or BSON_ERROR.
 */
MONGO_EXPORT int bson_append_start_array( bson *b, const char *name );

/**
 * Finish appending a new object or array to a bson.
 *
 * @param b the bson to append to.
 *
 * @return BSON_OK or BSON_ERROR.
 */
MONGO_EXPORT int bson_append_finish_object( bson *b );

/**
 * Finish appending a new object or array to a bson. This
 * is simply an alias for bson_append_finish_object.
 *
 * @param b the bson to append to.
 *
 * @return BSON_OK or BSON_ERROR.
 */
MONGO_EXPORT int bson_append_finish_array( bson *b );

void bson_numstr( char *str, int i );

void bson_incnumstr( char *str );

/* Error handling and standard library function over-riding. */
/* -------------------------------------------------------- */

/* bson_err_handlers shouldn't return!!! */
typedef void( *bson_err_handler )( const char *errmsg );

typedef int (*bson_printf_func)( const char *, ... );
typedef int (*bson_fprintf_func)( FILE *, const char *, ... );
typedef int (*bson_sprintf_func)( char *, const char *, ... );

extern void *( *bson_malloc_func )( size_t );
extern void *( *bson_realloc_func )( void *, size_t );
extern void ( *bson_free_func )( void * );

extern bson_printf_func bson_printf;
extern bson_fprintf_func bson_fprintf;
extern bson_sprintf_func bson_sprintf;
extern bson_printf_func bson_errprintf;

MONGO_EXPORT void bson_free( void *ptr );

/**
 * Allocates memory and checks return value, exiting fatally if malloc() fails.
 *
 * @param size bytes to allocate.
 *
 * @return a pointer to the allocated memory.
 *
 * @sa malloc(3)
 */
MONGO_EXPORT void *bson_malloc( size_t size );

/**
 * Changes the size of allocated memory and checks return value,
 * exiting fatally if realloc() fails.
 *
 * @param ptr pointer to the space to reallocate.
 * @param size bytes to allocate.
 *
 * @return a pointer to the allocated memory.
 *
 * @sa realloc()
 */
void *bson_realloc( void *ptr, size_t size );

/**
 * Set a function for error handling.
 *
 * @param func a bson_err_handler function.
 *
 * @return the old error handling function, or NULL.
 */
MONGO_EXPORT bson_err_handler set_bson_err_handler( bson_err_handler func );

/* does nothing if ok != 0 */
/**
 * Exit fatally.
 *
 * @param ok exits if ok is equal to 0.
 */
void bson_fatal( int ok );

/**
 * Exit fatally with an error message.
  *
 * @param ok exits if ok is equal to 0.
 * @param msg prints to stderr before exiting.
 */
void bson_fatal_msg( int ok, const char *msg );

/**
 * Invoke the error handler, but do not exit.
 *
 * @param b the buffer object.
 */
void bson_builder_error( bson *b );

/**
 * Cast an int64_t to double. This is necessary for embedding in
 * certain environments.
 *
 */
MONGO_EXPORT double bson_int64_to_double( int64_t i64 );

MONGO_EXPORT void bson_swap_endian32( void *outp, const void *inp );
MONGO_EXPORT void bson_swap_endian64( void *outp, const void *inp );

MONGO_EXTERN_C_END
#endif<|MERGE_RESOLUTION|>--- conflicted
+++ resolved
@@ -958,11 +958,7 @@
 MONGO_EXPORT int bson_append_undefined( bson *b, const char *name );
 
 /**
-<<<<<<< HEAD
- * Append an undefined value to a bson.
-=======
  * Append a maxkey value to a bson.
->>>>>>> 27794785
  *
  * @param b the bson to append to.
  * @param name the key for the maxkey value.
@@ -972,11 +968,7 @@
 MONGO_EXPORT int bson_append_maxkey( bson *b, const char *name );
 
 /**
-<<<<<<< HEAD
- * Append an undefined value to a bson.
-=======
  * Append a minkey value to a bson.
->>>>>>> 27794785
  *
  * @param b the bson to append to.
  * @param name the key for the minkey value.
