/* gridfs.c */

/*    Copyright 2009-2011 10gen Inc.
 *
 *    Licensed under the Apache License, Version 2.0 (the "License");
 *    you may not use this file except in compliance with the License.
 *    You may obtain a copy of the License at
 *
 *    http://www.apache.org/licenses/LICENSE-2.0
 *
 *    Unless required by applicable law or agreed to in writing, software
 *    distributed under the License is distributed on an "AS IS" BASIS,
 *    WITHOUT WARRANTIES OR CONDITIONS OF ANY KIND, either express or implied.
 *    See the License for the specific language governing permissions and
 *    limitations under the License.
 */

#include "gridfs.h"
#include <stdio.h>
#include <stdlib.h>
#include <string.h>
#include <assert.h>

MONGO_EXPORT gridfs* gridfs_create() {
    return (gridfs*)bson_malloc(sizeof(gridfs));
}

MONGO_EXPORT void gridfs_dispose(gridfs* gfs) {
    free(gfs);
}

MONGO_EXPORT gridfile* gridfile_create() {
    return (gridfile*)bson_malloc(sizeof(gridfile));
}

MONGO_EXPORT void gridfile_dispose(gridfile* gf) {
    free(gf);
}

MONGO_EXPORT void gridfile_get_descriptor(gridfile* gf, bson* out) {
    *out = *gf->meta;
}


static bson *chunk_new( bson_oid_t id, int chunkNumber,
                        const char *data, size_t len ) {
    bson *b = bson_malloc( sizeof( bson ) );

    bson_init( b );
    bson_append_oid( b, "files_id", &id );
    bson_append_int( b, "n", chunkNumber );
    bson_append_binary( b, "data", BSON_BIN_BINARY, data, len );
    bson_finish( b );
    return  b;
}

static void chunk_free( bson *oChunk ) {
    bson_destroy( oChunk );
    bson_free( oChunk );
}

int gridfs_init( mongo *client, const char *dbname, const char *prefix,
    gridfs *gfs ) {

    int options;
    bson b;
    bson_bool_t success;

    gfs->client = client;

    /* Allocate space to own the dbname */
    gfs->dbname = ( const char * )bson_malloc( strlen( dbname )+1 );
    strcpy( ( char * )gfs->dbname, dbname );

    /* Allocate space to own the prefix */
    if ( prefix == NULL ) prefix = "fs";
    gfs->prefix = ( const char * )bson_malloc( strlen( prefix )+1 );
    strcpy( ( char * )gfs->prefix, prefix );

    /* Allocate space to own files_ns */
    gfs->files_ns =
        ( const char * ) bson_malloc ( strlen( prefix )+strlen( dbname )+strlen( ".files" )+2 );
    strcpy( ( char * )gfs->files_ns, dbname );
    strcat( ( char * )gfs->files_ns, "." );
    strcat( ( char * )gfs->files_ns, prefix );
    strcat( ( char * )gfs->files_ns, ".files" );

    /* Allocate space to own chunks_ns */
    gfs->chunks_ns = ( const char * ) bson_malloc( strlen( prefix ) + strlen( dbname )
                     + strlen( ".chunks" ) + 2 );
    strcpy( ( char * )gfs->chunks_ns, dbname );
    strcat( ( char * )gfs->chunks_ns, "." );
    strcat( ( char * )gfs->chunks_ns, prefix );
    strcat( ( char * )gfs->chunks_ns, ".chunks" );

    bson_init( &b );
    bson_append_int( &b, "filename", 1 );
    bson_finish( &b );
    options = 0;
    success = ( mongo_create_index( gfs->client, gfs->files_ns, NULL, &b, options, NULL ) == MONGO_OK );
    bson_destroy( &b );
    if ( !success ) {
        bson_free( ( char * )gfs->dbname );
        bson_free( ( char * )gfs->prefix );
        bson_free( ( char * )gfs->files_ns );
        bson_free( ( char * )gfs->chunks_ns );
        return MONGO_ERROR;
    }

    bson_init( &b );
    bson_append_int( &b, "files_id", 1 );
    bson_append_int( &b, "n", 1 );
    bson_finish( &b );
    options = MONGO_INDEX_UNIQUE;
    success = ( mongo_create_index( gfs->client, gfs->chunks_ns, NULL, &b, options, NULL ) == MONGO_OK );
    bson_destroy( &b );
    if ( !success ) {
        bson_free( ( char * )gfs->dbname );
        bson_free( ( char * )gfs->prefix );
        bson_free( ( char * )gfs->files_ns );
        bson_free( ( char * )gfs->chunks_ns );
        return MONGO_ERROR;
    }

    return MONGO_OK;
}

MONGO_EXPORT void gridfs_destroy( gridfs *gfs ) {
    if ( gfs == NULL ) return;
    if ( gfs->dbname ) bson_free( ( char * )gfs->dbname );
    if ( gfs->prefix ) bson_free( ( char * )gfs->prefix );
    if ( gfs->files_ns ) bson_free( ( char * )gfs->files_ns );
    if ( gfs->chunks_ns ) bson_free( ( char * )gfs->chunks_ns );
}

static int gridfs_insert_file( gridfs *gfs, const char *name,
                                const bson_oid_t id, gridfs_offset length,
                                const char *contenttype ) {
    bson command;
    bson ret;
    bson res;
    bson_iterator it;
    int result;
    int64_t d;

    /* Check run md5 */
    bson_init( &command );
    bson_append_oid( &command, "filemd5", &id );
    bson_append_string( &command, "root", gfs->prefix );
    bson_finish( &command );
    result = mongo_run_command( gfs->client, gfs->dbname, &command, &res );
    bson_destroy( &command );
    if (result != MONGO_OK)
        return result;

    /* Create and insert BSON for file metadata */
    bson_init( &ret );
    bson_append_oid( &ret, "_id", &id );
    if ( name != NULL && *name != '\0' ) {
        bson_append_string( &ret, "filename", name );
    }
    bson_append_long( &ret, "length", length );
    bson_append_int( &ret, "chunkSize", DEFAULT_CHUNK_SIZE );
    d = ( bson_date_t )1000*time( NULL );
    bson_append_date( &ret, "uploadDate", d);
    bson_find( &it, &res, "md5" );
    bson_append_string( &ret, "md5", bson_iterator_string( &it ) );
    bson_destroy( &res );
    if ( contenttype != NULL && *contenttype != '\0' ) {
        bson_append_string( &ret, "contentType", contenttype );
    }
    bson_finish( &ret );
    result = mongo_insert( gfs->client, gfs->files_ns, &ret );
    bson_destroy( &ret );

    return result;
}

MONGO_EXPORT int gridfs_store_buffer( gridfs *gfs, const char *data,
                          gridfs_offset length, const char *remotename,
                          const char *contenttype ) {

    char const *end = data + length;
    const char *data_ptr = data;
    bson_oid_t id;
    int chunkNumber = 0;
    int chunkLen;
    bson *oChunk;

    /* Large files Assertion */
    /* assert( length <= 0xffffffff ); */

    /* Generate and append an oid*/
    bson_oid_gen( &id );

    /* Insert the file's data chunk by chunk */
    while ( data_ptr < end ) {
        chunkLen = DEFAULT_CHUNK_SIZE < ( unsigned int )( end - data_ptr ) ?
                   DEFAULT_CHUNK_SIZE : ( unsigned int )( end - data_ptr );
        oChunk = chunk_new( id, chunkNumber, data_ptr, chunkLen );
        mongo_insert( gfs->client, gfs->chunks_ns, oChunk );
        chunk_free( oChunk );
        chunkNumber++;
        data_ptr += chunkLen;
    }

    /* Inserts file's metadata */
    return gridfs_insert_file( gfs, remotename, id, length, contenttype );
}

MONGO_EXPORT void gridfile_writer_init( gridfile *gfile, gridfs *gfs,
                           const char *remote_name, const char *content_type ) {
    gfile->gfs = gfs;

    bson_oid_gen( &( gfile->id ) );
    gfile->chunk_num = 0;
    gfile->length = 0;
    gfile->pending_len = 0;
    gfile->pending_data = NULL;

    gfile->remote_name = ( char * )bson_malloc( strlen( remote_name ) + 1 );
    strcpy( ( char * )gfile->remote_name, remote_name );

    gfile->content_type = ( char * )bson_malloc( strlen( content_type ) + 1 );
    strcpy( ( char * )gfile->content_type, content_type );
}

MONGO_EXPORT void gridfile_write_buffer( gridfile *gfile, const char *data,
    gridfs_offset length ) {

    size_t bytes_left = 0;
    size_t data_partial_len = 0;
    size_t chunks_to_write = 0;
    char *buffer;
    bson *oChunk;
    gridfs_offset to_write = length + gfile->pending_len;

    if ( to_write < DEFAULT_CHUNK_SIZE ) { /* Less than one chunk to write */
        if( gfile->pending_data ) {
            gfile->pending_data = ( char * )bson_realloc( ( void * )gfile->pending_data, gfile->pending_len + to_write );
            memcpy( gfile->pending_data + gfile->pending_len, data, length );
        } else if ( to_write > 0 ) {
            gfile->pending_data = ( char * )bson_malloc( to_write );
            memcpy( gfile->pending_data, data, length );
        }
        gfile->pending_len += length;

    } else { /* At least one chunk of data to write */

        /* If there's a pending chunk to be written, we need to combine
         * the buffer provided up to DEFAULT_CHUNK_SIZE.
         */
        if ( gfile->pending_len > 0 ) {
            chunks_to_write = to_write / DEFAULT_CHUNK_SIZE;
            bytes_left = to_write % DEFAULT_CHUNK_SIZE;

            data_partial_len = DEFAULT_CHUNK_SIZE - gfile->pending_len;
            buffer = ( char * )bson_malloc( DEFAULT_CHUNK_SIZE );
            memcpy( buffer, gfile->pending_data, gfile->pending_len );
            memcpy( buffer + gfile->pending_len, data, data_partial_len );

            oChunk = chunk_new( gfile->id, gfile->chunk_num, buffer, DEFAULT_CHUNK_SIZE );
            mongo_insert( gfile->gfs->client, gfile->gfs->chunks_ns, oChunk );
            chunk_free( oChunk );
            gfile->chunk_num++;
            gfile->length += DEFAULT_CHUNK_SIZE;
            data += data_partial_len;

            chunks_to_write--;

            bson_free( buffer );
        }

        while( chunks_to_write > 0 ) {
            oChunk = chunk_new( gfile->id, gfile->chunk_num, data, DEFAULT_CHUNK_SIZE );
            mongo_insert( gfile->gfs->client, gfile->gfs->chunks_ns, oChunk );
            chunk_free( oChunk );
            gfile->chunk_num++;
            chunks_to_write--;
            gfile->length += DEFAULT_CHUNK_SIZE;
            data += DEFAULT_CHUNK_SIZE;
        }

        bson_free( gfile->pending_data );

        /* If there are any leftover bytes, store them as pending data. */
        if( bytes_left == 0 )
            gfile->pending_data = NULL;
        else {
            gfile->pending_data = ( char * )bson_malloc( bytes_left );
            memcpy( gfile->pending_data, data, bytes_left );
        }

        gfile->pending_len = bytes_left;
    }
}

MONGO_EXPORT int gridfile_writer_done( gridfile *gfile ) {

    /* write any remaining pending chunk data.
     * pending data will always take up less than one chunk */
    bson *oChunk;
    int response;
    if( gfile->pending_data ) {
        oChunk = chunk_new( gfile->id, gfile->chunk_num, gfile->pending_data, gfile->pending_len );
        mongo_insert( gfile->gfs->client, gfile->gfs->chunks_ns, oChunk );
        chunk_free( oChunk );
        bson_free( gfile->pending_data );
        gfile->length += gfile->pending_len;
    }

    /* insert into files collection */
    response = gridfs_insert_file( gfile->gfs, gfile->remote_name, gfile->id,
                                   gfile->length, gfile->content_type );

    bson_free( gfile->remote_name );
    bson_free( gfile->content_type );

    return response;
}

int gridfs_store_file( gridfs *gfs, const char *filename,
                        const char *remotename, const char *contenttype ) {

    char buffer[DEFAULT_CHUNK_SIZE];
    FILE *fd;
    bson_oid_t id;
    int chunkNumber = 0;
    gridfs_offset length = 0;
    gridfs_offset chunkLen = 0;
    bson *oChunk;

    /* Open the file and the correct stream */
    if ( strcmp( filename, "-" ) == 0 ) fd = stdin;
    else {
        fd = fopen( filename, "rb" );
        if (fd == NULL)
            return MONGO_ERROR;
    }

    /* Generate and append an oid*/
    bson_oid_gen( &id );

    /* Insert the file chunk by chunk */
    chunkLen = fread( buffer, 1, DEFAULT_CHUNK_SIZE, fd );
    do {
        oChunk = chunk_new( id, chunkNumber, buffer, chunkLen );
        mongo_insert( gfs->client, gfs->chunks_ns, oChunk );
        chunk_free( oChunk );
        length += chunkLen;
        chunkNumber++;
        chunkLen = fread( buffer, 1, DEFAULT_CHUNK_SIZE, fd );
    } while ( chunkLen != 0 );

    /* Close the file stream */
    if ( fd != stdin ) fclose( fd );

    /* Large files Assertion */
    /* assert(length <= 0xffffffff); */

    /* Optional Remote Name */
    if ( remotename == NULL || *remotename == '\0' ) {
        remotename = filename;
    }

    /* Inserts file's metadata */
    return gridfs_insert_file( gfs, remotename, id, length, contenttype );
}

MONGO_EXPORT void gridfs_remove_filename( gridfs *gfs, const char *filename ) {
    bson query;
    mongo_cursor *files;
    bson file;
    bson_iterator it;
    bson_oid_t id;
    bson b;

    bson_init( &query );
    bson_append_string( &query, "filename", filename );
    bson_finish( &query );
    files = mongo_find( gfs->client, gfs->files_ns, &query, NULL, 0, 0, 0 );
    bson_destroy( &query );

    /* Remove each file and it's chunks from files named filename */
    while ( mongo_cursor_next( files ) == MONGO_OK ) {
        file = files->current;
        bson_find( &it, &file, "_id" );
        id = *bson_iterator_oid( &it );

        /* Remove the file with the specified id */
        bson_init( &b );
        bson_append_oid( &b, "_id", &id );
        bson_finish( &b );
        mongo_remove( gfs->client, gfs->files_ns, &b );
        bson_destroy( &b );

        /* Remove all chunks from the file with the specified id */
        bson_init( &b );
        bson_append_oid( &b, "files_id", &id );
        bson_finish( &b );
        mongo_remove( gfs->client, gfs->chunks_ns, &b );
        bson_destroy( &b );
    }

    mongo_cursor_destroy( files );
}

int gridfs_find_query( gridfs *gfs, bson *query,
                       gridfile *gfile ) {

    bson uploadDate;
    bson finalQuery;
    bson out;
    int i;

    bson_init( &uploadDate );
    bson_append_int( &uploadDate, "uploadDate", -1 );
    bson_finish( &uploadDate );

    bson_init( &finalQuery );
    bson_append_bson( &finalQuery, "query", query );
    bson_append_bson( &finalQuery, "orderby", &uploadDate );
    bson_finish( &finalQuery );

    i = ( mongo_find_one( gfs->client, gfs->files_ns,
                          &finalQuery, NULL, &out ) == MONGO_OK );
    bson_destroy( &uploadDate );
    bson_destroy( &finalQuery );
    if ( !i )
        return MONGO_ERROR;
    else {
        gridfile_init( gfs, &out, gfile );
        bson_destroy( &out );
        return MONGO_OK;
    }
}

int gridfs_find_filename( gridfs *gfs, const char *filename,
                          gridfile *gfile )

{
    bson query;
    int i;

    bson_init( &query );
    bson_append_string( &query, "filename", filename );
    bson_finish( &query );
    i = gridfs_find_query( gfs, &query, gfile );
    bson_destroy( &query );
    return i;
}

int gridfile_init( gridfs *gfs, bson *meta, gridfile *gfile )

{
    gfile->gfs = gfs;
    gfile->pos = 0;
    gfile->meta = ( bson * )bson_malloc( sizeof( bson ) );
    if ( gfile->meta == NULL ) return MONGO_ERROR;
    bson_copy( gfile->meta, meta );
    return MONGO_OK;
}

MONGO_EXPORT void gridfile_destroy( gridfile *gfile )

{
    bson_destroy( gfile->meta );
    bson_free( gfile->meta );
}

bson_bool_t gridfile_exists( gridfile *gfile ) {
    return ( bson_bool_t )( gfile != NULL && gfile->meta == NULL );
}

MONGO_EXPORT const char *gridfile_get_filename( gridfile *gfile ) {
    bson_iterator it;

    bson_find( &it, gfile->meta, "filename" );
    return bson_iterator_string( &it );
}

MONGO_EXPORT int gridfile_get_chunksize( gridfile *gfile ) {
    bson_iterator it;

    bson_find( &it, gfile->meta, "chunkSize" );
    return bson_iterator_int( &it );
}

MONGO_EXPORT gridfs_offset gridfile_get_contentlength( gridfile *gfile ) {
    bson_iterator it;

    bson_find( &it, gfile->meta, "length" );

    if( bson_iterator_type( &it ) == BSON_INT )
        return ( gridfs_offset )bson_iterator_int( &it );
    else
        return ( gridfs_offset )bson_iterator_long( &it );
}

MONGO_EXPORT const char *gridfile_get_contenttype( gridfile *gfile ) {
    bson_iterator it;

    if ( bson_find( &it, gfile->meta, "contentType" ) )
        return bson_iterator_string( &it );
    else return NULL;
}

MONGO_EXPORT bson_date_t gridfile_get_uploaddate( gridfile *gfile ) {
    bson_iterator it;

    bson_find( &it, gfile->meta, "uploadDate" );
    return bson_iterator_date( &it );
}

MONGO_EXPORT const char *gridfile_get_md5( gridfile *gfile ) {
    bson_iterator it;

    bson_find( &it, gfile->meta, "md5" );
    return bson_iterator_string( &it );
}

const char *gridfile_get_field( gridfile *gfile, const char *name ) {
    bson_iterator it;

    bson_find( &it, gfile->meta, name );
    return bson_iterator_value( &it );
}

bson_bool_t gridfile_get_boolean( gridfile *gfile, const char *name ) {
    bson_iterator it;

    bson_find( &it, gfile->meta, name );
    return bson_iterator_bool( &it );
}

MONGO_EXPORT void gridfile_get_metadata( gridfile *gfile, bson* out ) {
    bson_iterator it;

    if ( bson_find( &it, gfile->meta, "metadata" ) )
        bson_iterator_subobject( &it, out );
    else
        bson_empty( out );
}

MONGO_EXPORT int gridfile_get_numchunks( gridfile *gfile ) {
    bson_iterator it;
    gridfs_offset length;
    gridfs_offset chunkSize;
    double numchunks;

    bson_find( &it, gfile->meta, "length" );

    if( bson_iterator_type( &it ) == BSON_INT )
        length = ( gridfs_offset )bson_iterator_int( &it );
    else
        length = ( gridfs_offset )bson_iterator_long( &it );

    bson_find( &it, gfile->meta, "chunkSize" );
    chunkSize = bson_iterator_int( &it );
    numchunks = ( ( double )length/( double )chunkSize );
    return ( numchunks - ( int )numchunks > 0 )
           ? ( int )( numchunks+1 )
           : ( int )( numchunks );
}

MONGO_EXPORT void gridfile_get_chunk( gridfile *gfile, int n, bson* out ) {
    bson query;
    
    bson_iterator it;
    bson_oid_t id;
    int result;

    bson_init( &query );
    bson_find( &it, gfile->meta, "_id" );
    id = *bson_iterator_oid( &it );
    bson_append_oid( &query, "files_id", &id );
    bson_append_int( &query, "n", n );
    bson_finish( &query );

    result = (mongo_find_one(gfile->gfs->client,
                             gfile->gfs->chunks_ns,
                             &query, NULL, out ) == MONGO_OK );
    bson_destroy( &query );
    if (!result) {
        bson empty;
        bson_empty(&empty);
        bson_copy(out, &empty);
    }
}

<<<<<<< HEAD
mongo_cursor *gridfile_get_chunks( gridfile *gfile, size_t start, size_t size ) {
=======
MONGO_EXPORT mongo_cursor *gridfile_get_chunks( gridfile *gfile, int start, int size ) {
>>>>>>> b1b3fea1
    bson_iterator it;
    bson_oid_t id;
    bson gte;
    bson query;
    bson orderby;
    bson command;
    mongo_cursor *cursor;

    bson_find( &it, gfile->meta, "_id" );
    id = *bson_iterator_oid( &it );

    bson_init( &query );
    bson_append_oid( &query, "files_id", &id );
    if ( size == 1 ) {
        bson_append_int( &query, "n", (int)start );
    } else {
        bson_init( &gte );
        bson_append_int( &gte, "$gte", (int)start );
        bson_finish( &gte );
        bson_append_bson( &query, "n", &gte );
        bson_destroy( &gte );
    }
    bson_finish( &query );

    bson_init( &orderby );
    bson_append_int( &orderby, "n", 1 );
    bson_finish( &orderby );

    bson_init( &command );
    bson_append_bson( &command, "query", &query );
    bson_append_bson( &command, "orderby", &orderby );
    bson_finish( &command );

    cursor = mongo_find( gfile->gfs->client, gfile->gfs->chunks_ns,
                         &command, NULL, (int)size, 0, 0 );

    bson_destroy( &command );
    bson_destroy( &query );
    bson_destroy( &orderby );

    return cursor;
}

gridfs_offset gridfile_write_file( gridfile *gfile, FILE *stream ) {
    int i;
    size_t len;
    bson chunk;
    bson_iterator it;
    const char *data;
    const int num = gridfile_get_numchunks( gfile );

    for ( i=0; i<num; i++ ) {
        gridfile_get_chunk( gfile, i, &chunk );
        bson_find( &it, &chunk, "data" );
        len = bson_iterator_bin_len( &it );
        data = bson_iterator_bin_data( &it );
        fwrite( data , sizeof( char ), len, stream );
        bson_destroy( &chunk );
    }

    return gridfile_get_contentlength( gfile );
}

MONGO_EXPORT gridfs_offset gridfile_read( gridfile *gfile, gridfs_offset size, char *buf ) {
    mongo_cursor *chunks;
    bson chunk;

    size_t first_chunk;
    size_t last_chunk;
    size_t total_chunks;
    gridfs_offset chunksize;
    gridfs_offset contentlength;
    gridfs_offset bytes_left;
    int i;
    bson_iterator it;
    gridfs_offset chunk_len;
    const char *chunk_data;

    contentlength = gridfile_get_contentlength( gfile );
    chunksize = gridfile_get_chunksize( gfile );
    size = ( contentlength - gfile->pos < size )
           ? contentlength - gfile->pos
           : size;
    bytes_left = size;

    first_chunk = ( gfile->pos )/chunksize;
    last_chunk = ( gfile->pos+size-1 )/chunksize;
    total_chunks = last_chunk - first_chunk + 1;
    chunks = gridfile_get_chunks( gfile, first_chunk, total_chunks );

    for ( i = 0; i < total_chunks; i++ ) {
        mongo_cursor_next( chunks );
        chunk = chunks->current;
        bson_find( &it, &chunk, "data" );
        chunk_len = bson_iterator_bin_len( &it );
        chunk_data = bson_iterator_bin_data( &it );
        if ( i == 0 ) {
            chunk_data += ( gfile->pos )%chunksize;
            chunk_len -= ( gfile->pos )%chunksize;
        }
        if ( bytes_left > chunk_len ) {
            memcpy( buf, chunk_data, chunk_len );
            bytes_left -= chunk_len;
            buf += chunk_len;
        } else {
            memcpy( buf, chunk_data, bytes_left );
        }
    }

    mongo_cursor_destroy( chunks );
    gfile->pos = gfile->pos + size;

    return size;
}

MONGO_EXPORT gridfs_offset gridfile_seek( gridfile *gfile, gridfs_offset offset ) {
    gridfs_offset length;

    length = gridfile_get_contentlength( gfile );
    gfile->pos = length < offset ? length : offset;
    return gfile->pos;
}<|MERGE_RESOLUTION|>--- conflicted
+++ resolved
@@ -588,11 +588,7 @@
     }
 }
 
-<<<<<<< HEAD
-mongo_cursor *gridfile_get_chunks( gridfile *gfile, size_t start, size_t size ) {
-=======
-MONGO_EXPORT mongo_cursor *gridfile_get_chunks( gridfile *gfile, int start, int size ) {
->>>>>>> b1b3fea1
+MONGO_EXPORT mongo_cursor *gridfile_get_chunks( gridfile *gfile, size_t start, size_t size ) {
     bson_iterator it;
     bson_oid_t id;
     bson gte;
