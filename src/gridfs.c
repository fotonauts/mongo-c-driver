/* gridfs.c */

/*    Copyright 2009-2012 10gen Inc.
 *
 *    Licensed under the Apache License, Version 2.0 (the "License");
 *    you may not use this file except in compliance with the License.
 *    You may obtain a copy of the License at
 *
 *    http://www.apache.org/licenses/LICENSE-2.0
 *
 *    Unless required by applicable law or agreed to in writing, software
 *    distributed under the License is distributed on an "AS IS" BASIS,
 *    WITHOUT WARRANTIES OR CONDITIONS OF ANY KIND, either express or implied.
 *    See the License for the specific language governing permissions and
 *    limitations under the License.
 */

#ifdef _MSC_VER
#define _CRT_SECURE_NO_WARNINGS
#endif

#include "gridfs.h"
#include <stdio.h>
#include <stdlib.h>
#include <string.h>
#include <assert.h>

MONGO_EXPORT gridfs* gridfs_create( void ) {
    return (gridfs*)bson_malloc(sizeof(gridfs));
}

MONGO_EXPORT void gridfs_dispose(gridfs* gfs) {
    free(gfs);
}

MONGO_EXPORT gridfile* gridfile_create( void ) {
    return (gridfile*)bson_malloc(sizeof(gridfile));
}

MONGO_EXPORT void gridfile_dispose(gridfile* gf) {
    free(gf);
}

MONGO_EXPORT void gridfile_get_descriptor(gridfile* gf, bson* out) {
    *out = *gf->meta;
}


static bson *chunk_new( bson_oid_t id, int chunkNumber,
                        const char *data, size_t len ) {
<<<<<<< HEAD
    bson *b = bson_create_null();
=======
    bson *b = bson_create();
>>>>>>> 9f3e9336

    bson_init( b );
    bson_append_oid( b, "files_id", &id );
    bson_append_int( b, "n", chunkNumber );
    bson_append_binary( b, "data", BSON_BIN_BINARY, data, len );
    bson_finish( b );
    return  b;
}

static void chunk_free( bson *oChunk ) {
    bson_destroy( oChunk );
    bson_dispose( oChunk );
}

int gridfs_init( mongo *client, const char *dbname, const char *prefix,
                 gridfs *gfs ) {

    int options;
    bson b = NULL_BSON;
    bson_bool_t success;

    gfs->client = client;

    /* Allocate space to own the dbname */
    gfs->dbname = ( const char * )bson_malloc( strlen( dbname )+1 );
    strcpy( ( char * )gfs->dbname, dbname );

    /* Allocate space to own the prefix */
    if ( prefix == NULL ) prefix = "fs";
    gfs->prefix = ( const char * )bson_malloc( strlen( prefix )+1 );
    strcpy( ( char * )gfs->prefix, prefix );

    /* Allocate space to own files_ns */
    gfs->files_ns =
        ( const char * ) bson_malloc ( strlen( prefix )+strlen( dbname )+strlen( ".files" )+2 );
    strcpy( ( char * )gfs->files_ns, dbname );
    strcat( ( char * )gfs->files_ns, "." );
    strcat( ( char * )gfs->files_ns, prefix );
    strcat( ( char * )gfs->files_ns, ".files" );

    /* Allocate space to own chunks_ns */
    gfs->chunks_ns = ( const char * ) bson_malloc( strlen( prefix ) + strlen( dbname )
                     + strlen( ".chunks" ) + 2 );
    strcpy( ( char * )gfs->chunks_ns, dbname );
    strcat( ( char * )gfs->chunks_ns, "." );
    strcat( ( char * )gfs->chunks_ns, prefix );
    strcat( ( char * )gfs->chunks_ns, ".chunks" );

    bson_init( &b );
    bson_append_int( &b, "filename", 1 );
    bson_finish( &b );
    options = 0;
    success = ( mongo_create_index( gfs->client, gfs->files_ns, &b, NULL, options, NULL ) == MONGO_OK );
    bson_destroy( &b );
    if ( !success ) {
        bson_free( ( char * )gfs->dbname );
        bson_free( ( char * )gfs->prefix );
        bson_free( ( char * )gfs->files_ns );
        bson_free( ( char * )gfs->chunks_ns );
        return MONGO_ERROR;
    }

    bson_init( &b );
    bson_append_int( &b, "files_id", 1 );
    bson_append_int( &b, "n", 1 );
    bson_finish( &b );
    options = MONGO_INDEX_UNIQUE;
    success = ( mongo_create_index( gfs->client, gfs->chunks_ns, &b, NULL, options, NULL ) == MONGO_OK );
    bson_destroy( &b );
    if ( !success ) {
        bson_free( ( char * )gfs->dbname );
        bson_free( ( char * )gfs->prefix );
        bson_free( ( char * )gfs->files_ns );
        bson_free( ( char * )gfs->chunks_ns );
        return MONGO_ERROR;
    }

    return MONGO_OK;
}

MONGO_EXPORT void gridfs_destroy( gridfs *gfs ) {
    if ( gfs == NULL ) return;
    if ( gfs->dbname ) bson_free( ( char * )gfs->dbname );
    if ( gfs->prefix ) bson_free( ( char * )gfs->prefix );
    if ( gfs->files_ns ) bson_free( ( char * )gfs->files_ns );
    if ( gfs->chunks_ns ) bson_free( ( char * )gfs->chunks_ns );
}

static int gridfs_insert_file( gridfs *gfs, const char *name,
                               const bson_oid_t id, gridfs_offset length,
                               const char *contenttype ) {
    bson command = NULL_BSON;
    bson ret = NULL_BSON;
    bson res = NULL_BSON;
    bson_iterator it;
    int result;
    int64_t d;

    /* Check run md5 */
    bson_init( &command );
    bson_append_oid( &command, "filemd5", &id );
    bson_append_string( &command, "root", gfs->prefix );
    bson_finish( &command );
    result = mongo_run_command( gfs->client, gfs->dbname, &command, &res );
    bson_destroy( &command );
    if (result != MONGO_OK)
        return result;

    /* Create and insert BSON for file metadata */
    bson_init( &ret );
    bson_append_oid( &ret, "_id", &id );
    if ( name != NULL && *name != '\0' ) {
        bson_append_string( &ret, "filename", name );
    }
    bson_append_long( &ret, "length", length );
    bson_append_int( &ret, "chunkSize", DEFAULT_CHUNK_SIZE );
    d = ( bson_date_t )1000*time( NULL );
    bson_append_date( &ret, "uploadDate", d);
    bson_find( &it, &res, "md5" );
    bson_append_string( &ret, "md5", bson_iterator_string( &it ) );
    bson_destroy( &res );
    if ( contenttype != NULL && *contenttype != '\0' ) {
        bson_append_string( &ret, "contentType", contenttype );
    }
    bson_finish( &ret );
    result = mongo_insert( gfs->client, gfs->files_ns, &ret, NULL );
    bson_destroy( &ret );

    return result;
}

MONGO_EXPORT int gridfs_store_buffer( gridfs *gfs, const char *data,
                                      gridfs_offset length, const char *remotename,
                                      const char *contenttype ) {

    char const *end = data + length;
    const char *data_ptr = data;
    bson_oid_t id;
    int chunkNumber = 0;
    int chunkLen;
    bson *oChunk;

    /* Large files Assertion */
    /* assert( length <= 0xffffffff ); */

    /* Generate and append an oid*/
    bson_oid_gen( &id );

    /* Insert the file's data chunk by chunk */
    while ( data_ptr < end ) {
        chunkLen = DEFAULT_CHUNK_SIZE < ( unsigned int )( end - data_ptr ) ?
                   DEFAULT_CHUNK_SIZE : ( unsigned int )( end - data_ptr );
        oChunk = chunk_new( id, chunkNumber, data_ptr, chunkLen );
        mongo_insert( gfs->client, gfs->chunks_ns, oChunk, NULL );
        chunk_free( oChunk );
        chunkNumber++;
        data_ptr += chunkLen;
    }

    /* Inserts file's metadata */
    return gridfs_insert_file( gfs, remotename, id, length, contenttype );
}

MONGO_EXPORT void gridfile_writer_init( gridfile *gfile, gridfs *gfs,
                                        const char *remote_name, const char *content_type ) {
    gfile->gfs = gfs;

    bson_oid_gen( &( gfile->id ) );
    gfile->chunk_num = 0;
    gfile->length = 0;
    gfile->pending_len = 0;
    gfile->pending_data = NULL;

    gfile->remote_name = ( char * )bson_malloc( strlen( remote_name ) + 1 );
    strcpy( ( char * )gfile->remote_name, remote_name );

    gfile->content_type = ( char * )bson_malloc( strlen( content_type ) + 1 );
    strcpy( ( char * )gfile->content_type, content_type );
}

MONGO_EXPORT void gridfile_write_buffer( gridfile *gfile, const char *data,
        gridfs_offset length ) {

    size_t bytes_left = 0;
    size_t data_partial_len = 0;
    size_t chunks_to_write = 0;
    char *buffer;
    bson *oChunk;
    gridfs_offset to_write = length + gfile->pending_len;

    if ( to_write < DEFAULT_CHUNK_SIZE ) { /* Less than one chunk to write */
        if( gfile->pending_data ) {
            gfile->pending_data = ( char * )bson_realloc( ( void * )gfile->pending_data, gfile->pending_len + to_write );
            memcpy( gfile->pending_data + gfile->pending_len, data, length );
        }
        else if ( to_write > 0 ) {
            gfile->pending_data = ( char * )bson_malloc( to_write );
            memcpy( gfile->pending_data, data, length );
        }
        gfile->pending_len += length;

    }
    else {   /* At least one chunk of data to write */
        chunks_to_write = to_write / DEFAULT_CHUNK_SIZE;
        bytes_left = to_write % DEFAULT_CHUNK_SIZE;

        /* If there's a pending chunk to be written, we need to combine
         * the buffer provided up to DEFAULT_CHUNK_SIZE.
         */
        if ( gfile->pending_len > 0 ) {
            data_partial_len = DEFAULT_CHUNK_SIZE - gfile->pending_len;
            buffer = ( char * )bson_malloc( DEFAULT_CHUNK_SIZE );
            memcpy( buffer, gfile->pending_data, gfile->pending_len );
            memcpy( buffer + gfile->pending_len, data, data_partial_len );

            oChunk = chunk_new( gfile->id, gfile->chunk_num, buffer, DEFAULT_CHUNK_SIZE );
            mongo_insert( gfile->gfs->client, gfile->gfs->chunks_ns, oChunk, NULL );
            chunk_free( oChunk );
            gfile->chunk_num++;
            gfile->length += DEFAULT_CHUNK_SIZE;
            data += data_partial_len;

            chunks_to_write--;

            bson_free( buffer );
        }

        while( chunks_to_write > 0 ) {
            oChunk = chunk_new( gfile->id, gfile->chunk_num, data, DEFAULT_CHUNK_SIZE );
            mongo_insert( gfile->gfs->client, gfile->gfs->chunks_ns, oChunk, NULL );
            chunk_free( oChunk );
            gfile->chunk_num++;
            chunks_to_write--;
            gfile->length += DEFAULT_CHUNK_SIZE;
            data += DEFAULT_CHUNK_SIZE;
        }

        bson_free( gfile->pending_data );

        /* If there are any leftover bytes, store them as pending data. */
        if( bytes_left == 0 )
            gfile->pending_data = NULL;
        else {
            gfile->pending_data = ( char * )bson_malloc( bytes_left );
            memcpy( gfile->pending_data, data, bytes_left );
        }

        gfile->pending_len = bytes_left;
    }
}

MONGO_EXPORT int gridfile_writer_done( gridfile *gfile ) {

    /* write any remaining pending chunk data.
     * pending data will always take up less than one chunk */
    bson *oChunk;
    int response;
    if( gfile->pending_data ) {
        oChunk = chunk_new( gfile->id, gfile->chunk_num, gfile->pending_data, gfile->pending_len );
        mongo_insert( gfile->gfs->client, gfile->gfs->chunks_ns, oChunk, NULL );
        chunk_free( oChunk );
        bson_free( gfile->pending_data );
        gfile->length += gfile->pending_len;
    }

    /* insert into files collection */
    response = gridfs_insert_file( gfile->gfs, gfile->remote_name, gfile->id,
                                   gfile->length, gfile->content_type );

    bson_free( gfile->remote_name );
    bson_free( gfile->content_type );

    return response;
}

int gridfs_store_file( gridfs *gfs, const char *filename,
                       const char *remotename, const char *contenttype ) {

    char buffer[DEFAULT_CHUNK_SIZE];
    FILE *fd;
    bson_oid_t id;
    int chunkNumber = 0;
    gridfs_offset length = 0;
    gridfs_offset chunkLen = 0;
    bson *oChunk;

    /* Open the file and the correct stream */
    if ( strcmp( filename, "-" ) == 0 ) fd = stdin;
    else {
        fd = fopen( filename, "rb" );
        if (fd == NULL)
            return MONGO_ERROR;
    }

    /* Generate and append an oid*/
    bson_oid_gen( &id );

    /* Insert the file chunk by chunk */
    chunkLen = fread( buffer, 1, DEFAULT_CHUNK_SIZE, fd );
    do {
        oChunk = chunk_new( id, chunkNumber, buffer, chunkLen );
        mongo_insert( gfs->client, gfs->chunks_ns, oChunk, NULL );
        chunk_free( oChunk );
        length += chunkLen;
        chunkNumber++;
        chunkLen = fread( buffer, 1, DEFAULT_CHUNK_SIZE, fd );
    }
    while ( chunkLen != 0 );

    /* Close the file stream */
    if ( fd != stdin ) fclose( fd );

    /* Large files Assertion */
    /* assert(length <= 0xffffffff); */

    /* Optional Remote Name */
    if ( remotename == NULL || *remotename == '\0' ) {
        remotename = filename;
    }

    /* Inserts file's metadata */
    return gridfs_insert_file( gfs, remotename, id, length, contenttype );
}

MONGO_EXPORT void gridfs_remove_filename( gridfs *gfs, const char *filename ) {
    bson query = NULL_BSON;
    mongo_cursor *files;
    bson file = NULL_BSON;
    bson_iterator it;
    bson_oid_t id;
    bson b = NULL_BSON;

    bson_init( &query );
    bson_append_string( &query, "filename", filename );
    bson_finish( &query );
    files = mongo_find( gfs->client, gfs->files_ns, &query, NULL, 0, 0, 0 );
    bson_destroy( &query );

    /* Remove each file and it's chunks from files named filename */
    while ( mongo_cursor_next( files ) == MONGO_OK ) {
        file = files->current;
        bson_find( &it, &file, "_id" );
        id = *bson_iterator_oid( &it );

        /* Remove the file with the specified id */
        bson_init( &b );
        bson_append_oid( &b, "_id", &id );
        bson_finish( &b );
        mongo_remove( gfs->client, gfs->files_ns, &b, NULL );
        bson_destroy( &b );

        /* Remove all chunks from the file with the specified id */
        bson_init( &b );
        bson_append_oid( &b, "files_id", &id );
        bson_finish( &b );
        mongo_remove( gfs->client, gfs->chunks_ns, &b, NULL );
        bson_destroy( &b );
    }

    mongo_cursor_destroy( files );
}

int gridfs_find_query( gridfs *gfs, bson *query,
                       gridfile *gfile ) {

    bson uploadDate = NULL_BSON;
    bson finalQuery = NULL_BSON;
    bson out = NULL_BSON;
    int i;

    bson_init( &uploadDate );
    bson_append_int( &uploadDate, "uploadDate", -1 );
    bson_finish( &uploadDate );

    bson_init( &finalQuery );
    bson_append_bson( &finalQuery, "query", query );
    bson_append_bson( &finalQuery, "orderby", &uploadDate );
    bson_finish( &finalQuery );

    i = ( mongo_find_one( gfs->client, gfs->files_ns,
                          &finalQuery, NULL, &out ) == MONGO_OK );
    bson_destroy( &uploadDate );
    bson_destroy( &finalQuery );
    if ( !i )
        return MONGO_ERROR;
    else {
        gridfile_init( gfs, &out, gfile );
        bson_destroy( &out );
        return MONGO_OK;
    }
}

int gridfs_find_filename( gridfs *gfs, const char *filename,
                          gridfile *gfile )

{
    bson query = NULL_BSON;
    int i;

    bson_init( &query );
    bson_append_string( &query, "filename", filename );
    bson_finish( &query );
    i = gridfs_find_query( gfs, &query, gfile );
    bson_destroy( &query );
    return i;
}

int gridfile_init( gridfs *gfs, bson *meta, gridfile *gfile )

{
    gfile->gfs = gfs;
    gfile->pos = 0;
<<<<<<< HEAD
    gfile->meta = bson_create_null();
=======
    gfile->meta = bson_create();
>>>>>>> 9f3e9336
    if ( gfile->meta == NULL ) return MONGO_ERROR;
    bson_copy( gfile->meta, meta );
    return MONGO_OK;
}

MONGO_EXPORT void gridfile_destroy( gridfile *gfile )

{
    bson_destroy( gfile->meta );
    bson_free( gfile->meta );
}

bson_bool_t gridfile_exists( gridfile *gfile ) {
    return ( bson_bool_t )( gfile != NULL && gfile->meta != NULL );
}

MONGO_EXPORT const char *gridfile_get_filename( gridfile *gfile ) {
    bson_iterator it;

    bson_find( &it, gfile->meta, "filename" );
    return bson_iterator_string( &it );
}

MONGO_EXPORT int gridfile_get_chunksize( gridfile *gfile ) {
    bson_iterator it;

    bson_find( &it, gfile->meta, "chunkSize" );
    return bson_iterator_int( &it );
}

MONGO_EXPORT gridfs_offset gridfile_get_contentlength( gridfile *gfile ) {
    bson_iterator it;

    bson_find( &it, gfile->meta, "length" );

    if( bson_iterator_type( &it ) == BSON_INT )
        return ( gridfs_offset )bson_iterator_int( &it );
    else
        return ( gridfs_offset )bson_iterator_long( &it );
}

MONGO_EXPORT const char *gridfile_get_contenttype( gridfile *gfile ) {
    bson_iterator it;

    if ( bson_find( &it, gfile->meta, "contentType" ) )
        return bson_iterator_string( &it );
    else return NULL;
}

MONGO_EXPORT bson_date_t gridfile_get_uploaddate( gridfile *gfile ) {
    bson_iterator it;

    bson_find( &it, gfile->meta, "uploadDate" );
    return bson_iterator_date( &it );
}

MONGO_EXPORT const char *gridfile_get_md5( gridfile *gfile ) {
    bson_iterator it;

    bson_find( &it, gfile->meta, "md5" );
    return bson_iterator_string( &it );
}

const char *gridfile_get_field( gridfile *gfile, const char *name ) {
    bson_iterator it;

    bson_find( &it, gfile->meta, name );
    return bson_iterator_value( &it );
}

bson_bool_t gridfile_get_boolean( gridfile *gfile, const char *name ) {
    bson_iterator it;

    bson_find( &it, gfile->meta, name );
    return bson_iterator_bool( &it );
}

MONGO_EXPORT void gridfile_get_metadata( gridfile *gfile, bson* out ) {
    bson_iterator it;

    if ( bson_find( &it, gfile->meta, "metadata" ) )
        bson_iterator_subobject( &it, out );
    else
        bson_empty( out );
}

MONGO_EXPORT int gridfile_get_numchunks( gridfile *gfile ) {
    bson_iterator it;
    gridfs_offset length;
    gridfs_offset chunkSize;
    double numchunks;

    bson_find( &it, gfile->meta, "length" );

    if( bson_iterator_type( &it ) == BSON_INT )
        length = ( gridfs_offset )bson_iterator_int( &it );
    else
        length = ( gridfs_offset )bson_iterator_long( &it );

    bson_find( &it, gfile->meta, "chunkSize" );
    chunkSize = bson_iterator_int( &it );
    numchunks = ( ( double )length/( double )chunkSize );
    return ( numchunks - ( int )numchunks > 0 )
           ? ( int )( numchunks+1 )
           : ( int )( numchunks );
}

MONGO_EXPORT void gridfile_get_chunk( gridfile *gfile, int n, bson* out ) {
    bson query = NULL_BSON;

    bson_iterator it;
    bson_oid_t id;
    int result;

    bson_init( &query );
    bson_find( &it, gfile->meta, "_id" );
    id = *bson_iterator_oid( &it );
    bson_append_oid( &query, "files_id", &id );
    bson_append_int( &query, "n", n );
    bson_finish( &query );

    result = (mongo_find_one(gfile->gfs->client,
                             gfile->gfs->chunks_ns,
                             &query, NULL, out ) == MONGO_OK );
    bson_destroy( &query );
    if (!result) {
        bson empty = NULL_BSON;
        bson_empty(&empty);
        bson_copy(out, &empty);
    }
}

MONGO_EXPORT mongo_cursor *gridfile_get_chunks( gridfile *gfile, size_t start, size_t size ) {
    bson_iterator it;
    bson_oid_t id;
    bson gte = NULL_BSON;
    bson query = NULL_BSON;
    bson orderby = NULL_BSON;
    bson command = NULL_BSON;
    mongo_cursor *cursor;

    bson_find( &it, gfile->meta, "_id" );
    id = *bson_iterator_oid( &it );

    bson_init( &query );
    bson_append_oid( &query, "files_id", &id );
    if ( size == 1 ) {
        bson_append_int( &query, "n", (int)start );
    }
    else {
        bson_init( &gte );
        bson_append_int( &gte, "$gte", (int)start );
        bson_finish( &gte );
        bson_append_bson( &query, "n", &gte );
        bson_destroy( &gte );
    }
    bson_finish( &query );

    bson_init( &orderby );
    bson_append_int( &orderby, "n", 1 );
    bson_finish( &orderby );

    bson_init( &command );
    bson_append_bson( &command, "query", &query );
    bson_append_bson( &command, "orderby", &orderby );
    bson_finish( &command );

    cursor = mongo_find( gfile->gfs->client, gfile->gfs->chunks_ns,
                         &command, NULL, (int)size, 0, 0 );

    bson_destroy( &command );
    bson_destroy( &query );
    bson_destroy( &orderby );

    return cursor;
}

gridfs_offset gridfile_write_file( gridfile *gfile, FILE *stream ) {
    int i;
    size_t len;
    bson chunk = NULL_BSON;
    bson_iterator it;
    const char *data;
    const int num = gridfile_get_numchunks( gfile );

    for ( i=0; i<num; i++ ) {
        gridfile_get_chunk( gfile, i, &chunk );
        bson_find( &it, &chunk, "data" );
        len = bson_iterator_bin_len( &it );
        data = bson_iterator_bin_data( &it );
        fwrite( data, sizeof( char ), len, stream );
        bson_destroy( &chunk );
    }

    return gridfile_get_contentlength( gfile );
}

MONGO_EXPORT gridfs_offset gridfile_read( gridfile *gfile, gridfs_offset size, char *buf ) {
    mongo_cursor *chunks;
    bson chunk = NULL_BSON;

    size_t first_chunk;
    size_t last_chunk;
    size_t total_chunks;
    gridfs_offset chunksize;
    gridfs_offset contentlength;
    gridfs_offset bytes_left;
    int i;
    bson_iterator it;
    gridfs_offset chunk_len;
    const char *chunk_data;

    contentlength = gridfile_get_contentlength( gfile );
    chunksize = gridfile_get_chunksize( gfile );
    size = ( contentlength - gfile->pos < size )
           ? contentlength - gfile->pos
           : size;
    bytes_left = size;

    first_chunk = ( gfile->pos )/chunksize;
    last_chunk = ( gfile->pos+size-1 )/chunksize;
    total_chunks = last_chunk - first_chunk + 1;
    chunks = gridfile_get_chunks( gfile, first_chunk, total_chunks );

    for ( i = 0; i < total_chunks; i++ ) {
        mongo_cursor_next( chunks );
        chunk = chunks->current;
        bson_find( &it, &chunk, "data" );
        chunk_len = bson_iterator_bin_len( &it );
        chunk_data = bson_iterator_bin_data( &it );
        if ( i == 0 ) {
            chunk_data += ( gfile->pos )%chunksize;
            chunk_len -= ( gfile->pos )%chunksize;
        }
        if ( bytes_left > chunk_len ) {
            memcpy( buf, chunk_data, chunk_len );
            bytes_left -= chunk_len;
            buf += chunk_len;
        }
        else {
            memcpy( buf, chunk_data, bytes_left );
        }
    }

    mongo_cursor_destroy( chunks );
    gfile->pos = gfile->pos + size;

    return size;
}

MONGO_EXPORT gridfs_offset gridfile_seek( gridfile *gfile, gridfs_offset offset ) {
    gridfs_offset length;

    length = gridfile_get_contentlength( gfile );
    gfile->pos = length < offset ? length : offset;
    return gfile->pos;
}<|MERGE_RESOLUTION|>--- conflicted
+++ resolved
@@ -48,11 +48,7 @@
 
 static bson *chunk_new( bson_oid_t id, int chunkNumber,
                         const char *data, size_t len ) {
-<<<<<<< HEAD
-    bson *b = bson_create_null();
-=======
     bson *b = bson_create();
->>>>>>> 9f3e9336
 
     bson_init( b );
     bson_append_oid( b, "files_id", &id );
@@ -465,11 +461,7 @@
 {
     gfile->gfs = gfs;
     gfile->pos = 0;
-<<<<<<< HEAD
-    gfile->meta = bson_create_null();
-=======
     gfile->meta = bson_create();
->>>>>>> 9f3e9336
     if ( gfile->meta == NULL ) return MONGO_ERROR;
     bson_copy( gfile->meta, meta );
     return MONGO_OK;
