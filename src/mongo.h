/**
 * @file mongo.h
 * @brief Main MongoDB Declarations
 */

/*    Copyright 2009-2011 10gen Inc.
 *
 *    Licensed under the Apache License, Version 2.0 (the "License");
 *    you may not use this file except in compliance with the License.
 *    You may obtain a copy of the License at
 *
 *    http://www.apache.org/licenses/LICENSE-2.0
 *
 *    Unless required by applicable law or agreed to in writing, software
 *    distributed under the License is distributed on an "AS IS" BASIS,
 *    WITHOUT WARRANTIES OR CONDITIONS OF ANY KIND, either express or implied.
 *    See the License for the specific language governing permissions and
 *    limitations under the License.
 */

#ifndef MONGO_H_
#define MONGO_H_

#include "bson.h"

MONGO_EXTERN_C_START

#define MONGO_MAJOR 0
#define MONGO_MINOR 4
#define MONGO_PATCH 0

#define MONGO_OK 0
#define MONGO_ERROR -1

#define MONGO_DEFAULT_PORT 27017

typedef enum mongo_error_t {
    MONGO_CONN_SUCCESS = 0,  /**< Connection success! */
    MONGO_CONN_NO_SOCKET,    /**< Could not create a socket. */
    MONGO_CONN_FAIL,         /**< An error occured while calling connect(). */
    MONGO_CONN_ADDR_FAIL,    /**< An error occured while calling getaddrinfo(). */
    MONGO_CONN_NOT_MASTER,   /**< Warning: connected to a non-master node (read-only). */
    MONGO_CONN_BAD_SET_NAME, /**< Given rs name doesn't match this replica set. */
    MONGO_CONN_NO_PRIMARY,   /**< Can't find primary in replica set. Connection closed. */

    MONGO_IO_ERROR,          /**< An error occurred while reading or writing on the socket. */
    MONGO_READ_SIZE_ERROR,   /**< The response is not the expected length. */
    MONGO_COMMAND_FAILED,    /**< The command returned with 'ok' value of 0. */
    MONGO_BSON_INVALID,      /**< BSON not valid for the specified op. */
    MONGO_BSON_NOT_FINISHED, /**< BSON object has not been finished. */
    MONGO_COMMAND_OVERFLOW   /**< the message to send is too long */
} mongo_error_t;

typedef enum mongo_cursor_error_t {
    MONGO_CURSOR_EXHAUSTED,  /**< The cursor has no more results. */
    MONGO_CURSOR_INVALID,    /**< The cursor has timed out or is not recognized. */
    MONGO_CURSOR_PENDING,    /**< Tailable cursor still alive but no data. */
    MONGO_CURSOR_QUERY_FAIL, /**< The server returned an '$err' object, indicating query failure.
                                  See conn->lasterrcode and conn->lasterrstr for details. */
    MONGO_CURSOR_BSON_ERROR,  /**< Something is wrong with the BSON provided. See conn->err
                                  for details. */
    MONGO_CURSOR_OVERFLOW    /**< the message to send is too long */
} mongo_cursor_error_t;

enum mongo_cursor_flags {
    MONGO_CURSOR_MUST_FREE = 1,      /**< mongo_cursor_destroy should free cursor. */
    MONGO_CURSOR_QUERY_SENT = ( 1<<1 ) /**< Initial query has been sent. */
};

enum mongo_index_opts {
    MONGO_INDEX_UNIQUE = ( 1<<0 ),
    MONGO_INDEX_DROP_DUPS = ( 1<<2 ),
    MONGO_INDEX_BACKGROUND = ( 1<<3 ),
    MONGO_INDEX_SPARSE = ( 1<<4 )
};

enum mongo_update_opts {
    MONGO_UPDATE_UPSERT = 0x1,
    MONGO_UPDATE_MULTI = 0x2,
    MONGO_UPDATE_BASIC = 0x4
};

enum mongo_cursor_opts {
    MONGO_TAILABLE = ( 1<<1 ),        /**< Create a tailable cursor. */
    MONGO_SLAVE_OK = ( 1<<2 ),        /**< Allow queries on a non-primary node. */
    MONGO_NO_CURSOR_TIMEOUT = ( 1<<4 ), /**< Disable cursor timeouts. */
    MONGO_AWAIT_DATA = ( 1<<5 ),      /**< Momentarily block for more data. */
    MONGO_EXHAUST = ( 1<<6 ),         /**< Stream in multiple 'more' packages. */
    MONGO_PARTIAL = ( 1<<7 )          /**< Allow reads even if a shard is down. */
};

enum mongo_operations {
    MONGO_OP_MSG = 1000,
    MONGO_OP_UPDATE = 2001,
    MONGO_OP_INSERT = 2002,
    MONGO_OP_QUERY = 2004,
    MONGO_OP_GET_MORE = 2005,
    MONGO_OP_DELETE = 2006,
    MONGO_OP_KILL_CURSORS = 2007
};

#pragma pack(1)
typedef struct {
    int len;
    int id;
    int responseTo;
    int op;
} mongo_header;

typedef struct {
    mongo_header head;
    char data;
} mongo_message;

typedef struct {
    int flag; /* FIX THIS COMMENT non-zero on failure */
    int64_t cursorID;
    int start;
    int num;
} mongo_reply_fields;

typedef struct {
    mongo_header head;
    mongo_reply_fields fields;
    char objs;
} mongo_reply;
#pragma pack()

typedef struct mongo_host_port {
    char host[255];
    int port;
    struct mongo_host_port *next;
} mongo_host_port;

typedef struct {
    mongo_host_port *seeds;        /**< List of seeds provided by the user. */
    mongo_host_port *hosts;        /**< List of host/ports given by the replica set */
    char *name;                    /**< Name of the replica set. */
    bson_bool_t primary_connected; /**< Primary node connection status. */
} mongo_replset;

typedef struct mongo {
    mongo_host_port *primary;  /**< Primary connection info. */
    mongo_replset *replset;    /**< replset object if connected to a replica set. */
    int sock;                  /**< Socket file descriptor. */
    int flags;                 /**< Flags on this connection object. */
    int conn_timeout_ms;       /**< Connection timeout in milliseconds. */
    int op_timeout_ms;         /**< Read and write timeout in milliseconds. */
    bson_bool_t connected;     /**< Connection status. */

    mongo_error_t err;         /**< Most recent driver error code. */
    char errstr[128];          /**< String version of most recent driver error code. */
    int lasterrcode;           /**< getlasterror code given by the server on error. */
    char *lasterrstr;          /**< getlasterror string generated by server. */
} mongo;

typedef struct {
    mongo_reply *reply;  /**< reply is owned by cursor */
    mongo *conn;       /**< connection is *not* owned by cursor */
    const char *ns;    /**< owned by cursor */
    int flags;         /**< Flags used internally by this drivers. */
    int seen;          /**< Number returned so far. */
    bson current;      /**< This cursor's current bson object. */
    mongo_cursor_error_t err; /**< Errors on this cursor. */
    bson *query;       /**< Bitfield containing cursor options. */
    bson *fields;      /**< Bitfield containing cursor options. */
    int options;       /**< Bitfield containing cursor options. */
    int limit;         /**< Bitfield containing cursor options. */
    int skip;          /**< Bitfield containing cursor options. */
} mongo_cursor;

/* Connection API */

MONGO_EXPORT mongo* mongo_create( void );
MONGO_EXPORT void mongo_dispose(mongo* conn);
MONGO_EXPORT int mongo_get_err(mongo* conn);
MONGO_EXPORT int mongo_is_connected(mongo* conn);
MONGO_EXPORT int mongo_get_op_timeout(mongo* conn);
MONGO_EXPORT const char* mongo_get_primary(mongo* conn);
MONGO_EXPORT int mongo_get_socket(mongo* conn) ;
MONGO_EXPORT int mongo_get_host_count(mongo* conn);
MONGO_EXPORT const char* mongo_get_host(mongo* conn, int i);
MONGO_EXPORT mongo_cursor* mongo_cursor_create( void );
MONGO_EXPORT void mongo_cursor_dispose(mongo_cursor* cursor);
MONGO_EXPORT int  mongo_get_server_err(mongo* conn);
MONGO_EXPORT const char*  mongo_get_server_err_string(mongo* conn);

/**
 * Initialize a new mongo connection object. You must initialize each mongo
 * object using this function.
 *
 *  @note When finished, you must pass this object to
 *      mongo_destroy( ).
 *
 *  @param conn a mongo connection object allocated on the stack
 *      or heap.
 */
void mongo_init( mongo *conn );

/**
 * Connect to a single MongoDB server.
 *
 * @param conn a mongo object.
 * @param host a numerical network address or a network hostname.
 * @param port the port to connect to.
 *
 * @return MONGO_OK or MONGO_ERROR on failure. On failure, a constant of type
 *   mongo_error_t will be set on the conn->err field.
 */
MONGO_EXPORT bson_bool_t mongo_connect( mongo *conn , const char *host, int port );

/**
 * Set up this connection object for connecting to a replica set.
 * To connect, pass the object to mongo_replset_connect().
 *
 * @param conn a mongo object.
 * @param name the name of the replica set to connect to.
 * */
MONGO_EXPORT void mongo_replset_init( mongo *conn, const char *name );

/**
 * Add a seed node to the replica set connection object.
 *
 * You must specify at least one seed node before connecting to a replica set.
 *
 * @param conn a mongo object.
 * @param host a numerical network address or a network hostname.
 * @param port the port to connect to.
 */
MONGO_EXPORT void mongo_replset_add_seed( mongo *conn, const char *host, int port );

/**
 * Utility function for converting a host-port string to a mongo_host_port.
 *
 * @param host_string a string containing either a host or a host and port separated
 *     by a colon.
 * @param host_port the mongo_host_port object to write the result to.
 */
void mongo_parse_host( const char *host_string, mongo_host_port *host_port );

/**
 * Connect to a replica set.
 *
 * Before passing a connection object to this function, you must already have called
 * mongo_set_replset and mongo_replset_add_seed.
 *
 * @param conn a mongo object.
 *
 * @return MONGO_OK or MONGO_ERROR on failure. On failure, a constant of type
 *   mongo_conn_return_t will be set on the conn->err field.
 */
MONGO_EXPORT int mongo_replset_connect( mongo *conn );

/** Set a timeout for operations on this connection. This
 *  is a platform-specific feature, and only work on *nix
 *  system. You must also compile for linux to support this.
 *
 *  @param conn a mongo object.
 *  @param millis timeout time in milliseconds.
 *
 *  @return MONGO_OK. On error, return MONGO_ERROR and
 *    set the conn->err field.
 */
MONGO_EXPORT int mongo_set_op_timeout( mongo *conn, int millis );

/**
 * Ensure that this connection is healthy by performing
 * a round-trip to the server.
 *
 * @param conn a mongo connection
 *
 * @return MONGO_OK if connected; otherwise, MONGO_ERROR.
 */
MONGO_EXPORT int mongo_check_connection( mongo *conn );

/**
 * Try reconnecting to the server using the existing connection settings.
 *
 * This function will disconnect the current socket. If you've authenticated,
 * you'll need to re-authenticate after calling this function.
 *
 * @param conn a mongo object.
 *
 * @return MONGO_OK or MONGO_ERROR and
 *   set the conn->err field.
 */
MONGO_EXPORT int mongo_reconnect( mongo *conn );

/**
 * Close the current connection to the server. After calling
 * this function, you may call mongo_reconnect with the same
 * connection object.
 *
 * @param conn a mongo object.
 */
MONGO_EXPORT void mongo_disconnect( mongo *conn );

/**
 * Close any existing connection to the server and free all allocated
 * memory associated with the conn object.
 *
 * You must always call this function when finished with the connection object.
 *
 * @param conn a mongo object.
 */
MONGO_EXPORT void mongo_destroy( mongo *conn );

/**
 * Insert a BSON document into a MongoDB server. This function
 * will fail if the supplied BSON struct is not UTF-8 or if
 * the keys are invalid for insert (contain '.' or start with '$').
 *
 * @param conn a mongo object.
 * @param ns the namespace.
 * @param data the bson data.
 *
 * @return MONGO_OK or MONGO_ERROR. If the conn->err
 *     field is MONGO_BSON_INVALID, check the err field
 *     on the bson struct for the reason.
 */
MONGO_EXPORT bson_bool_t mongo_insert( mongo *conn, const char *ns, bson *data );

/**
 * Insert a batch of BSON documents into a MongoDB server. This function
 * will fail if any of the documents to be inserted is invalid.
 *
 * @param conn a mongo object.
 * @param ns the namespace.
 * @param data the bson data.
 * @param num the number of documents in data.
 *
 * @return MONGO_OK or MONGO_ERROR.
 *
 */
MONGO_EXPORT bson_bool_t mongo_insert_batch( mongo *conn , const char *ns ,
                        bson **data , int num );

/**
 * Update a document in a MongoDB server.
 *
 * @param conn a mongo object.
 * @param ns the namespace.
 * @param cond the bson update query.
 * @param op the bson update data.
 * @param flags flags for the update.
 *
 * @return MONGO_OK or MONGO_ERROR with error stored in conn object.
 *
 */
MONGO_EXPORT bson_bool_t mongo_update( mongo *conn, const char *ns, const bson *cond,
                  const bson *op, int flags );

/**
 * Remove a document from a MongoDB server.
 *
 * @param conn a mongo object.
 * @param ns the namespace.
 * @param cond the bson query.
 *
 * @return MONGO_OK or MONGO_ERROR with error stored in conn object.
 */
MONGO_EXPORT int mongo_remove( mongo *conn, const char *ns, const bson *cond );

/**
 * Find documents in a MongoDB server.
 *
 * @param conn a mongo object.
 * @param ns the namespace.
 * @param query the bson query.
 * @param fields a bson document of fields to be returned.
 * @param limit the maximum number of documents to return.
 * @param skip the number of documents to skip.
 * @param options A bitfield containing cursor options.
 *
 * @return A cursor object allocated on the heap or NULL if
 *     an error has occurred. For finer-grained error checking,
 *     use the cursor builder API instead.
 */
MONGO_EXPORT mongo_cursor *mongo_find( mongo *conn, const char *ns, bson *query,
                          bson *fields, int limit, int skip, int options );

/**
 * Initalize a new cursor object.
 *
 * @param cursor
 * @param ns the namespace, represented as the the database
 *     name and collection name separated by a dot. e.g., "test.users"
 */
void mongo_cursor_init( mongo_cursor *cursor, mongo *conn, const char *ns );

/**
 * Set the bson object specifying this cursor's query spec. If
 * your query is the empty bson object "{}", then you need not
 * set this value.
 *
 * @param cursor
 * @param query a bson object representing the query spec. This may
 *   be either a simple query spec or a complex spec storing values for
 *   $query, $orderby, $hint, and/or $explain. See
 *   http://www.mongodb.org/display/DOCS/Mongo+Wire+Protocol for details.
 */
void mongo_cursor_set_query( mongo_cursor *cursor, bson *query );

/**
 * Set the fields to return for this cursor. If you want to return
 * all fields, you need not set this value.
 *
 * @param cursor
 * @param fields a bson object representing the fields to return.
 *   See http://www.mongodb.org/display/DOCS/Retrieving+a+Subset+of+Fields.
 */
void mongo_cursor_set_fields( mongo_cursor *cursor, bson *fields );

/**
 * Set the number of documents to skip.
 *
 * @param cursor
 * @param skip
 */
void mongo_cursor_set_skip( mongo_cursor *cursor, int skip );

/**
 * Set the number of documents to return.
 *
 * @param cursor
 * @param limit
 */
void mongo_cursor_set_limit( mongo_cursor *cursor, int limit );

/**
 * Set any of the available query options (e.g., MONGO_TAILABLE).
 *
 * @param cursor
 * @param options a bitfield storing query options. See
 *   mongo_cursor_bitfield_t for available constants.
 */
void mongo_cursor_set_options( mongo_cursor *cursor, int options );

/**
 * Return the current BSON object data as a const char*. This is useful
 * for creating bson iterators with bson_iterator_init.
 *
 * @param cursor
 */
const char *mongo_cursor_data( mongo_cursor *cursor );

/**
 * Return the current BSON object data as a const char*. This is useful
 * for creating bson iterators with bson_iterator_init.
 *
 * @param cursor
 */
MONGO_EXPORT const bson *mongo_cursor_bson( mongo_cursor *cursor );

/**
 * Iterate the cursor, returning the next item. When successful,
 *   the returned object will be stored in cursor->current;
 *
 * @param cursor
 *
 * @return MONGO_OK. On error, returns MONGO_ERROR and sets
 *   cursor->err with a value of mongo_error_t.
 */
MONGO_EXPORT int mongo_cursor_next( mongo_cursor *cursor );

/**
 * Destroy a cursor object. When finished with a cursor, you
 * must pass it to this function.
 *
 * @param cursor the cursor to destroy.
 *
 * @return MONGO_OK or an error code. On error, check cursor->conn->err
 *     for errors.
 */
MONGO_EXPORT int mongo_cursor_destroy( mongo_cursor *cursor );

/**
 * Find a single document in a MongoDB server.
 *
 * @param conn a mongo object.
 * @param ns the namespace.
 * @param query the bson query.
 * @param fields a bson document of the fields to be returned.
 * @param out a bson document in which to put the query result.
 *
 */
/* out can be NULL if you don't care about results. useful for commands */
MONGO_EXPORT int mongo_find_one( mongo *conn, const char *ns, bson *query,
                            bson *fields, bson *out );

/* MongoDB Helper Functions */

/**
 * Count the number of documents in a collection matching a query.
 *
 * @param conn a mongo object.
 * @param db the db name.
 * @param coll the collection name.
 * @param query the BSON query.
 *
 * @return the number of matching documents. If the command fails,
 *     MONGO_ERROR is returned.
 */
MONGO_EXPORT double mongo_count( mongo *conn, const char *db, const char *coll,
                     bson *query );

/**
 * Create a compouned index.
 *
 * @param conn a mongo object.
 * @param ns the namespace.
 * @param data the bson index data.
 * @param options a bitfield for setting index options. Possibilities include
 *   MONGO_INDEX_UNIQUE, MONGO_INDEX_DROP_DUPS, MONGO_INDEX_BACKGROUND,
 *   and MONGO_INDEX_SPARSE.
 * @param out a bson document containing errors, if any.
 *
 * @return MONGO_OK if index is created successfully; otherwise, MONGO_ERROR.
 */
MONGO_EXPORT int mongo_create_index( mongo *conn, const char *ns, const char *name, bson *key, int options, bson *out );

/**
 * Create an index with a single key.
 *
 * @param conn a mongo object.
 * @param ns the namespace.
 * @param field the index key.
 * @param options index options.
 * @param out a BSON document containing errors, if any.
 *
 * @return true if the index was created.
 */
MONGO_EXPORT int mongo_create_simple_index( mongo *conn, const char *ns, const char *field, int options, bson *out );

/**
 * Create a cursor to iterate through all the indexes.
 *
 * @param conn a mongo object.
 * @param ns the namespace.
 * @param limit the maximum number of indexes to return.
 *
 * @return A cursor object allocated on the heap or NULL if
 *     an error has occurred. For finer-grained error checking,
 *     use the cursor builder API instead.
 */
mongo_cursor *mongo_index_list( mongo *conn, const char *ns, int skip, int limit );

/**
 * Get the number of indexes.
 *
 * @param conn a mongo object.
 * @param ns the namespace.
 *
 * @return the number of indexes.
 */
double mongo_index_count( mongo *conn, const char *ns );

/**
 * Create a cursor to iterate through all the indexes.
 *
 * @param conn a mongo object.
 * @param ns the namespace.
 * @param index will be set with the list of indexes.
 *
 * @return returns 0 if there was no error.
 */
int mongo_drop_indexes( mongo *conn, const char *ns, bson *index );

int mongo_reindex( mongo *conn, const char *ns );

int mongo_map_reduce( mongo *conn, const char *ns, const char *map_function, const char *reduce_function, bson *query, bson *sort, int64_t limit, bson *out, int keeptemp, const char *finalize, bson *scope, int jsmode, int verbose, bson *output );

/* ----------------------------
   COMMANDS
   ------------------------------ */

/**
 * Run a command on a MongoDB server.
 *
 * @param conn a mongo object.
 * @param db the name of the database.
 * @param command the BSON command to run.
 * @param out the BSON result of the command.
 *
 * @return MONGO_OK if the command ran without error.
 */
MONGO_EXPORT int mongo_run_command( mongo *conn, const char *db, bson *command, bson *out );

/**
 * Run a command that accepts a simple string key and integer value.
 *
 * @param conn a mongo object.
 * @param db the name of the database.
 * @param cmd the command to run.
 * @param arg the integer argument to the command.
 * @param out the BSON result of the command.
 *
 * @return MONGO_OK or an error code.
 *
 */
int mongo_simple_int_command( mongo *conn, const char *db,
                              const char *cmd, int arg, bson *out );

/**
 * Run a command that accepts a simple string key and value.
 *
 * @param conn a mongo object.
 * @param db the name of the database.
 * @param cmd the command to run.
 * @param arg the string argument to the command.
 * @param out the BSON result of the command.
 *
 * @return true if the command ran without error.
 *
 */
int mongo_simple_str_command( mongo *conn, const char *db, const char *cmd, const char *arg, bson *out );

/**
 * Drop a database.
 *
 * @param conn a mongo object.
 * @param db the name of the database to drop.
 *
 * @return MONGO_OK or an error code.
 */
MONGO_EXPORT int mongo_cmd_drop_db( mongo *conn, const char *db );

/**
 * Create a collection.
 *
 * @param conn a mongo object.
 * @param db the name of the database.
 * @param collection the name of the collection to create.
 *
 * @return true if the collection drop was successful.
 */
bson_bool_t mongo_cmd_create_collection( mongo *conn, const char *db, const char *collection );

/**
 * Create a capped collection.
 *
 * @param conn a mongo object.
 * @param db the name of the database.
 * @param collection the name of the collection to drop.
 * @param capsize cap size.
 *
 * @return true if the collection drop was successful.
 */
bson_bool_t mongo_cmd_create_capped_collection( mongo *conn, const char *db, const char *collection, int64_t capsize );

/**
 * Rename a collection.
 *
 * @param conn a mongo object.
 * @param db the name of the database.
 * @param oldcollection the old name of the collection.
 * @param newcollection the new name of the collection.
 *
 * @return true if the collection drop was successful.
 */
bson_bool_t mongo_cmd_rename_collection( mongo *conn, const char *db, const char *oldcollection, const char *newcollection );

/**
 * Drop a collection.
 *
 * @param conn a mongo object.
 * @param db the name of the database.
 * @param collection the name of the collection to drop.
 *
 * @return true if the collection drop was successful.
 */
<<<<<<< HEAD
MONGO_EXPORT bson_bool_t mongo_cmd_drop_collection( mongo *conn, const char *db, const char *collection );
=======
MONGO_EXPORT int mongo_cmd_drop_collection( mongo *conn, const char *db, const char *collection, bson *out );
>>>>>>> e67f61cc

/**
 * Add a database user.
 *
 * @param conn a mongo object.
 * @param db the database in which to add the user.
 * @param user the user name
 * @param pass the user password
 *
 * @return MONGO_OK or MONGO_ERROR.
  */
MONGO_EXPORT int mongo_cmd_add_user( mongo *conn, const char *db, const char *user, const char *pass );

/**
 * Authenticate a user.
 *
 * @param conn a mongo object.
 * @param db the database to authenticate against.
 * @param user the user name to authenticate.
 * @param pass the user's password.
 *
 * @return MONGO_OK on sucess and MONGO_ERROR on failure.
 */
MONGO_EXPORT int mongo_cmd_authenticate( mongo *conn, const char *db, const char *user, const char *pass );

/**
 * Check if the current server is a master.
 *
 * @param conn a mongo object.
 * @param out a BSON result of the command.
 *
 * @return true if the server is a master.
 */
/* return value is master status */
MONGO_EXPORT bson_bool_t mongo_cmd_ismaster( mongo *conn, bson *out );

/**
 * Get the error for the last command with the current connection.
 *
 * @param conn a mongo object.
 * @param db the name of the database.
 * @param out a BSON object containing the error details.
 *
 * @return MONGO_OK if no error and MONGO_ERROR on error. On error, check the values
 *     of conn->lasterrcode and conn->lasterrstr for the error status.
 */
MONGO_EXPORT bson_bool_t mongo_cmd_get_last_error( mongo *conn, const char *db, bson *out );

/**
 * Get the most recent error with the current connection.
 *
 * @param conn a mongo object.
 * @param db the name of the database.
 * @param out a BSON object containing the error details.
 *
 * @return MONGO_OK if no error and MONGO_ERROR on error. On error, check the values
 *     of conn->lasterrcode and conn->lasterrstr for the error status.
 */
MONGO_EXPORT bson_bool_t mongo_cmd_get_prev_error( mongo *conn, const char *db, bson *out );

/**
 * Reset the error state for the connection.
 *
 * @param conn a mongo object.
 * @param db the name of the database.
 */
void mongo_cmd_reset_error( mongo *conn, const char *db );


MONGO_EXTERN_C_END

#endif<|MERGE_RESOLUTION|>--- conflicted
+++ resolved
@@ -669,11 +669,7 @@
  *
  * @return true if the collection drop was successful.
  */
-<<<<<<< HEAD
-MONGO_EXPORT bson_bool_t mongo_cmd_drop_collection( mongo *conn, const char *db, const char *collection );
-=======
 MONGO_EXPORT int mongo_cmd_drop_collection( mongo *conn, const char *db, const char *collection, bson *out );
->>>>>>> e67f61cc
 
 /**
  * Add a database user.
