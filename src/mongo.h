/**
 * @file mongo.h
 * @brief Main MongoDB Declarations
 */

/*    Copyright 2009-2012 10gen Inc.
 *
 *    Licensed under the Apache License, Version 2.0 (the "License");
 *    you may not use this file except in compliance with the License.
 *    You may obtain a copy of the License at
 *
 *    http://www.apache.org/licenses/LICENSE-2.0
 *
 *    Unless required by applicable law or agreed to in writing, software
 *    distributed under the License is distributed on an "AS IS" BASIS,
 *    WITHOUT WARRANTIES OR CONDITIONS OF ANY KIND, either express or implied.
 *    See the License for the specific language governing permissions and
 *    limitations under the License.
 */

#ifndef MONGO_H_
#define MONGO_H_

#include "bson.h"

MONGO_EXTERN_C_START

#define MONGO_MAJOR 0
#define MONGO_MINOR 7
#define MONGO_PATCH 0

#define MONGO_OK 0
#define MONGO_ERROR -1

#define MONGO_DEFAULT_PORT 27017

#define MONGO_DEFAULT_MAX_BSON_SIZE 4 * 1024 * 1024

#define MONGO_ERR_LEN 128

typedef enum mongo_error_t {
    MONGO_CONN_SUCCESS = 0,  /**< Connection success! */
    MONGO_CONN_NO_SOCKET,    /**< Could not create a socket. */
    MONGO_CONN_FAIL,         /**< An error occured while calling connect(). */
    MONGO_CONN_ADDR_FAIL,    /**< An error occured while calling getaddrinfo(). */
    MONGO_CONN_NOT_MASTER,   /**< Warning: connected to a non-master node (read-only). */
    MONGO_CONN_BAD_SET_NAME, /**< Given rs name doesn't match this replica set. */
    MONGO_CONN_NO_PRIMARY,   /**< Can't find primary in replica set. Connection closed. */

    MONGO_IO_ERROR,          /**< An error occurred while reading or writing on the socket. */
    MONGO_SOCKET_ERROR,      /**< Other socket error. */
    MONGO_READ_SIZE_ERROR,   /**< The response is not the expected length. */
    MONGO_COMMAND_FAILED,    /**< The command returned with 'ok' value of 0. */
    MONGO_WRITE_ERROR,       /**< Write with given write_concern returned an error. */
    MONGO_NS_INVALID,        /**< The name for the ns (database or collection) is invalid. */
    MONGO_BSON_INVALID,      /**< BSON not valid for the specified op. */
    MONGO_BSON_NOT_FINISHED, /**< BSON object has not been finished. */
    MONGO_BSON_TOO_LARGE,    /**< BSON object exceeds max BSON size. */
    MONGO_WRITE_CONCERN_INVALID /**< Supplied write concern object is invalid. */
} mongo_error_t;

typedef enum mongo_cursor_error_t {
    MONGO_CURSOR_EXHAUSTED,  /**< The cursor has no more results. */
    MONGO_CURSOR_INVALID,    /**< The cursor has timed out or is not recognized. */
    MONGO_CURSOR_PENDING,    /**< Tailable cursor still alive but no data. */
    MONGO_CURSOR_QUERY_FAIL, /**< The server returned an '$err' object, indicating query failure.
                                  See conn->lasterrcode and conn->lasterrstr for details. */
    MONGO_CURSOR_BSON_ERROR,  /**< Something is wrong with the BSON provided. See conn->err
                                  for details. */
    MONGO_CURSOR_OVERFLOW    /**< the message to send is too long */
} mongo_cursor_error_t;

enum mongo_cursor_flags {
    MONGO_CURSOR_MUST_FREE = 1,      /**< mongo_cursor_destroy should free cursor. */
    MONGO_CURSOR_QUERY_SENT = ( 1<<1 ) /**< Initial query has been sent. */
};

enum mongo_index_opts {
    MONGO_INDEX_UNIQUE = ( 1<<0 ),
    MONGO_INDEX_DROP_DUPS = ( 1<<2 ),
    MONGO_INDEX_BACKGROUND = ( 1<<3 ),
    MONGO_INDEX_SPARSE = ( 1<<4 )
};

enum mongo_update_opts {
    MONGO_UPDATE_UPSERT = 0x1,
    MONGO_UPDATE_MULTI = 0x2,
    MONGO_UPDATE_BASIC = 0x4
};

enum mongo_insert_opts {
    MONGO_CONTINUE_ON_ERROR = 0x1
};

enum mongo_cursor_opts {
    MONGO_TAILABLE = ( 1<<1 ),        /**< Create a tailable cursor. */
    MONGO_SLAVE_OK = ( 1<<2 ),        /**< Allow queries on a non-primary node. */
    MONGO_NO_CURSOR_TIMEOUT = ( 1<<4 ), /**< Disable cursor timeouts. */
    MONGO_AWAIT_DATA = ( 1<<5 ),      /**< Momentarily block for more data. */
    MONGO_EXHAUST = ( 1<<6 ),         /**< Stream in multiple 'more' packages. */
    MONGO_PARTIAL = ( 1<<7 )          /**< Allow reads even if a shard is down. */
};

enum mongo_operations {
    MONGO_OP_MSG = 1000,
    MONGO_OP_UPDATE = 2001,
    MONGO_OP_INSERT = 2002,
    MONGO_OP_QUERY = 2004,
    MONGO_OP_GET_MORE = 2005,
    MONGO_OP_DELETE = 2006,
    MONGO_OP_KILL_CURSORS = 2007
};

#pragma pack(1)
typedef struct {
    int len;
    int id;
    int responseTo;
    int op;
} mongo_header;

typedef struct {
    mongo_header head;
    char data;
} mongo_message;

typedef struct {
    int flag; /* FIX THIS COMMENT non-zero on failure */
    int64_t cursorID;
    int start;
    int num;
} mongo_reply_fields;

typedef struct {
    mongo_header head;
    mongo_reply_fields fields;
    char objs;
} mongo_reply;
#pragma pack()

typedef struct mongo_host_port {
    char host[255];
    int port;
    struct mongo_host_port *next;
} mongo_host_port;

typedef struct mongo_write_concern {
    int w;            /**< Number of total replica write copies to complete including the primary. */
    int wtimeout;     /**< Number of milliseconds before replication timeout. */
    int j;            /**< If non-zero, block until the journal sync. */
    int fsync;        /**< Same a j with journaling enabled; otherwise, call fsync. */
    const char *mode; /**< Either "majority" or a getlasterrormode. Overrides w value. */

    bson *cmd; /**< The BSON object representing the getlasterror command. */
} mongo_write_concern;

typedef struct {
    mongo_host_port *seeds;        /**< List of seeds provided by the user. */
    mongo_host_port *hosts;        /**< List of host/ports given by the replica set */
    char *name;                    /**< Name of the replica set. */
    bson_bool_t primary_connected; /**< Primary node connection status. */
} mongo_replica_set;

typedef struct mongo {
    mongo_host_port *primary;  /**< Primary connection info. */
    mongo_replica_set *replica_set;    /**< replica_set object if connected to a replica set. */
    int sock;                  /**< Socket file descriptor. */
    int flags;                 /**< Flags on this connection object. */
    int conn_timeout_ms;       /**< Connection timeout in milliseconds. */
    int op_timeout_ms;         /**< Read and write timeout in milliseconds. */
    int max_bson_size;         /**< Largest BSON object allowed on this connection. */
    bson_bool_t connected;     /**< Connection status. */
    mongo_write_concern *write_concern; /**< The default write concern. */

    mongo_error_t err;          /**< Most recent driver error code. */
    int errcode;                /**< Most recent errno or WSAGetLastError(). */
    char errstr[MONGO_ERR_LEN]; /**< String version of error. */
    int lasterrcode;            /**< getlasterror code from the server. */
    char lasterrstr[MONGO_ERR_LEN]; /**< getlasterror string from the server. */
} mongo;

typedef struct {
    mongo_reply *reply;  /**< reply is owned by cursor */
    mongo *conn;       /**< connection is *not* owned by cursor */
    const char *ns;    /**< owned by cursor */
    int flags;         /**< Flags used internally by this drivers. */
    int seen;          /**< Number returned so far. */
    bson current;      /**< This cursor's current bson object. */
    mongo_cursor_error_t err; /**< Errors on this cursor. */
    const bson *query; /**< Bitfield containing cursor options. */
    const bson *fields;/**< Bitfield containing cursor options. */
    int options;       /**< Bitfield containing cursor options. */
    int limit;         /**< Bitfield containing cursor options. */
    int skip;          /**< Bitfield containing cursor options. */
} mongo_cursor;

/*********************************************************************
Connection API
**********************************************************************/

/** Initialize sockets for Windows.
 */
MONGO_EXPORT void mongo_init_sockets( void );

/**
 * Initialize a new mongo connection object. You must initialize each mongo
 * object using this function.
 *
 *  @note When finished, you must pass this object to
 *      mongo_destroy( ).
 *
 *  @param conn a mongo connection object allocated on the stack
 *      or heap.
 */
MONGO_EXPORT void mongo_init( mongo *conn );

/**
 * Connect to a single MongoDB server.
 *
 * @param conn a mongo object.
 * @param host a numerical network address or a network hostname.
 * @param port the port to connect to.
 *
 * @return MONGO_OK or MONGO_ERROR on failure. On failure, a constant of type
 *   mongo_error_t will be set on the conn->err field.
 */
MONGO_EXPORT int mongo_client( mongo *conn , const char *host, int port );

/**
 * DEPRECATED - use mongo_client.
 * Connect to a single MongoDB server.
 *
 * @param conn a mongo object.
 * @param host a numerical network address or a network hostname.
 * @param port the port to connect to.
 *
 * @return MONGO_OK or MONGO_ERROR on failure. On failure, a constant of type
 *   mongo_error_t will be set on the conn->err field.
 */
MONGO_EXPORT int mongo_connect( mongo *conn , const char *host, int port );

/**
 * Set up this connection object for connecting to a replica set.
 * To connect, pass the object to mongo_replica_set_connect().
 *
 * @param conn a mongo object.
 * @param name the name of the replica set to connect to.
 * */
MONGO_EXPORT void mongo_replica_set_init( mongo *conn, const char *name );

/**
 * DEPRECATED - use mongo_replica_set_init.
 * Set up this connection object for connecting to a replica set.
 * To connect, pass the object to mongo_replset_connect().
 *
 * @param conn a mongo object.
 * @param name the name of the replica set to connect to.
 * */
MONGO_EXPORT void mongo_replset_init( mongo *conn, const char *name );

/**
 * Add a seed node to the replica set connection object.
 *
 * You must specify at least one seed node before connecting to a replica set.
 *
 * @param conn a mongo object.
 * @param host a numerical network address or a network hostname.
 * @param port the port to connect to.
 */
MONGO_EXPORT void mongo_replica_set_add_seed( mongo *conn, const char *host, int port );

/**
 * DEPRECATED - use mongo_replica_set_add_seed.
 * Add a seed node to the replica set connection object.
 *
 * You must specify at least one seed node before connecting to a replica set.
 *
 * @param conn a mongo object.
 * @param host a numerical network address or a network hostname.
 * @param port the port to connect to.
 */
MONGO_EXPORT void mongo_replset_add_seed( mongo *conn, const char *host, int port );

/**
 * Utility function for converting a host-port string to a mongo_host_port.
 *
 * @param host_string a string containing either a host or a host and port separated
 *     by a colon.
 * @param host_port the mongo_host_port object to write the result to.
 */
void mongo_parse_host( const char *host_string, mongo_host_port *host_port );

/**
 * Utility function for validation database and collection names.
 *
 * @param conn a mongo object.
 *
 * @return MONGO_OK or MONGO_ERROR on failure. On failure, a constant of type
 *   mongo_conn_return_t will be set on the conn->err field.
 *
 */
MONGO_EXPORT int mongo_validate_ns( mongo *conn, const char *ns );

/**
 * Connect to a replica set.
 *
 * Before passing a connection object to this function, you must already have called
 * mongo_set_replica_set and mongo_replica_set_add_seed.
 *
 * @param conn a mongo object.
 *
 * @return MONGO_OK or MONGO_ERROR on failure. On failure, a constant of type
 *   mongo_conn_return_t will be set on the conn->err field.
 */
MONGO_EXPORT int mongo_replica_set_client( mongo *conn );

/**
 * DEPRECATED - use mongo_replica_set_client.
 * Connect to a replica set.
 *
 * Before passing a connection object to this function, you must already have called
 * mongo_set_replset and mongo_replset_add_seed.
 *
 * @param conn a mongo object.
 *
 * @return MONGO_OK or MONGO_ERROR on failure. On failure, a constant of type
 *   mongo_conn_return_t will be set on the conn->err field.
 */
MONGO_EXPORT int mongo_replset_connect( mongo *conn );

/** Set a timeout for operations on this connection. This
 *  is a platform-specific feature, and only work on *nix
 *  system. You must also compile for linux to support this.
 *
 *  @param conn a mongo object.
 *  @param millis timeout time in milliseconds.
 *
 *  @return MONGO_OK. On error, return MONGO_ERROR and
 *    set the conn->err field.
 */
MONGO_EXPORT int mongo_set_op_timeout( mongo *conn, int millis );

/**
 * Ensure that this connection is healthy by performing
 * a round-trip to the server.
 *
 * @param conn a mongo connection
 *
 * @return MONGO_OK if connected; otherwise, MONGO_ERROR.
 */
MONGO_EXPORT int mongo_check_connection( mongo *conn );

/**
 * Try reconnecting to the server using the existing connection settings.
 *
 * This function will disconnect the current socket. If you've authenticated,
 * you'll need to re-authenticate after calling this function.
 *
 * @param conn a mongo object.
 *
 * @return MONGO_OK or MONGO_ERROR and
 *   set the conn->err field.
 */
MONGO_EXPORT int mongo_reconnect( mongo *conn );

/**
 * Close the current connection to the server. After calling
 * this function, you may call mongo_reconnect with the same
 * connection object.
 *
 * @param conn a mongo object.
 */
MONGO_EXPORT void mongo_disconnect( mongo *conn );

/**
 * Close any existing connection to the server and free all allocated
 * memory associated with the conn object.
 *
 * You must always call this function when finished with the connection object.
 *
 * @param conn a mongo object.
 */
MONGO_EXPORT void mongo_destroy( mongo *conn );

/**
 * Specify the write concern object that this connection should use
 * by default for all writes (inserts, updates, and deletes). This value
 * can be overridden by passing a write_concern object to any write function.
 *
 * @param conn a mongo object.
 * @param write_concern pointer to a write concern object.
 *
 */
MONGO_EXPORT void mongo_set_write_concern( mongo *conn,
        mongo_write_concern *write_concern );


/*********************************************************************
CRUD API
**********************************************************************/

/**
 * Insert a BSON document into a MongoDB server. This function
 * will fail if the supplied BSON struct is not UTF-8 or if
 * the keys are invalid for insert (contain '.' or start with '$').
 *
 * The default write concern set on the conn object will be used.
 *
 * @param conn a mongo object.
 * @param ns the namespace.
 * @param data the bson data.
 * @param custom_write_concern a write concern object that will
 *     override any write concern set on the conn object.
 *
 * @return MONGO_OK or MONGO_ERROR. If the conn->err
 *     field is MONGO_BSON_INVALID, check the err field
 *     on the bson struct for the reason.
 */
MONGO_EXPORT int mongo_insert( mongo *conn, const char *ns, const bson *data,
                               mongo_write_concern *custom_write_concern );

/**
 * Insert a batch of BSON documents into a MongoDB server. This function
 * will fail if any of the documents to be inserted is invalid.
 *
 * The default write concern set on the conn object will be used.
 *
 * @param conn a mongo object.
 * @param ns the namespace.
 * @param data the bson data.
 * @param num the number of documents in data.
 * @param custom_write_concern a write concern object that will
 *     override any write concern set on the conn object.
 * @param flags flags on this batch insert. Currently, this value
 *     may be 0 or MONGO_CONTINUE_ON_ERROR, which will cause the
 *     batch insert to continue even if a given insert in the batch fails.
 *
 * @return MONGO_OK or MONGO_ERROR.
 *
 */
MONGO_EXPORT int mongo_insert_batch( mongo *conn, const char *ns,
                                     const bson **data, int num, mongo_write_concern *custom_write_concern,
                                     int flags );

/**
 * Update a document in a MongoDB server.
 *
 * The default write concern set on the conn object will be used.
 *
 * @param conn a mongo object.
 * @param ns the namespace.
 * @param cond the bson update query.
 * @param op the bson update data.
 * @param flags flags for the update.
 * @param custom_write_concern a write concern object that will
 *     override any write concern set on the conn object.
 *
 * @return MONGO_OK or MONGO_ERROR with error stored in conn object.
 *
 */
MONGO_EXPORT int mongo_update( mongo *conn, const char *ns, const bson *cond,
                               const bson *op, int flags, mongo_write_concern *custom_write_concern );

/**
 * Remove a document from a MongoDB server.
 *
 * The default write concern set on the conn object will be used.
 *
 * @param conn a mongo object.
 * @param ns the namespace.
 * @param cond the bson query.
 * @param custom_write_concern a write concern object that will
 *     override any write concern set on the conn object.
 *
 * @return MONGO_OK or MONGO_ERROR with error stored in conn object.
 */
MONGO_EXPORT int mongo_remove( mongo *conn, const char *ns, const bson *cond,
                               mongo_write_concern *custom_write_concern );


/*********************************************************************
Write Concern API
**********************************************************************/

/**
 * Initialize a mongo_write_concern object. Effectively zeroes out the struct.
 *
 */
MONGO_EXPORT void mongo_write_concern_init( mongo_write_concern *write_concern );

/**
 * Finish this write concern object by serializing the literal getlasterror
 * command that will be sent to the server.
 *
 * You must call mongo_write_concern_destroy() to free the serialized BSON.
 *
 */
MONGO_EXPORT int mongo_write_concern_finish( mongo_write_concern *write_concern );

/**
 * Free the write_concern object (specifically, the BSON that it owns).
 *
 */
MONGO_EXPORT void mongo_write_concern_destroy( mongo_write_concern *write_concern );

/*********************************************************************
Cursor API
**********************************************************************/

/**
 * Find documents in a MongoDB server.
 *
 * @param conn a mongo object.
 * @param ns the namespace.
 * @param query the bson query.
 * @param fields a bson document of fields to be returned.
 * @param limit the maximum number of documents to return.
 * @param skip the number of documents to skip.
 * @param options A bitfield containing cursor options.
 *
 * @return A cursor object allocated on the heap or NULL if
 *     an error has occurred. For finer-grained error checking,
 *     use the cursor builder API instead.
 */
MONGO_EXPORT mongo_cursor *mongo_find( mongo *conn, const char *ns, const bson *query,
                                       const bson *fields, int limit, int skip, int options );

/**
 * Initalize a new cursor object.
 *
 * @param cursor
 * @param ns the namespace, represented as the the database
 *     name and collection name separated by a dot. e.g., "test.users"
 */
MONGO_EXPORT void mongo_cursor_init( mongo_cursor *cursor, mongo *conn, const char *ns );

/**
 * Set the bson object specifying this cursor's query spec. If
 * your query is the empty bson object "{}", then you need not
 * set this value.
 *
 * @param cursor
 * @param query a bson object representing the query spec. This may
 *   be either a simple query spec or a complex spec storing values for
 *   $query, $orderby, $hint, and/or $explain. See
 *   http://www.mongodb.org/display/DOCS/Mongo+Wire+Protocol for details.
 */
MONGO_EXPORT void mongo_cursor_set_query( mongo_cursor *cursor, const bson *query );

/**
 * Set the fields to return for this cursor. If you want to return
 * all fields, you need not set this value.
 *
 * @param cursor
 * @param fields a bson object representing the fields to return.
 *   See http://www.mongodb.org/display/DOCS/Retrieving+a+Subset+of+Fields.
 */
MONGO_EXPORT void mongo_cursor_set_fields( mongo_cursor *cursor, const bson *fields );

/**
 * Set the number of documents to skip.
 *
 * @param cursor
 * @param skip
 */
MONGO_EXPORT void mongo_cursor_set_skip( mongo_cursor *cursor, int skip );

/**
 * Set the number of documents to return.
 *
 * @param cursor
 * @param limit
 */
MONGO_EXPORT void mongo_cursor_set_limit( mongo_cursor *cursor, int limit );

/**
 * Set any of the available query options (e.g., MONGO_TAILABLE).
 *
 * @param cursor
 * @param options a bitfield storing query options. See
 *   mongo_cursor_bitfield_t for available constants.
 */
MONGO_EXPORT void mongo_cursor_set_options( mongo_cursor *cursor, int options );

/**
 * Return the current BSON object data as a const char*. This is useful
 * for creating bson iterators with bson_iterator_init.
 *
 * @param cursor
 */
MONGO_EXPORT const char *mongo_cursor_data( mongo_cursor *cursor );

/**
 * Return the current BSON object data as a const char*. This is useful
 * for creating bson iterators with bson_iterator_init.
 *
 * @param cursor
 */
MONGO_EXPORT const bson *mongo_cursor_bson( mongo_cursor *cursor );

/**
 * Iterate the cursor, returning the next item. When successful,
 *   the returned object will be stored in cursor->current;
 *
 * @param cursor
 *
 * @return MONGO_OK. On error, returns MONGO_ERROR and sets
 *   cursor->err with a value of mongo_error_t.
 */
MONGO_EXPORT int mongo_cursor_next( mongo_cursor *cursor );

/**
 * Destroy a cursor object. When finished with a cursor, you
 * must pass it to this function.
 *
 * @param cursor the cursor to destroy.
 *
 * @return MONGO_OK or an error code. On error, check cursor->conn->err
 *     for errors.
 */
MONGO_EXPORT int mongo_cursor_destroy( mongo_cursor *cursor );

/**
 * Find a single document in a MongoDB server.
 *
 * @param conn a mongo object.
 * @param ns the namespace.
 * @param query the bson query.
 * @param fields a bson document of the fields to be returned.
 * @param out a bson document in which to put the query result.
 *
 */
/* out can be NULL if you don't care about results. useful for commands */
MONGO_EXPORT int mongo_find_one( mongo *conn, const char *ns, const bson *query,
                                 const bson *fields, bson *out );


/*********************************************************************
Command API and Helpers
**********************************************************************/

/**
 * Count the number of documents in a collection matching a query.
 *
 * @param conn a mongo object.
 * @param db the db name.
 * @param coll the collection name.
 * @param query the BSON query.
 *
 * @return the number of matching documents. If the command fails,
 *     MONGO_ERROR is returned.
 */
MONGO_EXPORT double mongo_count( mongo *conn, const char *db, const char *coll,
                                 const bson *query );

/**
 * Create a compound index.
 *
 * @param conn a mongo object.
 * @param ns the namespace.
 * @param data the bson index data.
 * @param options a bitfield for setting index options. Possibilities include
 *   MONGO_INDEX_UNIQUE, MONGO_INDEX_DROP_DUPS, MONGO_INDEX_BACKGROUND,
 *   and MONGO_INDEX_SPARSE.
 * @param out a bson document containing errors, if any.
 *
 * @return MONGO_OK if index is created successfully; otherwise, MONGO_ERROR.
 */
<<<<<<< HEAD
MONGO_EXPORT int mongo_create_index( mongo *conn, const char *ns, const char *name,
    const bson *key, int options, bson *out );
=======
MONGO_EXPORT int mongo_create_index( mongo *conn, const char *ns,
                                     const bson *key, int options, bson *out );
>>>>>>> d5a798af

/**
 * Create a capped collection.
 *
 * @param conn a mongo object.
 * @param ns the namespace (e.g., "dbname.collectioname")
 * @param size the size of the capped collection in bytes.
 * @param max the max number of documents this collection is
 *   allowed to contain. If zero, this argument will be ignored
 *   and the server will use the collection's size to age document out.
 *   If using this option, ensure that the total size can contain this
 *   number of documents.
 */
MONGO_EXPORT int mongo_create_capped_collection( mongo *conn, const char *db,
        const char *collection, int size, int max, bson *out );

/**
 * Create an index with a single key.
 *
 * @param conn a mongo object.
 * @param ns the namespace.
 * @param field the index key.
 * @param options index options.
 * @param out a BSON document containing errors, if any.
 *
 * @return true if the index was created.
 */
MONGO_EXPORT bson_bool_t mongo_create_simple_index( mongo *conn, const char *ns,
        const char *field, int options, bson *out );

/**
 * Create a cursor to iterate through all the indexes.
 *
 * @param conn a mongo object.
 * @param ns the namespace.
 * @param limit the maximum number of indexes to return.
 *
 * @return A cursor object allocated on the heap or NULL if
 *     an error has occurred. For finer-grained error checking,
 *     use the cursor builder API instead.
 */
mongo_cursor *mongo_index_list( mongo *conn, const char *ns, int skip, int limit );

/**
 * Get the number of indexes.
 *
 * @param conn a mongo object.
 * @param ns the namespace.
 *
 * @return the number of indexes.
 */
double mongo_index_count( mongo *conn, const char *ns );

/**
 * Create a cursor to iterate through all the indexes.
 *
 * @param conn a mongo object.
 * @param ns the namespace.
 * @param index will be set with the list of indexes.
 *
 * @return returns 0 if there was no error.
 */
int mongo_drop_indexes( mongo *conn, const char *ns, bson *index );

int mongo_reindex( mongo *conn, const char *ns );

int mongo_map_reduce( mongo *conn, const char *ns, const char *map_function, const char *reduce_function, bson *query, bson *sort, int64_t limit, bson *out, int keeptemp, const char *finalize, bson *scope, int jsmode, int verbose, bson *output );

/**
 * Run a command on a MongoDB server.
 *
 * @param conn a mongo object.
 * @param db the name of the database.
 * @param command the BSON command to run.
 * @param out the BSON result of the command.
 *
 * @return MONGO_OK if the command ran without error.
 */
MONGO_EXPORT int mongo_run_command( mongo *conn, const char *db,
                                    const bson *command, bson *out );

/**
 * Run a command that accepts a simple string key and integer value.
 *
 * @param conn a mongo object.
 * @param db the name of the database.
 * @param cmd the command to run.
 * @param arg the integer argument to the command.
 * @param out the BSON result of the command.
 *
 * @return MONGO_OK or an error code.
 *
 */
MONGO_EXPORT int mongo_simple_int_command( mongo *conn, const char *db,
        const char *cmd, int arg, bson *out );

/**
 * Run a command that accepts a simple string key and value.
 *
 * @param conn a mongo object.
 * @param db the name of the database.
 * @param cmd the command to run.
 * @param arg the string argument to the command.
 * @param out the BSON result of the command.
 *
 * @return true if the command ran without error.
 *
 */
MONGO_EXPORT int mongo_simple_str_command( mongo *conn, const char *db,
        const char *cmd, const char *arg, bson *out );

/**
 * Drop a database.
 *
 * @param conn a mongo object.
 * @param db the name of the database to drop.
 *
 * @return MONGO_OK or an error code.
 */
MONGO_EXPORT int mongo_cmd_drop_db( mongo *conn, const char *db );

/**
 * Create a collection.
 *
 * @param conn a mongo object.
 * @param db the name of the database.
 * @param collection the name of the collection to create.
 *
 * @return true if the collection drop was successful.
 */
int mongo_cmd_create_collection( mongo *conn, const char *db, const char *collection );

/**
 * Create a capped collection.
 *
 * @param conn a mongo object.
 * @param db the name of the database.
 * @param collection the name of the collection to drop.
 * @param capsize cap size.
 *
 * @return true if the collection drop was successful.
 */
int mongo_cmd_create_capped_collection( mongo *conn, const char *db, const char *collection, int64_t capsize );

/**
 * Rename a collection.
 *
 * @param conn a mongo object.
 * @param db the name of the database.
 * @param oldcollection the old name of the collection.
 * @param newcollection the new name of the collection.
 *
 * @return true if the collection drop was successful.
 */
int mongo_cmd_rename_collection( mongo *conn, const char *db, const char *oldcollection, const char *newcollection );

/**
 * Drop a collection.
 *
 * @param conn a mongo object.
 * @param db the name of the database.
 * @param collection the name of the collection to drop.
 * @param out a BSON document containing the result of the command.
 *
 * @return true if the collection drop was successful.
 */
MONGO_EXPORT int mongo_cmd_drop_collection( mongo *conn, const char *db,
        const char *collection, bson *out );

/**
 * Add a database user.
 *
 * @param conn a mongo object.
 * @param db the database in which to add the user.
 * @param user the user name
 * @param pass the user password
 *
 * @return MONGO_OK or MONGO_ERROR.
  */
MONGO_EXPORT int mongo_cmd_add_user( mongo *conn, const char *db,
                                     const char *user, const char *pass );

/**
 * Authenticate a user.
 *
 * @param conn a mongo object.
 * @param db the database to authenticate against.
 * @param user the user name to authenticate.
 * @param pass the user's password.
 *
 * @return MONGO_OK on sucess and MONGO_ERROR on failure.
 */
MONGO_EXPORT int mongo_cmd_authenticate( mongo *conn, const char *db,
        const char *user, const char *pass );

/**
 * Check if the current server is a master.
 *
 * @param conn a mongo object.
 * @param out a BSON result of the command.
 *
 * @return true if the server is a master.
 */
/* return value is master status */
MONGO_EXPORT bson_bool_t mongo_cmd_ismaster( mongo *conn, bson *out );

/**
 * Get the error for the last command with the current connection.
 *
 * @param conn a mongo object.
 * @param db the name of the database.
 * @param out a BSON object containing the error details.
 *
 * @return MONGO_OK if no error and MONGO_ERROR on error. On error, check the values
 *     of conn->lasterrcode and conn->lasterrstr for the error status.
 */
MONGO_EXPORT int mongo_cmd_get_last_error( mongo *conn, const char *db, bson *out );

/**
 * Get the most recent error with the current connection.
 *
 * @param conn a mongo object.
 * @param db the name of the database.
 * @param out a BSON object containing the error details.
 *
 * @return MONGO_OK if no error and MONGO_ERROR on error. On error, check the values
 *     of conn->lasterrcode and conn->lasterrstr for the error status.
 */
MONGO_EXPORT int mongo_cmd_get_prev_error( mongo *conn, const char *db, bson *out );

/**
 * Reset the error state for the connection.
 *
 * @param conn a mongo object.
 * @param db the name of the database.
 */
MONGO_EXPORT void mongo_cmd_reset_error( mongo *conn, const char *db );


/*********************************************************************
Utility API
**********************************************************************/

MONGO_EXPORT mongo* mongo_create( void );
MONGO_EXPORT void mongo_dispose(mongo* conn);
MONGO_EXPORT int mongo_get_err(mongo* conn);
MONGO_EXPORT int mongo_is_connected(mongo* conn);
MONGO_EXPORT int mongo_get_op_timeout(mongo* conn);
MONGO_EXPORT const char* mongo_get_primary(mongo* conn);
MONGO_EXPORT int mongo_get_socket(mongo* conn) ;
MONGO_EXPORT int mongo_get_host_count(mongo* conn);
MONGO_EXPORT const char* mongo_get_host(mongo* conn, int i);
MONGO_EXPORT mongo_cursor* mongo_cursor_create( void );
MONGO_EXPORT void mongo_cursor_dispose(mongo_cursor* cursor);
MONGO_EXPORT int  mongo_get_server_err(mongo* conn);
MONGO_EXPORT const char*  mongo_get_server_err_string(mongo* conn);

/**
 * Set an error on a mongo connection object. Mostly for internal use.
 *
 * @param conn a mongo connection object.
 * @param err a driver error code of mongo_error_t.
 * @param errstr a string version of the error.
 * @param errorcode Currently errno or WSAGetLastError().
 */
MONGO_EXPORT void __mongo_set_error( mongo *conn, mongo_error_t err,
                                     const char *errstr, int errorcode );
/**
 * Clear all errors stored on a mongo connection object.
 *
 * @param conn a mongo connection object.
 */
MONGO_EXPORT void mongo_clear_errors( mongo *conn );

MONGO_EXTERN_C_END

#endif<|MERGE_RESOLUTION|>--- conflicted
+++ resolved
@@ -666,13 +666,8 @@
  *
  * @return MONGO_OK if index is created successfully; otherwise, MONGO_ERROR.
  */
-<<<<<<< HEAD
-MONGO_EXPORT int mongo_create_index( mongo *conn, const char *ns, const char *name,
-    const bson *key, int options, bson *out );
-=======
 MONGO_EXPORT int mongo_create_index( mongo *conn, const char *ns,
                                      const bson *key, int options, bson *out );
->>>>>>> d5a798af
 
 /**
  * Create a capped collection.
