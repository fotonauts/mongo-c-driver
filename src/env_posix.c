/* env_posix.c */

/*    Copyright 2009-2012 10gen Inc.
 *
 *    Licensed under the Apache License, Version 2.0 (the "License");
 *    you may not use this file except in compliance with the License.
 *    You may obtain a copy of the License at
 *
 *    http://www.apache.org/licenses/LICENSE-2.0
 *
 *    Unless required by applicable law or agreed to in writing, software
 *    distributed under the License is distributed on an "AS IS" BASIS,
 *    WITHOUT WARRANTIES OR CONDITIONS OF ANY KIND, either express or implied.
 *    See the License for the specific language governing permissions and
 *    limitations under the License.
 */

/* Networking and other niceties for POSIX systems. */
#include "env.h"
#include "mongo.h"
#include <string.h>
#include <errno.h>
#include <sys/time.h>
#include <arpa/inet.h>
#include <sys/types.h>
#include <sys/socket.h>
#include <netdb.h>
#include <netinet/in.h>
#include <netinet/tcp.h>
#include <fcntl.h>
#include <unistd.h>

#ifndef NI_MAXSERV
# define NI_MAXSERV 32
#endif
#ifndef MSG_NOSIGNAL
# define MSG_NOSIGNAL 0
#endif

int mongo_env_close_socket( int socket ) {
    return close( socket );
}

int mongo_env_sock_init( void ) {
    return 0;
}

<<<<<<< HEAD
int mongo_write_socket( mongo *conn, const void *buf, size_t len ) {
=======
int mongo_env_write_socket( mongo *conn, const void *buf, int len ) {
>>>>>>> 7b0b07ec
    const char *cbuf = buf;
#ifdef __APPLE__
    int flags = 0;
#else
    int flags = MSG_NOSIGNAL;
#endif

    while ( len ) {
        size_t sent = send( conn->sock, cbuf, len, flags );
        if ( sent == -1 ) {
            if (errno == EPIPE)
                conn->connected = 0;
            __mongo_set_error( conn, MONGO_IO_ERROR, strerror( errno ), errno );
            return MONGO_ERROR;
        }
        cbuf += sent;
        len -= sent;
    }

    return MONGO_OK;
}

<<<<<<< HEAD
int mongo_read_socket( mongo *conn, void *buf, size_t len ) {
=======
int mongo_env_read_socket( mongo *conn, void *buf, int len ) {
>>>>>>> 7b0b07ec
    char *cbuf = buf;
    while ( len ) {
        size_t sent = recv( conn->sock, cbuf, len, 0 );
        if ( sent == 0 || sent == -1 ) {
            __mongo_set_error( conn, MONGO_IO_ERROR, strerror( errno ), errno );
            return MONGO_ERROR;
        }
        cbuf += sent;
        len -= sent;
    }

    return MONGO_OK;
}

int mongo_env_set_socket_op_timeout( mongo *conn, int millis ) {
    struct timeval tv;
    tv.tv_sec = millis / 1000;
    tv.tv_usec = ( millis % 1000 ) * 1000;

    if ( setsockopt( conn->sock, SOL_SOCKET, SO_RCVTIMEO, &tv, sizeof( tv ) ) == -1 ) {
        conn->err = MONGO_IO_ERROR;
        __mongo_set_error( conn, MONGO_IO_ERROR, "setsockopt SO_RCVTIMEO failed.", errno );
        return MONGO_ERROR;
    }

    if ( setsockopt( conn->sock, SOL_SOCKET, SO_SNDTIMEO, &tv, sizeof( tv ) ) == -1 ) {
        __mongo_set_error( conn, MONGO_IO_ERROR, "setsockopt SO_SNDTIMEO failed.", errno );
        return MONGO_ERROR;
    }

    return MONGO_OK;
}

int mongo_env_socket_connect( mongo *conn, const char *host, int port ) {
    char port_str[NI_MAXSERV];
    int status;

    struct addrinfo ai_hints;
    struct addrinfo *ai_list = NULL;
    struct addrinfo *ai_ptr = NULL;

    conn->sock = 0;
    conn->connected = 0;
    sprintf(port_str,"%d",port);

    bson_sprintf( port_str, "%d", port );

    memset( &ai_hints, 0, sizeof( ai_hints ) );
#ifdef AI_ADDRCONFIG
    ai_hints.ai_flags = AI_ADDRCONFIG;
#endif
    ai_hints.ai_family = AF_UNSPEC;
    ai_hints.ai_socktype = SOCK_STREAM;

    status = getaddrinfo( host, port_str, &ai_hints, &ai_list );
    if ( status != 0 ) {
        bson_errprintf( "getaddrinfo failed: %s", gai_strerror( status ) );
        conn->err = MONGO_CONN_ADDR_FAIL;
        return MONGO_ERROR;
    }

    for ( ai_ptr = ai_list; ai_ptr != NULL; ai_ptr = ai_ptr->ai_next ) {
        conn->sock = socket( ai_ptr->ai_family, ai_ptr->ai_socktype, ai_ptr->ai_protocol );
        if ( conn->sock < 0 ) {
            conn->sock = 0;
            continue;
        }

        status = connect( conn->sock, ai_ptr->ai_addr, ai_ptr->ai_addrlen );
        if ( status != 0 ) {
            mongo_env_close_socket( conn->sock );
            conn->sock = 0;
            continue;
        }

        if ( ai_ptr->ai_protocol == IPPROTO_TCP ) {
            int flag = 1;

            setsockopt( conn->sock, IPPROTO_TCP, TCP_NODELAY,
                        ( void * ) &flag, sizeof( flag ) );
            if ( conn->op_timeout_ms > 0 )
                mongo_env_set_socket_op_timeout( conn, conn->op_timeout_ms );
        }

        conn->connected = 1;
        break;
    }

    freeaddrinfo( ai_list );

    if ( ! conn->connected ) {
        conn->err = MONGO_CONN_FAIL;
        return MONGO_ERROR;
    }

    return MONGO_OK;
}<|MERGE_RESOLUTION|>--- conflicted
+++ resolved
@@ -45,11 +45,7 @@
     return 0;
 }
 
-<<<<<<< HEAD
-int mongo_write_socket( mongo *conn, const void *buf, size_t len ) {
-=======
-int mongo_env_write_socket( mongo *conn, const void *buf, int len ) {
->>>>>>> 7b0b07ec
+int mongo_env_write_socket( mongo *conn, const void *buf, size_t len ) {
     const char *cbuf = buf;
 #ifdef __APPLE__
     int flags = 0;
@@ -72,11 +68,7 @@
     return MONGO_OK;
 }
 
-<<<<<<< HEAD
-int mongo_read_socket( mongo *conn, void *buf, size_t len ) {
-=======
-int mongo_env_read_socket( mongo *conn, void *buf, int len ) {
->>>>>>> 7b0b07ec
+int mongo_env_read_socket( mongo *conn, void *buf, size_t len ) {
     char *cbuf = buf;
     while ( len ) {
         size_t sent = recv( conn->sock, cbuf, len, 0 );
